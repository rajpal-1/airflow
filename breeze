#!/usr/bin/env bash

# Licensed to the Apache Software Foundation (ASF) under one
# or more contributor license agreements.  See the NOTICE file
# distributed with this work for additional information
# regarding copyright ownership.  The ASF licenses this file
# to you under the Apache License, Version 2.0 (the
# "License"); you may not use this file except in compliance
# with the License.  You may obtain a copy of the License at
#
#   http://www.apache.org/licenses/LICENSE-2.0
#
# Unless required by applicable law or agreed to in writing,
# software distributed under the License is distributed on an
# "AS IS" BASIS, WITHOUT WARRANTIES OR CONDITIONS OF ANY
# KIND, either express or implied.  See the License for the
# specific language governing permissions and limitations
# under the License.
set -euo pipefail

AIRFLOW_SOURCES="$(cd "$(dirname "${BASH_SOURCE[0]}")" && pwd)"
export AIRFLOW_SOURCES
readonly AIRFLOW_SOURCES

# Bash arrays need to be defined outside of functions unfortunately :(
# Because on Mac OS Bash 3.4 defining arrays inside functions does not work
# Array with extra options for Docker compose
declare -a EXTRA_DC_OPTIONS
export EXTRA_DC_OPTIONS

# Array with selected integrations
declare -a INTEGRATIONS
export INTEGRATIONS

# This is where remaining args are passed
declare -a REMAINING_ARGS
export REMAINING_ARGS

# This is where static check options are defined
declare -a EXTRA_STATIC_CHECK_OPTIONS
export EXTRA_STATIC_CHECK_OPTIONS

#######################################################################################################
# Sets up all the default variables for Breeze. They are needed by all other functions
# All those variables are exported. They are not set to read-only because those
# defaults can be modified later on when command line arguments are parsed
# and variables stored in .build directory (stored in the previous run) are read
#
# Used globals:
#    FORCE_SCREEN_WIDTH
#
# Modified globals (constants or candidates for constants after we override them via appropriate flags):
#
#    BREEZE
#    SUPPRESS_CHEATSHEET_FILE
#    SUPPRESS_ASCIIART_FILE
#    MAX_SCREEN_WIDTH
#    SCREEN_WIDTH
#    MOUNT_LOCAL_SOURCES
#    MOUNT_FILES
#    FORCE_PULL_IMAGES
#    ENABLE_KIND_CLUSTER
#    FORWARD_CREDENTIALS
#    DB_RESET
#    START_AIRFLOW
#    INSTALL_AIRFLOW_VERSION
#    INSTALL_AIRFLOW_REFERENCE
#    FORCE_BUILD_IMAGES
#    PRODUCTION_IMAGE
#    PYTHON_MAJOR_MINOR_VERSION
#
# Global variables:
#
#    command_to_run
#    second_command_to_run
#    docker_compose_command
#
# Also it sets the variables and globals set by common initialization functions from
# scripts/ci/libraries/_initialization.sh and breeze-complete script (which sets-up auto-complete).
#
#######################################################################################################
function breeze::setup_default_breeze_constants() {
    # Indicates that we are inside Breeze environment
    export BREEZE=true
    readonly BREEZE

    # If those files are present, the ASCII-art/cheat-sheet are suppressed
    SUPPRESS_CHEATSHEET_FILE="${AIRFLOW_SOURCES}/.build/.suppress_cheatsheet"
    readonly SUPPRESS_CHEATSHEET_FILE

    SUPPRESS_ASCIIART_FILE="${AIRFLOW_SOURCES}/.build/.suppress_asciiart"
    readonly SUPPRESS_ASCIIART_FILE

    # Maximum screen indented_screen_width to print the lines spanning the whole terminal indented_screen_width
    export MAX_SCREEN_WIDTH=100
    readonly MAX_SCREEN_WIDTH

    # By default we mount local Airflow sources
    export MOUNT_LOCAL_SOURCES="true"

    # By default we mount files folder
    export MOUNT_FILES="true"

    # By default we only pull images if we do not have them locally.
    # This can be overridden by '--force-pull-images' flag
    export FORCE_PULL_IMAGES="false"

    # Do not enable Kind Kubernetes cluster by default
    export ENABLE_KIND_CLUSTER="false"

    # Forward common host credentials to docker (gcloud, aws etc.).
    export FORWARD_CREDENTIALS="false"

    # If set to true, the database will be reset at entry. Works for Postgres and MySQL
    export DB_RESET="false"

    # If set to true, the database will be initialized, a user created and webserver and scheduler started
    export START_AIRFLOW="false"

    # If set to true, the test connections will be created
    export LOAD_DEFAULT_CONNECTIONS="false"

    # If set to true, the sample dags will be used
    export LOAD_EXAMPLES="false"

    # If set to true, Breeze db volumes will be preserved when breeze is stopped and reused next time
    # Which means that you do not have to start from scratch
    export PRESERVE_VOLUMES="false"

    # If set to true, RBAC UI will not be used for 1.10 version
    export DISABLE_RBAC="false"

    # If it set is set to specified version, then the source version of Airflow
    # is removed and the specified version of Airflow is installed from PyPi
    export INSTALL_AIRFLOW_VERSION=""

    # If it is set to specified reference (tag/branch), then the source version
    # of Airflow is removed and the specified version of Airflow is installed from GitHub
    export INSTALL_AIRFLOW_REFERENCE=""

    # if set to true, the ci image will look for wheel packages in dist folder and will install them
    # during entering the container
    export INSTALL_WHEELS="false"

    # Determines whether to force build without checking if it is needed
    # Can be overridden by '--force-build-images' flag.
    export FORCE_BUILD_IMAGES="false"

    # load all the common functions here - those are the functions that are shared between Breeze
    # and CI scripts. The CI scripts do not use Breeze as driving script - they read all configuration
    # from the environment variables. That's why we keep all the common initialization in those libs
    # shellcheck source=scripts/ci/libraries/_all_libs.sh
    . "${AIRFLOW_SOURCES}/scripts/ci/libraries/_all_libs.sh"

    # When we generate documentation for README files, we want to force the indented_screen_width of terminal so that
    # No matter who is running the documentation generation gets the same output
    if [[ ${FORCE_SCREEN_WIDTH:="false"} != "true" ]]; then
        # Sets indented_screen_width of the screen from terminal
        SCREEN_WIDTH="$(tput cols)"
        if [[ -z ${SCREEN_WIDTH=} ]]; then
            SCREEN_WIDTH=${MAX_SCREEN_WIDTH}
        fi
        if ((SCREEN_WIDTH > MAX_SCREEN_WIDTH)); then
            SCREEN_WIDTH=${MAX_SCREEN_WIDTH}
        fi
    else
        SCREEN_WIDTH=${MAX_SCREEN_WIDTH}
    fi

    export SCREEN_WIDTH
    readonly SCREEN_WIDTH

    # for Breeze default tests executed are "All"
    export TEST_TYPE=${TEST_TYPE:="All"}

    # Update short and long options in the breeze-complete script
    # This way autocomplete will work automatically with all options available
    # shellcheck source=breeze-complete
    . "${AIRFLOW_SOURCES}/breeze-complete"

    # Default command to run - entering breeze environment
    command_to_run="enter_breeze"

    # In some cases we also want to run two commands in a row (for example when we restart the environment)
    second_command_to_run=""

    # Determines if help should be run (set to true by --help flag)
    run_help="false"

    # Holds docker compose command if the `docker-compose` command is used.
    docker_compose_command=""
}

#######################################################################################################
#
# Initializes development-friendly virtualenv if you are already in such env. It installs all the necessary
# packages from PyPI and it case of problems it provides useful hints on what prerequisites should be
# installed. It also removes and resets the existing AIRFLOW_HOME installation to make sure that you
# have it synchronized with the version of airflow installed. It resets the airflow's sqlite database to
# a clean state. You can use this function if your virtualenv is broken, to clean it up
#
# Used globals:
#    PYTHON_MAJOR_MINOR_VERSION
#    AIRFLOW_HOME_DIR
#    AIRFLOW_SOURCES
#    DEFAULT_CONSTRAINTS_BRANCH
#    OSTYPE
#
#######################################################################################################
function breeze::initialize_virtualenv() {
    # Check if we are inside virtualenv
    set +e
    echo -e "import sys\nif not hasattr(sys,'base_prefix'):\n  sys.exit(1)" |
        python"${PYTHON_MAJOR_MINOR_VERSION}"
    local res=$?
    set -e
    if [[ ${res} != "0" ]]; then
        echo >&2
        echo >&2 "ERROR:  Initializing local virtualenv only works when you have virtualenv activated"
        echo >&2
        echo >&2 "Please enter your local virtualenv before (for example using 'pyenv activate' or 'workon') "
        echo >&2
        exit 1
    else
        echo
        echo "Initializing the virtualenv: $(command -v python)!"
        echo
        echo "This will wipe out ${AIRFLOW_HOME_DIR} and reset all the databases!"
        echo
        "${AIRFLOW_SOURCES}/confirm" "Proceeding with the initialization"
        echo
        pushd "${AIRFLOW_SOURCES}"
        set +e
        # We need to export this one to speed up Cassandra driver installation in virtualenv
        CASS_DRIVER_NO_CYTHON="1" pip install -e ".[devel]" \
            --constraint "https://raw.githubusercontent.com/apache/airflow/${DEFAULT_CONSTRAINTS_BRANCH}/constraints-${PYTHON_MAJOR_MINOR_VERSION}.txt"
        res=$?
        set -e
        popd
        if [[ ${res} != "0" ]]; then
            echo "#######################################################################"
            echo "  You had some troubles installing the venv !!!!!"
            echo "  Try running the command below and rerun virtualenv installation"
            echo
            if [[ ${OSTYPE} == "darwin"* ]]; then
                echo "  brew install sqlite mysql postgresql openssl"
                echo "  export LDFLAGS=\"-L/usr/local/opt/openssl/lib\""
                echo "  export CPPFLAGS=\"-I/usr/local/opt/openssl/include\""
            else
                echo "  sudo apt install build-essentials python3.6-dev python3.7-dev python3.8-dev python-dev openssl \\"
                echo "              sqlite sqlite-dev default-libmysqlclient-dev libmysqld-dev postgresql"
            fi
            echo
            echo "#######################################################################"
            exit ${res}
        fi
        echo
        echo "Wiping and recreating ${AIRFLOW_HOME_DIR}"
        echo
        rm -rvf "${AIRFLOW_HOME_DIR}"
        mkdir -p "${AIRFLOW_HOME_DIR}"
        echo
        echo "Resetting AIRFLOW sqlite database"
        echo
        AIRFLOW__CORE__LOAD_EXAMPLES="False" \
            AIRFLOW__CORE__UNIT_TEST_MODE="False" \
            AIRFLOW__CORE__SQL_ALCHEMY_POOL_ENABLED="False" \
            AIRFLOW__CORE__DAGS_FOLDER="${AIRFLOW_SOURCES}/empty" \
            AIRFLOW__CORE__PLUGINS_FOLDER="${AIRFLOW_SOURCES}/empty" \
            airflow db reset -y
        echo
        echo "Resetting AIRFLOW sqlite unit test database"
        echo
        AIRFLOW__CORE__LOAD_EXAMPLES="False" \
            AIRFLOW__CORE__UNIT_TEST_MODE="True" \
            AIRFLOW__CORE__SQL_ALCHEMY_POOL_ENABLED="False" \
            AIRFLOW__CORE__DAGS_FOLDER="${AIRFLOW_SOURCES}/empty" \
            AIRFLOW__CORE__PLUGINS_FOLDER="${AIRFLOW_SOURCES}/empty" \
            airflow db reset -y
        echo
        echo "Initialization of virtualenv was successful! Go ahead and develop Airflow!"
        echo
        exit 0
    fi
}

#######################################################################################################
#
# Sets up autocomplete for Breeze for both - bash and zsh
#
# Used globals:
#
#    AIRFLOW_SOURCES
#    HOME
#    OSTYPE
#
#######################################################################################################
function breeze::setup_autocomplete() {
    echo "Installing bash/zsh completion for local user"
    echo
    "${AIRFLOW_SOURCES}/confirm" "This will create ~/.bash_completion.d/ directory and modify ~/.*rc files"
    echo
    echo
    mkdir -pv ~/.bash_completion.d
    ln -sf "${AIRFLOW_SOURCES}/breeze-complete" "${HOME}/.bash_completion.d/"
    echo
    echo "Breeze Bash completion is now linked to: ${AIRFLOW_SOURCES}/breeze-complete"
    echo
    local breeze_comment="Added by Airflow Breeze autocomplete setup"
    if ! grep "${breeze_comment}" "${HOME}/.bashrc" >/dev/null 2>&1; then
        touch ~/.bashrc
        # shellcheck disable=SC2129
        echo "# START: ${breeze_comment}" >>~/.bashrc
        cat <<"EOF" >>~/.bashrc
for bcfile in ~/.bash_completion.d/* ; do
    . ${bcfile}
done
EOF
        echo "# END: ${breeze_comment}" >>~/.bashrc
        echo
        echo "The ${HOME}/.bashrc has been modified"
        echo
    else
        echo
        echo "The ${HOME}/.bashrc was already modified before. Not changing it."
        echo
    fi
    if ! grep "${breeze_comment}" "${HOME}/.zshrc" >/dev/null 2>&1; then
        # shellcheck disable=SC2129
        echo "# START: ${breeze_comment}" >>~/.zshrc
        cat <<"EOF" >>~/.zshrc
autoload compinit && compinit
autoload bashcompinit && bashcompinit
source ~/.bash_completion.d/breeze-complete
EOF
        echo "# END: ${breeze_comment}" >>~/.zshrc
        echo
        echo "The ${HOME}/.zshrc has been modified"
        echo
    else
        echo
        echo "The ${HOME}/.zshrc was already modified before. Not changing it."
        echo
    fi
    if [[ "${OSTYPE}" == "darwin"* ]]; then
        #  For MacOS we have to handle the special case where terminal app DOES NOT run .bashrc by default
        #  But re-runs .bash_profile :(
        #  See https://scriptingosx.com/2017/04/about-bash_profile-and-bashrc-on-macos/
        if ! grep "${breeze_comment}" "${HOME}/.bash_profile"; then
            # shellcheck disable=SC2129
            echo "# START: ${breeze_comment}" >>~/.bash_profile
            cat <<"EOF" >>~/.bash_profile
if [ -r ~/.bashrc ]; then
    source ~/.bashrc
fi
EOF
            echo "# END: ${breeze_comment}" >>~/.bash_profile
            echo
            echo "The ${HOME}/.bash_profile has been modified"
            echo
        else
            echo
            echo "The ${HOME}/.bash_profile was already modified before. Not changing it."
            echo
        fi
    fi
    echo
    echo
    echo "Breeze completion is installed to ~/.bash_completion.d/breeze-complete"
    echo
    echo "Please exit and re-enter your shell or run:"
    echo
    echo "    source ~/.bash_completion.d/breeze-complete"
    echo
    exit 0
}

#######################################################################################################
#
# Prints information about the current configuration of Breeze - if you enter breeze interactively
# and you did not suppress cheatsheet or asciiart, it also prints those. It also prints values
# of constants set by breeze::read_saved_environment_variables() function and other initialization functions.
#
# Used globals:
#
#    BACKEND
#    POSTGRES_VERSION
#    MYSQL_VERSION
#    SUPPRESS_CHEATSHEET_FILE
#    SUPPRESS_ASCIIART_FILE
#    PRODUCTION_IMAGE
#    BRANCH_NAME
#    AIRFLOW_CI_IMAGE
#    AIRFLOW_PROD_IMAGE
#    AIRFLOW_VERSION
#    DOCKERHUB_USER
#    DOCKERHUB_REPO
#    INSTALL_AIRFLOW_VERSION
#    INSTALL_AIRFLOW_REFERENCE
#
# Outputs:
#    Prints the information about the build to stdout.
#
#######################################################################################################
function breeze::print_badge() {
    local backend_version=""
    if [[ ${BACKEND} == "postgres" ]]; then
        backend_version="${POSTGRES_VERSION}"
    elif [[ ${BACKEND} == "mysql" ]]; then
        backend_version="${MYSQL_VERSION}"
    fi
    if [[ ! -f "${SUPPRESS_ASCIIART_FILE}" && ${command_to_run} == "enter_breeze" ]]; then
        cat <<EOF




                                  @&&&&&&@
                                 @&&&&&&&&&&&@
                                &&&&&&&&&&&&&&&&
                                        &&&&&&&&&&
                                            &&&&&&&
                                             &&&&&&&
                           @@@@@@@@@@@@@@@@   &&&&&&
                          @&&&&&&&&&&&&&&&&&&&&&&&&&&
                         &&&&&&&&&&&&&&&&&&&&&&&&&&&&
                                         &&&&&&&&&&&&
                                             &&&&&&&&&
                                           &&&&&&&&&&&&
                                      @@&&&&&&&&&&&&&&&@
                   @&&&&&&&&&&&&&&&&&&&&&&&&&&&&  &&&&&&
                  &&&&&&&&&&&&&&&&&&&&&&&&&&&&    &&&&&&
                 &&&&&&&&&&&&&&&&&&&&&&&&         &&&&&&
                                                 &&&&&&
                                               &&&&&&&
                                            @&&&&&&&&
            @&&&&&&&&&&&&&&&&&&&&&&&&&&&&&&&&&&&&&&&
           &&&&&&&&&&&&&&&&&&&&&&&&&&&&&&&&&&&&&&&
          &&&&&&&&&&&&&&&&&&&&&&&&&&&&&&&&&&&&



     @&&&@       &&  @&&&&&&&&&&&   &&&&&&&&&&&&  &&            &&&&&&&&&&  &&&     &&&     &&&
    &&& &&&      &&  @&&       &&&  &&            &&          &&&       &&&@ &&&   &&&&&   &&&
   &&&   &&&     &&  @&&&&&&&&&&&&  &&&&&&&&&&&   &&          &&         &&&  &&& &&& &&@ &&&
  &&&&&&&&&&&    &&  @&&&&&&&&&     &&            &&          &&@        &&&   &&@&&   &&@&&
 &&&       &&&   &&  @&&     &&&@   &&            &&&&&&&&&&&  &&&&&&&&&&&&     &&&&   &&&&

&&&&&&&&&&&&   &&&&&&&&&&&&   &&&&&&&&&&&@  &&&&&&&&&&&&   &&&&&&&&&&&   &&&&&&&&&&&
&&&       &&&  &&        &&&  &&            &&&                  &&&&    &&
&&&&&&&&&&&&@  &&&&&&&&&&&&   &&&&&&&&&&&   &&&&&&&&&&&       &&&&       &&&&&&&&&&
&&&        &&  &&   &&&&      &&            &&&             &&&&         &&
&&&&&&&&&&&&&  &&     &&&&@   &&&&&&&&&&&@  &&&&&&&&&&&&  @&&&&&&&&&&&   &&&&&&&&&&&

EOF
        if [[ ${PRODUCTION_IMAGE} == "true" ]]; then
            cat <<EOF

                               Use production image.

                               Branch name:            ${BRANCH_NAME}
                               Docker image:           ${AIRFLOW_PROD_IMAGE}
                               Airflow source version: $(build_images::get_airflow_version_from_production_image)
EOF
        else
            cat <<EOF

                               Use CI image.

                               Branch name:            ${BRANCH_NAME}
                               Docker image:           ${AIRFLOW_CI_IMAGE}
                               Airflow source version: ${AIRFLOW_VERSION}
EOF
        fi
        cat <<EOF
                               Python version:         ${PYTHON_MAJOR_MINOR_VERSION}
                               DockerHub user:         ${DOCKERHUB_USER}
                               DockerHub repo:         ${DOCKERHUB_REPO}
                               Backend:                ${BACKEND} ${backend_version}
EOF
        if [[ -n ${INSTALL_AIRFLOW_VERSION=} || -n ${INSTALL_AIRFLOW_REFERENCE=} ]]; then
            cat <<EOF

                               Airflow installed: ${INSTALL_AIRFLOW_VERSION=}${INSTALL_AIRFLOW_REFERENCE=}

EOF
        fi
    else
        if [[ ${PRODUCTION_IMAGE} == "true" ]]; then
            cat <<EOF

   Production image.

   Branch name:             ${BRANCH_NAME}
   Docker image:            ${AIRFLOW_PROD_IMAGE}
EOF
        else
            cat <<EOF

   CI image.

   Branch name:             ${BRANCH_NAME}
   Docker image:            ${AIRFLOW_CI_IMAGE}
EOF
        fi
        cat <<EOF

   Airflow source version:  ${AIRFLOW_VERSION}
   Python version:          ${PYTHON_MAJOR_MINOR_VERSION}
   DockerHub user:          ${DOCKERHUB_USER}
   DockerHub repo:          ${DOCKERHUB_REPO}
   Backend:                 ${BACKEND} ${backend_version}
EOF
        if [[ -n ${INSTALL_AIRFLOW_VERSION=} || -n ${INSTALL_AIRFLOW_REFERENCE=} ]]; then
            cat <<EOF

   Airflow installed from: ${INSTALL_AIRFLOW_VERSION}${INSTALL_AIRFLOW_REFERENCE}

EOF
        fi
    fi
}

#######################################################################################################
#
# Prepares command file that can be used to easily run the docker commands outside of Breeze.
#
# The command file generated in cache ./build directory is a standalone script that contains
# All the environment variables and docker-compose configuration to run the command.
# This is because depending on configuration of Breeze we might have different compose files
# used and different env variables set.
#
# Those are a convenience scripts that you might use to debug command execution although
# In most cases they are used internally by Breeze.
#
# Used Globals:
#   BRANCH_NAME
#   PYTHON_MAJOR_MINOR_VERSION
#   DOCKERHUB_USER
#   DOCKERHUB_REPO
#   HOST_AIRFLOW_SOURCES
#   BACKEND
#   AIRFLOW_VERSION
#   INSTALL_AIRFLOW_VERSION
#   WEBSERVER_HOST_PORT
#   POSTGRES_HOST_PORT
#   POSTGRES_VERSION
#   MYSQL_HOST_PORT
#   MYSQL_VERSION
#   AIRFLOW_SOURCES
#   AIRFLOW_CI_IMAGE
#   AIRFLOW_PROD_IMAGE
#   AIRFLOW_PROD_IMAGE_KUBERNETES
#   AIRFLOW_PROD_BASE_TAG
#   SQLITE_URL
#
# Arguments:
#
#   file to prepare
#   command to run
#   compose_file to use
#   airflow_image to use
#
# Outputs:
#   Creates the convenience command file that can be run to use the docker command.
#
#######################################################################################################
function breeze::prepare_command_file() {
    local file="${1}"
    local command="${2}"
    local compose_file="${3}"
    local airflow_image="${4}"
    cat <<EOF >"${file}"
#!/usr/bin/env bash
if [[ \${VERBOSE} == "true" ]]; then
  echo
  echo "Executing script:"
  echo
  echo "${file} \${@}"
  echo
  set -x
fi
cd "\$( dirname "\${BASH_SOURCE[0]}" )" || exit
export DOCKERHUB_USER=${DOCKERHUB_USER}
export DOCKERHUB_REPO=${DOCKERHUB_REPO}
export HOST_USER_ID=${HOST_USER_ID}
export HOST_GROUP_ID=${HOST_GROUP_ID}
export HOST_AIRFLOW_SOURCES="${AIRFLOW_SOURCES}"
export COMPOSE_FILE="${compose_file}"
export PYTHON_MAJOR_MINOR_VERSION="${PYTHON_MAJOR_MINOR_VERSION}"
export BACKEND="${BACKEND}"
export AIRFLOW_VERSION="${AIRFLOW_VERSION}"
export INSTALL_AIRFLOW_VERSION="${INSTALL_AIRFLOW_VERSION}"
export WEBSERVER_HOST_PORT="${WEBSERVER_HOST_PORT}"
export POSTGRES_HOST_PORT="${POSTGRES_HOST_PORT}"
export POSTGRES_VERSION="${POSTGRES_VERSION}"
export MYSQL_HOST_PORT="${MYSQL_HOST_PORT}"
export MYSQL_VERSION="${MYSQL_VERSION}"
export AIRFLOW_SOURCES="${AIRFLOW_SOURCES}"
export MYSQL_ENCODING="${MYSQL_ENCODING}"
export AIRFLOW_CI_IMAGE="${AIRFLOW_CI_IMAGE}"
export AIRFLOW_PROD_IMAGE="${AIRFLOW_PROD_IMAGE}"
export AIRFLOW_PROD_IMAGE_KUBERNETES="${AIRFLOW_PROD_IMAGE_KUBERNETES}"
export AIRFLOW_PROD_BASE_TAG="${AIRFLOW_PROD_BASE_TAG}"
export AIRFLOW_IMAGE="${airflow_image}"
export SQLITE_URL="${SQLITE_URL}"
docker-compose --log-level INFO ${command}
EOF
    chmod u+x "${file}"
}

#######################################################################################################
#
# Prepare all command files that we are using. Depending on the command to execute we use two
# convenience scripts:
#
#    dc_ci - to run docker compose command for CI image
#    dc_prod - to run docker compose command for PROD image
#
# Global constants set:
#
#     PYTHON_BASE_IMAGE_VERSION
#     PYTHON_BASE_IMAGE
#     AIRFLOW_CI_IMAGE
#     AIRFLOW_PROD_BASE_TAG
#     AIRFLOW_PROD_IMAGE
#     AIRFLOW_PROD_IMAGE_KUBERNETES
#     BUILT_CI_IMAGE_FLAG_FILE
#
#######################################################################################################
function breeze::prepare_command_files() {
    local main_ci_docker_compose_file=${SCRIPTS_CI_DIR}/docker-compose/base.yml
    local main_prod_docker_compose_file=${SCRIPTS_CI_DIR}/docker-compose/base.yml
    local backend_docker_compose_file=${SCRIPTS_CI_DIR}/docker-compose/backend-${BACKEND}.yml
    local local_docker_compose_file=${SCRIPTS_CI_DIR}/docker-compose/local.yml
    local files_docker_compose_file=${SCRIPTS_CI_DIR}/docker-compose/files.yml
    local local_prod_docker_compose_file=${SCRIPTS_CI_DIR}/docker-compose/local-prod.yml
    local remove_sources_docker_compose_file=${SCRIPTS_CI_DIR}/docker-compose/remove-sources.yml
    local forward_credentials_docker_compose_file=${SCRIPTS_CI_DIR}/docker-compose/forward-credentials.yml

    local compose_ci_file=${main_ci_docker_compose_file}:${backend_docker_compose_file}
    local compose_prod_file=${main_prod_docker_compose_file}:${backend_docker_compose_file}

    if [[ "${MOUNT_LOCAL_SOURCES}" != "false" ]]; then
        compose_ci_file=${compose_ci_file}:${local_docker_compose_file}
        compose_prod_file=${compose_prod_file}:${local_prod_docker_compose_file}
    fi

    if [[ "${MOUNT_FILES}" != "false" ]]; then
        compose_ci_file=${compose_ci_file}:${files_docker_compose_file}
        compose_prod_file=${compose_prod_file}:${files_docker_compose_file}
    fi

    if [[ ${FORWARD_CREDENTIALS} == "true" ]]; then
        compose_ci_file=${compose_ci_file}:${forward_credentials_docker_compose_file}
        compose_prod_file=${compose_prod_file}:${forward_credentials_docker_compose_file}
    fi

    if [[ -n ${INSTALL_AIRFLOW_VERSION=} ]]; then
        compose_ci_file=${compose_ci_file}:${remove_sources_docker_compose_file}
    fi

    set +u
    local unique_integrations
    # shellcheck disable=SC2207
    unique_integrations=($(echo "${INTEGRATIONS[@]}" | tr ' ' '\n' | sort -u | tr '\n' ' '))

    local integration
    for integration in "${unique_integrations[@]}"; do
        compose_ci_file=${compose_ci_file}:${SCRIPTS_CI_DIR}/docker-compose/integration-${integration}.yml
    done
    set -u

    export DOCKER_COMPOSE_RUN_SCRIPT_FOR_CI="dc_ci"
    readonly DOCKER_COMPOSE_RUN_SCRIPT_FOR_CI

    export DOCKER_COMPOSE_RUN_SCRIPT_FOR_PROD="dc_prod"
    readonly DOCKER_COMPOSE_RUN_SCRIPT_FOR_PROD

    # Prepare script for "run docker compose CI command"
    breeze::prepare_command_file "${BUILD_CACHE_DIR}/${DOCKER_COMPOSE_RUN_SCRIPT_FOR_CI}" \
        "\"\${@}\"" "${compose_ci_file}" "${AIRFLOW_CI_IMAGE}"

    # Prepare script for "run docker compose PROD command"
    breeze::prepare_command_file "${BUILD_CACHE_DIR}/${DOCKER_COMPOSE_RUN_SCRIPT_FOR_PROD}" \
        "\"\${@}\"" "${compose_prod_file}" "${AIRFLOW_PROD_IMAGE}"
}

#######################################################################################################
#
# Prints detailed help for all commands and flags. Used to generate documentation added to BREEZE.rst
# automatically.
#
# Used global variables:
#    _breeze_all_commands
#
# Outputs:
#   Prints detailed help for all commands to stdout.
#
#######################################################################################################
function breeze::do_help_all() {
    echo
    breeze::print_line
    breeze::usage
    breeze::print_line
    echo
    echo
    echo "Detailed usage"
    echo
    breeze::print_line
    echo
    local subcommand
    # shellcheck disable=SC2154
    for subcommand in ${_breeze_all_commands}; do
        breeze::detailed_usage "${subcommand}"
        breeze::print_line
        echo
    done
    echo
    breeze::flags
}

#######################################################################################################
#
# Parses all arguments that can be passed to Breeze command - that includes command to run and flags.
#
# Used global variables:
#   _breeze_getopt_short_options
#   _breeze_getopt_long_options
#   _breeze_allowed_integrations
#
# Updated global constants:
#      By the end of this function, all the constants from `initialization::make_constants_read_only`
#      function are set and they are set as read-only.
#
#######################################################################################################
function breeze::parse_arguments() {
    set -u
    local params
    if ! params=$(getopt \
        -o "${_breeze_getopt_short_options:=}" \
        -l "${_breeze_getopt_long_options:=}" \
        --name "$CMDNAME" -- "$@"); then
        breeze::flags
        exit 1
    fi

    eval set -- "${params}"
    unset params

    # Parse Flags.
    # Please update short and long options in the breeze-complete script
    # This way autocomplete will work out-of-the-box
    while true; do
        case "${1}" in
        -h | --help)
            run_help="true"
            shift
            ;;
        -p | --python)
            export PYTHON_MAJOR_MINOR_VERSION="${2}"
            echo "Python version: ${PYTHON_MAJOR_MINOR_VERSION}"
            echo
            shift 2
            ;;
        -b | --backend)
            export BACKEND="${2}"
            echo "Backend: ${BACKEND}"
            echo
            shift 2
            ;;
        -i | --integration)
            local INTEGRATION=${2}
            parameters::check_and_save_allowed_param "INTEGRATION" "integration" "--integration"
            echo "Integration: ${INTEGRATION}"
            if [[ ${INTEGRATION} == "all" ]]; then
                # shellcheck disable=SC2154
                for INTEGRATION in ${_breeze_allowed_integrations}; do
                    if [[ ${INTEGRATION} != "all" ]]; then
                        echo "${INTEGRATION}"
                        INTEGRATIONS+=("${INTEGRATION}")
                    fi
                done
            else
                INTEGRATIONS+=("${INTEGRATION}")
            fi
            echo
            shift 2
            ;;
        -K | --kubernetes-mode)
            export KUBERNETES_MODE="${2}"
            echo "Kubernetes mode: ${KUBERNETES_MODE}"
            echo
            shift 2
            ;;
        -V | --kubernetes-version)
            export KUBERNETES_VERSION="${2}"
            echo "Kubernetes version: ${KUBERNETES_VERSION}"
            echo
            shift 2
            ;;
        --kind-version)
            export KIND_VERSION="${2}"
            echo "Kind version: ${KIND_VERSION}"
            echo
            shift 2
            ;;
        --helm-version)
            export HELM_VERSION="${2}"
            echo "Helm version: ${HELM_VERSION}"
            echo
            shift 2
            ;;
        --postgres-version)
            export POSTGRES_VERSION="${2}"
            echo "Postgres version: ${POSTGRES_VERSION}"
            echo
            shift 2
            ;;
        --mysql-version)
            export MYSQL_VERSION="${2}"
            echo "MySQL version: ${MYSQL_VERSION}"
            echo
            shift 2
            ;;
        -l | --skip-mounting-local-sources)
            MOUNT_LOCAL_SOURCES="false"
            echo "Mount local sources: ${MOUNT_LOCAL_SOURCES}"
            echo
            shift
            ;;
        -a | --install-airflow-version)
            INSTALL_AIRFLOW_VERSION="${2}"
            # Reference is mutually exclusive with version
            INSTALL_AIRFLOW_REFERENCE=""
            echo "Installs version of Airflow: ${INSTALL_AIRFLOW_VERSION}"
            echo
            shift 2
            ;;
        -t | --install-airflow-reference)
            INSTALL_AIRFLOW_REFERENCE="${2}"
            # Reference is mutually exclusive with version
            INSTALL_AIRFLOW_VERSION=""
            echo "Installs Airflow from reference: ${INSTALL_AIRFLOW_REFERENCE}"
            echo
            shift 2
            ;;
        -d | --db-reset)
            echo "Resetting the DB!"
            echo
            export DB_RESET="true"
            shift
            ;;
        -v | --verbose)
            export VERBOSE="true"
            echo "Verbose output"
            echo
            shift
            ;;
        -y | --assume-yes)
            export FORCE_ANSWER_TO_QUESTIONS="yes"
            echo "Assuming 'yes' answer to all questions."
            echo
            shift
            ;;
        -n | --assume-no)
            export FORCE_ANSWER_TO_QUESTIONS="no"
            echo "Assuming 'no' answer to all questions."
            echo
            shift
            ;;
        -q | --assume-quit)
            export FORCE_ANSWER_TO_QUESTIONS="quit"
            echo "Assuming 'quit' answer to all questions."
            echo
            shift
            ;;
        -F | --force-build-images)
            echo "Force build images"
            echo
            export FORCE_BUILD_IMAGES="true"
            # if you want to force  build an image - assume you want to build it :)
            export FORCE_ANSWER_TO_QUESTIONS="yes"
            shift
            ;;
        -C | --force-clean-images)
            echo "Clean build of images without cache"
            echo
            export DOCKER_CACHE="disabled"
            # if not set here, docker cached is determined later, depending on type of image to be build
            readonly DOCKER_CACHE
            export FORCE_BUILD_IMAGES="true"
            shift
            ;;
        -r | --skip-rebuild-check)
            echo "Skips checking image for rebuilds"
            echo
            export CHECK_IMAGE_FOR_REBUILD="false"
            export SKIP_BUILDING_PROD_IMAGE="true"
            shift
            ;;
        -L | --build-cache-local)
            echo "Use local cache to build images"
            echo
            export DOCKER_CACHE="local"
            # if not set here, docker cached is determined later, depending on type of image to be build
            readonly DOCKER_CACHE
            shift
            ;;
        -U | --build-cache-pulled)
            echo "Use pulled cache to build images"
            echo
            export DOCKER_CACHE="pulled"
            # if not set here, docker cached is determined later, depending on type of image to be build
            readonly DOCKER_CACHE
            shift
            ;;
        -X | --build-cache-disabled)
            echo "Use disabled cache to build images"
            echo
            export DOCKER_CACHE="disabled"
            readonly DOCKER_CACHE
            # if not set here, docker cached is determined later, depending on type of image to be build
            shift
            ;;
        -P | --force-pull-images)
            echo "Force pulling images before build. Uses pulled images as cache."
            echo
            export FORCE_PULL_IMAGES="true"
            export FORCE_BUILD_IMAGES="true"
            # if you want to force  build an image - assume you want to build it :)
            export FORCE_ANSWER_TO_QUESTIONS="yes"
            shift
            ;;
        -I | --production-image)
            export PRODUCTION_IMAGE="true"
            export SQLITE_URL=
            echo
            echo "*************** PRODUCTION IMAGE *************************"
            echo
            shift
            ;;
        --skip-installing-airflow-via-pip)
            export INSTALL_AIRFLOW_VIA_PIP="false"
            export AIRFLOW_PRE_CACHED_PIP_PACKAGES="false"
            echo "Skip installing airflow via PIP"
            shift
            ;;
        -E | --extras)
            export AIRFLOW_EXTRAS="${2}"
            echo "Extras : ${AIRFLOW_EXTRAS}"
            shift 2
            ;;
        --additional-extras)
            export ADDITIONAL_AIRFLOW_EXTRAS="${2}"
            echo "Additional extras : ${ADDITIONAL_AIRFLOW_EXTRAS}"
            shift 2
            ;;
        --additional-python-deps)
            export ADDITIONAL_PYTHON_DEPS="${2}"
            echo "Additional python dependencies: ${ADDITIONAL_PYTHON_DEPS}"
            shift 2
            ;;
        --dev-apt-deps)
            export DEV_APT_DEPS="${2}"
            echo "Apt dev dependencies: ${DEV_APT_DEPS}"
            shift 2
            ;;
        --additional-dev-apt-deps)
            export ADDITIONAL_DEV_APT_DEPS="${2}"
            echo "Additional apt dev dependencies: ${ADDITIONAL_DEV_APT_DEPS}"
            shift 2
            ;;
        --dev-apt-commad)
            export DEV_APT_COMMAND="${2}"
            echo "Apt dev command: ${DEV_APT_COMMAND}"
            shift 2
            ;;
        --additional-dev-apt-command)
            export ADDITIONAL_DEV_APT_COMMAND="${2}"
            echo "Additional Apt dev command: ${ADDITIONAL_DEV_APT_COMMAND}"
            shift 2
            ;;
        --additional-dev-apt-env)
            export ADDITIONAL_DEV_APT_ENV="${2}"
            echo "Additional Apt dev environment variables: ${ADDITIONAL_DEV_APT_ENV}"
            shift 2
            ;;
        --runtime-apt-deps)
            export RUNTIME_APT_DEPS="${2}"
            echo "Apt runtime dependencies: ${RUNTIME_APT_DEPS}"
            shift 2
            ;;
        --additional-runtime-apt-deps)
            export ADDITIONAL_RUNTIME_APT_DEPS="${2}"
            echo "Additional apt runtime dependencies: ${ADDITIONAL_RUNTIME_APT_DEPS}"
            shift 2
            ;;
        --runtime-apt-commad)
            export RUNTIME_APT_COMMAND="${2}"
            echo "Apt runtime command: ${RUNTIME_APT_COMMAND}"
            shift 2
            ;;
        --additional-runtime-apt-command)
            export ADDITIONAL_RUNTIME_APT_COMMAND="${2}"
            echo "Additional Apt runtime command: ${ADDITIONAL_RUNTIME_APT_COMMAND}"
            shift 2
            ;;
        --additional-runtime-apt-env)
            export ADDITIONAL_RUNTIME_APT_ENV="${2}"
            echo "Additional Apt runtime environment variables: ${ADDITIONAL_RUNTIME_APT_ENV}"
            shift 2
            ;;
        --disable-mysql-client-installation)
            export INSTALL_MYSQL_CLIENT="false"
            echo "Install MySQL client: ${INSTALL_MYSQL_CLIENT}"
            shift
            ;;
        --constraints-location)
            export AIRFLOW_CONSTRAINTS_LOCATION="${2}"
            echo "Constraints location: ${AIRFLOW_CONSTRAINTS_LOCATION}"
            shift 2
            ;;
        --disable-pip-cache)
            echo "Disable PIP cache during build"
            echo
            export AIRFLOW_PRE_CACHED_PIP_PACKAGES="false"
            shift
            ;;
        --add-local-pip-wheels)
            export AIRFLOW_LOCAL_PIP_WHEELS="true"
            echo "Install wheels from local docker-context-files when building image"
            shift
            ;;
        --image-tag)
            export IMAGE_TAG="${2}"
            echo "Tag to add to the image: ${IMAGE_TAG}"
            shift 2
            ;;
        -D | --dockerhub-user)
            export DOCKERHUB_USER="${2}"
            echo "Dockerhub user ${DOCKERHUB_USER}"
            echo
            shift 2
            ;;
        -R | --dockerhub-repo)
            export DOCKERHUB_REPO="${2}"
            echo "Dockerhub repo ${DOCKERHUB_REPO}"
            echo
            shift 2
            ;;
        -f | --forward-credentials)
            echo "Forwarding credentials. Be careful as your credentials ar available in the container!"
            echo
            export FORWARD_CREDENTIALS="true"
            shift
            ;;
        -c | --github-registry)
            echo
            echo "Use github registry"
            echo
            export USE_GITHUB_REGISTRY="true"
            shift
            ;;
        -g | --github-repository)
            echo
            echo "GitHub repository: ${2}"
            echo
            echo "Using github registry."
            echo
            export GITHUB_REPOSITORY="${2}"
            export USE_GITHUB_REGISTRY="true"
            shift 2
            ;;
        -s | --github-image-id)
            echo
            echo "GitHub image id: ${2}"
            echo
            echo "Force pulling the image, using github registry and skip mounting local sources."
            echo "This is in order to get the exact same version as used in CI environment for SHA/RUN_ID!."
            echo "You can specify --skip-mounting-local-sources to not mount local sources. "
            echo
            export FORCE_PULL_IMAGES="true"
            export USE_GITHUB_REGISTRY="true"
            export GITHUB_REGISTRY_PULL_IMAGE_TAG="${2}"
            export GITHUB_REGISTRY_PUSH_IMAGE_TAG="${2}"
            export CHECK_IMAGE_FOR_REBUILD="false"
            export SKIP_BUILDING_PROD_IMAGE="true"
            export SKIP_CHECK_REMOTE_IMAGE="true"
            export FAIL_ON_GITHUB_DOCKER_PULL_ERROR="true"
            shift 2
            ;;
        --init-script)
            export INIT_SCRIPT_FILE="${2}"
            echo "The initialization file is in ${INIT_SCRIPT_FILE}"
            echo
            shift 2
            ;;
        --load-example-dags)
            export LOAD_EXAMPLES="true"
            echo "Include Airflow sample dags"
            echo
            shift
            ;;
        --load-default-connections)
            export LOAD_DEFAULT_CONNECTIONS="true"
            echo "Include Airflow default connections"
            echo
            shift
            ;;
        --preserve-volumes)
            export PRESERVE_VOLUMES="true"
            echo "Preserves data volumes when stopping airflow"
            echo
            shift
            ;;
        --no-rbac-ui)
            export DISABLE_RBAC="true"
            echo "When installing Airflow 1.10, RBAC UI will be disabled."
            echo
            shift
            ;;
        --install-wheels)
            export INSTALL_WHEELS="true"
            echo "Install wheels found in dist folder during entering breeze."
            echo
            shift
            ;;
        --test-type)
            export TEST_TYPE="${2}"
            echo "Selected test type: ${TEST_TYPE}"
            echo
            shift 2
            ;;
        --)
            shift
            break
            ;;
        *)
            breeze::flags
            echo >&2
            echo >&2 "ERROR: Unknown flag ${1}"
            echo >&2
            exit 1
            ;;
        esac
    done
    local last_subcommand=""
    # Parse commands
    if [[ "$#" -ne 0 ]]; then
        case "${1}" in
        shell)
            last_subcommand="${1}"
            shift
            ;;
        exec)
            last_subcommand="${1}"
            command_to_run="run_exec"
            shift
            ;;
        build-docs)
            last_subcommand="${1}"
            command_to_run="build_docs"
            shift
            ;;
        build-image)
            last_subcommand="${1}"
            command_to_run="build_image"
            # if you want to build an image - assume you want to build it :)
            export FORCE_ANSWER_TO_QUESTIONS="yes"
            # and assume you want to build it no matter if it is needed
            export FORCE_BUILD_IMAGES="true"
            echo "Build image"
            echo
            shift
            ;;
        cleanup-image)
            last_subcommand="${1}"
            echo "Cleanup the image"
            echo
            command_to_run="cleanup_image"
            shift
            ;;
        docker-compose)
            last_subcommand="${1}"
            if [[ $# -lt 2 ]]; then
                echo "You should specify docker compose command to run"
                shift
                run_help="true"
            else
                docker_compose_command="${2}"
                shift 2
            fi
            command_to_run="run_docker_compose"
            ;;
        generate-constraints)
            last_subcommand="${1}"
            command_to_run="perform_generate_constraints"
            export FORCE_ANSWER_TO_QUESTIONS="yes"
            export FORCE_BUILD_IMAGES="true"
            export UPGRADE_TO_LATEST_CONSTRAINTS="true"
            shift
            ;;
        push-image)
            last_subcommand="${1}"
            command_to_run="perform_push_image"
            export SKIP_CHECK_REMOTE_IMAGE="true"
            shift
            ;;
        initialize-local-virtualenv)
            last_subcommand="${1}"
            echo "Initializing local virtualenv"
            echo
            command_to_run="perform_initialize_local_virtualenv"
            shift
            ;;
        kind-cluster)
            last_subcommand="${1}"
            # Switch to production image for all kind operations
            export PRODUCTION_IMAGE="true"
            command_to_run="manage_kind_cluster"
            export KIND_CLUSTER_OPERATION="${2:-}"
            if [[ -n ${KIND_CLUSTER_OPERATION=} ]]; then
                shift 2
            else
                shift
            fi
            ;;
        setup-autocomplete)
            last_subcommand="${1}"
            echo "Setting up autocomplete"
            echo
            command_to_run="perform_setup_autocomplete"
            shift
            ;;
        static-check)
            last_subcommand="${1}"
            command_to_run="perform_static_checks"
            if [[ "$#" -lt 2 ]]; then
                if [[ ${run_help} != "true" ]]; then
                    echo "You should specify static check that you would like to run or 'all' to run all checks."
                    echo
                    echo "One of :"
                    echo
                    echo "${_breeze_allowed_static_checks:=}"
                    echo
                    echo "For example:"
                    echo
                    echo "${CMDNAME} static-check mypy"
                    echo
                    exit 1
                else
                    shift
                fi
            else
                export PYTHON_MAJOR_MINOR_VERSION=${DEFAULT_PYTHON_MAJOR_MINOR_VERSION}
                static_check="${2:-}"
                EXTRA_STATIC_CHECK_OPTIONS+=("--show-diff-on-failure")
                shift 2
            fi
            ;;
        start-airflow)
            last_subcommand="${1}"
            export START_AIRFLOW="true"
            shift
            ;;
        stop)
            last_subcommand="${1}"
            command_to_run="run_docker_compose"
            docker_compose_command="down"
            EXTRA_DC_OPTIONS+=("--remove-orphans")
            shift
            ;;
        restart)
            last_subcommand="${1}"
            command_to_run="run_docker_compose"
            docker_compose_command="down"
            EXTRA_DC_OPTIONS+=("--remove-orphans")
            second_command_to_run="enter_breeze"
            echo "Restarts the environment. Includes emptying the databases."
            shift
            ;;
        tests)
            last_subcommand="${1}"
            command_to_run="run_tests"
            shift
            ;;
        toggle-suppress-cheatsheet)
            last_subcommand="${1}"
            if [[ -f "${SUPPRESS_CHEATSHEET_FILE}" ]]; then
                rm -f "${SUPPRESS_CHEATSHEET_FILE}"
            else
                touch "${SUPPRESS_CHEATSHEET_FILE}"
            fi
            echo "Toggle suppress cheatsheet"
            echo
            shift
            command_to_run="toggle_suppress_cheatsheet"
            ;;
        toggle-suppress-asciiart)
            last_subcommand="${1}"
            if [[ -f "${SUPPRESS_ASCIIART_FILE}" ]]; then
                rm -f "${SUPPRESS_ASCIIART_FILE}"
            else
                touch "${SUPPRESS_ASCIIART_FILE}"
            fi
            echo "Toggle suppress asciiart"
            echo
            shift
            command_to_run="toggle_suppress_asciiart"
            ;;
        flags)
            breeze::flags
            exit 0
            ;;
        help)
            breeze::usage
            exit 0
            ;;
        help-all)
            breeze::do_help_all
            exit 0
            ;;
        *)
            breeze::usage
            echo >&2
            echo >&2 "ERROR: Unknown command ${1}"
            echo >&2
            exit 1
            ;;
        esac
    else
        :
        # By default, start interactive terminal
    fi

    if [[ ${run_help} == "true" ]]; then
        if [[ ${last_subcommand} == "" ]]; then
            breeze::usage
            breeze::flag_footer
        else
            breeze::detailed_usage "${last_subcommand}"
        fi
        exit 0
    fi

    if [[ ${PRESERVE_VOLUMES} != "true" ]]; then
        EXTRA_DC_OPTIONS+=("--volumes")
    fi
    # EXTRA_DC_OPTIONS is only used by Breeze. It's value is set here as well.
    readonly EXTRA_DC_OPTIONS

    # Also Remaining args are set here and set as read-only - no more changes to it.
    REMAINING_ARGS+=("$@")
    export REMAINING_ARGS
    readonly REMAINING_ARGS
}

#######################################################################################################
#
# Prepares nicely formatted versions of list of allowed and default values defined in Breeze.
# It is used in help command to print the lists in a readable format and fold the lists
# so that they fit the screen indented_screen_width.
#
# Used global variables:
#    _breeze_allowed_*
#
# Updated global constants:
#       FORMATTED_* constant variables that can be used in Breeze Help output
#
#######################################################################################################
function breeze::prepare_formatted_versions() {
    local indent=15
    local list_prefix
    list_prefix=$(printf "%-${indent}s" " ")
    local indented_screen_width=$((SCREEN_WIDTH - indent))

    FORMATTED_PYTHON_MAJOR_MINOR_VERSIONS=$(echo "${_breeze_allowed_python_major_minor_versions=""}" | tr '\n' ' ' |
        fold -w "${indented_screen_width}" -s | sed "s/^/${list_prefix}/")
    readonly FORMATTED_PYTHON_MAJOR_MINOR_VERSIONS

    FORMATTED_BACKENDS=$(echo "${_breeze_allowed_backends=""}" | tr '\n' ' ' |
        fold -w "${indented_screen_width}" -s | sed "s/^/${list_prefix}/")
    readonly FORMATTED_BACKENDS

    FORMATTED_STATIC_CHECKS=$(echo "${_breeze_allowed_static_checks=""}" | tr '\n' ' ' |
        fold -w "${indented_screen_width}" -s | sed "s/^/${list_prefix}/")
    readonly FORMATTED_STATIC_CHECKS

    FORMATTED_INTEGRATIONS=$(echo "${_breeze_allowed_integrations=""}" | tr '\n' ' ' |
        fold -w "${indented_screen_width}" -s | sed "s/^/${list_prefix}/")
    readonly FORMATTED_INTEGRATIONS

    FORMATTED_KUBERNETES_MODES=$(echo "${_breeze_allowed_kubernetes_modes=""}" | tr '\n' ' ' |
        fold -w "${indented_screen_width}" -s | sed "s/^/${list_prefix}/")
    readonly FORMATTED_KUBERNETES_MODES

    FORMATTED_KUBERNETES_VERSIONS=$(echo "${_breeze_allowed_kubernetes_versions=""}" | tr '\n' ' ' |
        fold -w "${indented_screen_width}" -s | sed "s/^/${list_prefix}/")
    readonly FORMATTED_KUBERNETES_VERSIONS

    FORMATTED_KIND_VERSIONS=$(echo "${_breeze_allowed_kind_versions=""}" | tr '\n' ' ' |
        fold -w "${indented_screen_width}" -s | sed "s/^/${list_prefix}/")
    readonly FORMATTED_KIND_VERSIONS

    FORMATTED_HELM_VERSIONS=$(echo "${_breeze_allowed_helm_versions=""}" | tr '\n' ' ' |
        fold -w "${indented_screen_width}" -s | sed "s/^/${list_prefix}/")
    readonly FORMATTED_HELM_VERSIONS

    FORMATTED_KIND_OPERATIONS=$(echo "${_breeze_allowed_kind_operations=""}" | tr '\n' ' ' |
        fold -w "${indented_screen_width}" -s | sed "s/^/${list_prefix}/")
    readonly FORMATTED_KIND_OPERATIONS

    FORMATTED_INSTALL_AIRFLOW_VERSIONS=$(echo "${_breeze_allowed_install_airflow_versions=""}" |
        tr '\n' ' ' | fold -w "${indented_screen_width}" -s | sed "s/^/${list_prefix}/")
    readonly FORMATTED_INSTALL_AIRFLOW_VERSIONS

    FORMATTED_POSTGRES_VERSIONS=$(echo "${_breeze_allowed_postgres_versions=""}" |
        tr '\n' ' ' | fold -w "${indented_screen_width}" -s | sed "s/^/${list_prefix}/")
    readonly FORMATTED_POSTGRES_VERSIONS

    FORMATTED_MYSQL_VERSIONS=$(echo "${_breeze_allowed_mysql_versions=""}" |
        tr '\n' ' ' | fold -w "${indented_screen_width}" -s | sed "s/^/${list_prefix}/")
    readonly FORMATTED_MYSQL_VERSIONS

    FORMATTED_DEFAULT_CI_EXTRAS=$(echo "${DEFAULT_CI_EXTRAS=}" |
        tr ',' ' ' | fold -w "${indented_screen_width}" -s | sed "s/ /,/g; s/^/${list_prefix}/")
    readonly FORMATTED_DEFAULT_CI_EXTRAS

    FORMATTED_DEFAULT_PROD_EXTRAS=$(echo "${DEFAULT_PROD_EXTRAS=}" |
        tr ',' ' ' | fold -w "${indented_screen_width}" -s | sed "s/ /,/g; s/^/${list_prefix}/")
    readonly FORMATTED_DEFAULT_PROD_EXTRAS

    FORMATTED_TEST_TYPES=$(echo "${_breeze_allowed_test_types=""}" |
        tr ',' ' ' | fold -w "${indented_screen_width}" -s | sed "s/ /,/g; s/^/${list_prefix}/")
    readonly FORMATTED_TEST_TYPES

}

#######################################################################################################
#
# Prepares usage information for all the commands in Breeze.
# Those usage commands are stored in appropriate environment variables.
#
# Created constants:
#    USAGE_*
#    DETAILED_USAGE_*
#
#######################################################################################################

# shellcheck disable=SC2034,SC2090,SC2089,SC2155

function breeze::prepare_usage() {
    # Note that MacOS uses Bash 3.* and we cannot use associative arrays
    export USAGE_SHELL="[Default] Enters interactive shell in the container"
    readonly USAGE_SHELL
    export USAGE_EXEC="Execs into running breeze container in new terminal"
    readonly USAGE_EXEC
    export USAGE_BUILD_DOCS="Builds documentation in the container"
    readonly USAGE_BUILD_DOCS
    export USAGE_BUILD_IMAGE="Builds CI or Production docker image"
    readonly USAGE_BUILD_DOCS
    export USAGE_CLEANUP_IMAGE="Cleans up the container image created"
    readonly USAGE_BUILD_DOCS
    export USAGE_DOCKER_COMPOSE="Executes specified docker-compose command"
    readonly USAGE_DOCKER_COMPOSE
    export USAGE_FLAGS="Shows all breeze's flags"
    readonly USAGE_FLAGS
    export USAGE_GENERATE_CONSTRAINTS="Generates pinned constraint files"
    readonly USAGE_GENERATE_CONSTRAINTS
    export USAGE_INITIALIZE_LOCAL_VIRTUALENV="Initializes local virtualenv"
    readonly USAGE_INITIALIZE_LOCAL_VIRTUALENV
    export USAGE_PUSH_IMAGE="Pushes images to registry"
    readonly USAGE_PUSH_IMAGE
    export USAGE_KIND_CLUSTER="Manages KinD cluster on the host"
    readonly USAGE_KIND_CLUSTER
    export USAGE_SETUP_AUTOCOMPLETE="Sets up autocomplete for breeze"
    readonly USAGE_SETUP_AUTOCOMPLETE
    export USAGE_START_AIRFLOW="Starts Scheduler and Webserver and enters the shell"
    readonly USAGE_START_AIRFLOW
    export USAGE_STOP="Stops the docker-compose environment"
    readonly USAGE_STOP
    export USAGE_RESTART="Stops the docker-compose environment including DB cleanup"
    readonly USAGE_RESTART
    export USAGE_STATIC_CHECK="Performs selected static check for changed files"
    readonly USAGE_STATIC_CHECK
    export USAGE_TOGGLE_SUPPRESS_CHEATSHEET="Toggles on/off cheatsheet"
    readonly USAGE_TOGGLE_SUPPRESS_CHEATSHEET
    export USAGE_TOGGLE_SUPPRESS_ASCIIART="Toggles on/off asciiart"
    readonly USAGE_TOGGLE_SUPPRESS_ASCIIART
    export USAGE_TESTS="Runs selected tests in the container"
    readonly USAGE_TESTS
    export USAGE_HELP="Shows this help message"
    readonly USAGE_HELP
    export USAGE_HELP_ALL="Shows detailed help for all commands and flags"
    readonly USAGE_HELP_ALL

    export DETAILED_USAGE_SHELL="
${CMDNAME} shell [FLAGS] [-- <EXTRA_ARGS>]

      This is default subcommand if no subcommand is used.

      Enters interactive shell where you can run all tests, start Airflow webserver, scheduler,
      workers, interact with the database, run DAGs etc. It is the default command if no command
      is selected. The shell is executed in the container and in case integrations are chosen,
      the integrations will be started as separated docker containers - under the docker-compose
      supervision. Local sources are by default mounted to within the container so you can edit
      them locally and run tests immediately in the container. Several folders ('files', 'dist')
      are also mounted so that you can exchange files between the host and container.

      The 'files/airflow-breeze-config/variables.env' file can contain additional variables
      and setup. This file is automatically sourced when you enter the container. Database
      and webserver ports are forwarded to appropriate database/webserver so that you can
      connect to it from your host environment.

      You can also pass <EXTRA_ARGS> after -- they will be passed as bash parameters, this is
      especially useful to pass bash options, for example -c to execute command:

      '${CMDNAME} shell -- -c \"ls -la\"'
      '${CMDNAME} -- -c \"ls -la\"'

      For DockerHub pull --dockerhub-user and --dockerhub-repo flags can be used to specify
      the repository to pull from. For GitHub repository, the --github-repository
      flag can be used for the same purpose. You can also use
      --github-image-id <COMMIT_SHA>|<RUN_ID> in case you want to pull the image
      with specific COMMIT_SHA tag or RUN_ID.

      '${CMDNAME} shell \\
            --github-image-id 9a621eaa394c0a0a336f8e1b31b35eff4e4ee86e' - pull/use image with SHA
      '${CMDNAME} \\
            --github-image-id 9a621eaa394c0a0a336f8e1b31b35eff4e4ee86e' - pull/use image with SHA
      '${CMDNAME} shell \\
            --github-image-id 209845560' - pull/use image with RUN_ID
      '${CMDNAME} \\
            --github-image-id 209845560' - pull/use image with RUN_ID

"
    readonly DETAILED_USAGE_SHELL
    export DETAILED_USAGE_EXEC="
${CMDNAME} exec [-- <EXTRA_ARGS>]

      Execs into interactive shell to an already running container. The container mus be started
      already by breeze shell command. If you are not familiar with tmux, this is the best
      way to run multiple processes in the same container at the same time for example scheduler,
      webserver, workers, database console and interactive terminal.
"
    export DETAILED_USAGE_BUILD_DOCS="
${CMDNAME} build-docs [-- <EXTRA_ARGS>]

      Builds Airflow documentation. The documentation is build inside docker container - to
      maintain the same build environment for everyone. Appropriate sources are mapped from
      the host to the container so that latest sources are used. The folders where documentation
      is generated ('docs/_build') are also mounted to the container - this way results of
      the documentation build is available in the host.

      The possible extra args are: --docs-only, --spellcheck-only, --help
"
    readonly DETAILED_USAGE_BUILD_DOCS
    export DETAILED_USAGE_BUILD_IMAGE="
${CMDNAME} build-image [FLAGS]

      Builds docker image (CI or production) without entering the container. You can pass
      additional options to this command, such as '--force-build-image',
      '--force-pull-image', '--python', '--build-cache-local' or '-build-cache-pulled'
      in order to modify build behaviour.

      You can also pass '--production-image' flag to build production image rather than CI image.

      For DockerHub pull --dockerhub-user and --dockerhub-repo flags can be used to specify
      the repository to pull from. For GitHub repository, the --github-repository
      flag can be used for the same purpose. You can also use
      --github-image-id <COMMIT_SHA>|<RUN_ID> in case you want to pull the image with
      specific COMMIT_SHA tag or RUN_ID.

Flags:
$(breeze::flag_airflow_variants)
$(breeze::flag_choose_different_airflow_version)
$(breeze::flag_production_image)
$(breeze::flag_build_docker_images)
$(breeze::flag_pull_push_docker_images)
$(breeze::flag_verbosity)
"
    readonly DETAILED_USAGE_BUILD_IMAGE
    export DETAILED_USAGE_CLEANUP_IMAGE="
${CMDNAME} cleanup-image [FLAGS]

      Removes the breeze-related images created in your local docker image cache. This will
      not reclaim space in docker cache. You need to 'docker system prune' (optionally
      with --all) to reclaim that space.

Flags:
$(breeze::flag_airflow_variants)
$(breeze::flag_production_image)
$(breeze::flag_verbosity)
"
    readonly DETAILED_USAGE_CLEANUP_IMAGE
    export DETAILED_USAGE_DOCKER_COMPOSE="
${CMDNAME} docker-compose [FLAGS] COMMAND [-- <EXTRA_ARGS>]

      Run docker-compose command instead of entering the environment. Use 'help' as command
      to see available commands. The <EXTRA_ARGS> passed after -- are treated
      as additional options passed to docker-compose. For example

      '${CMDNAME} docker-compose pull -- --ignore-pull-failures'

Flags:
$(breeze::flag_airflow_variants)
$(breeze::flag_backend_variants)
$(breeze::flag_verbosity)
"
    readonly DETAILED_USAGE_DOCKER_COMPOSE
    export DETAILED_USAGE_FLAGS="
      Explains in detail all the flags that can be used with breeze.
"
    export DETAILED_USAGE_GENERATE_CONSTRAINTS="
${CMDNAME} generate-constraints [FLAGS]

      Generates pinned constraint files from setup.py. Those files are generated in files folder
      - separate files for different python version. Those constraint files when pushed to orphan
      constraint-master and constraint-1-10 branches are used to generate repeatable
      CI builds as well as run repeatable production image builds. You can use those constraints
      to predictably install released Airflow versions. This is mainly used to test the constraint
      generation - constraints are pushed to the orphan branches by a successful scheduled
      CRON job in CI automatically.

Flags:
$(breeze::flag_airflow_variants)
$(breeze::flag_verbosity)
"
    readonly DETAILED_USAGE_GENERATE_CONSTRAINTS
    export DETAILED_USAGE_INITIALIZE_LOCAL_VIRTUALENV="
${CMDNAME} initialize-local-virtualenv [FLAGS]

      Initializes locally created virtualenv installing all dependencies of Airflow
      taking into account the constraints for the version specified.
      This local virtualenv can be used to aid auto-completion and IDE support as
      well as run unit tests directly from the IDE. You need to have virtualenv
      activated before running this command.

Flags:
$(breeze::flag_airflow_variants)
"
    readonly DETAILED_USAGE_INITIALIZE_LOCAL_VIRTUALENV
    export DETAILED_USAGE_PUSH_IMAGE="
${CMDNAME} push_image [FLAGS]

      Pushes images to docker registry. You can push the images to DockerHub registry (default)
      or to the GitHub registry (if --github-registry flag is used).

      For DockerHub pushes --dockerhub-user and --dockerhub-repo flags can be used to specify
      the repository to push to. For GitHub repository, the --github-repository
      flag can be used for the same purpose. You can also add
      --github-image-id <COMMIT_SHA>|<RUN_ID> in case you want to push image with specific
      SHA tag or run id. In case you specify --github-repository or --github-image-id, you
      do not need to specify --github-registry flag.

      You can also add --production-image flag to switch to production image (default is CI one)

      Examples:

      '${CMDNAME} push-image' or
      '${CMDNAME} push-image --dockerhub-user user' to push to your private registry or
      '${CMDNAME} push-image --production-image' - to push production image or
      '${CMDNAME} push-image --github-registry' - to push to GitHub image registry or
      '${CMDNAME} push-image \\
            --github-repository user/airflow' - to push to your user's fork
      '${CMDNAME} push-image \\
            --github-image-id 9a621eaa394c0a0a336f8e1b31b35eff4e4ee86e' - to push with COMMIT_SHA
      '${CMDNAME} push-image \\
            --github-image-id 209845560' - to push with RUN_ID

Flags:
$(breeze::flag_pull_push_docker_images)
$(breeze::flag_verbosity)
"
    readonly DETAILED_USAGE_PUSH_IMAGE
    export DETAILED_USAGE_KIND_CLUSTER="
${CMDNAME} kind-cluster [FLAGS] OPERATION

      Manages host-side Kind Kubernetes cluster that is used to run Kubernetes integration tests.
      It allows to start/stop/restart/status the Kind Kubernetes cluster and deploy Airflow to it.
      This enables you to run tests inside the breeze environment with latest airflow images.
      Note that in case of deploying airflow, the first step is to rebuild the image and loading it
      to the cluster so you can also pass appropriate build image flags that will influence
      rebuilding the production image. Operation is one of:

${FORMATTED_KIND_OPERATIONS}

      The last two operations - shell and k9s allow you to perform interactive testing with
      kubernetes tests. You can enter the shell from which you can run kubernetes tests and in
      another terminal you can start the k9s CLI to debug kubernetes instance. It is an easy
      way to debug the kubernetes deployments.

      You can read more about k9s at https://k9scli.io/

Flags:
$(breeze::flag_airflow_variants)
$(breeze::flag_build_docker_images)
"
    readonly DETAILED_USAGE_KIND_CLUSTER
    export DETAILED_USAGE_SETUP_AUTOCOMPLETE="
${CMDNAME} setup-autocomplete

      Sets up autocomplete for breeze commands. Once you do it you need to re-enter the bash
      shell and when typing breeze command <TAB> will provide autocomplete for
      parameters and values.
"
    readonly DETAILED_USAGE_SETUP_AUTOCOMPLETE
    export DETAILED_USAGE_START_AIRFLOW="
${CMDNAME} start-airflow

      Like the Shell command this will enter the interactive shell, but it will also start
      automatically the Scheduler and the Webserver. It will leave you in a tmux session where you
      can also observe what is happening in your Airflow.

      This is a convenient way to setup a development environment. Your dags will be loaded from the
      folder 'files/dags' on your host machine (it could take some times).

      If you want to load default connections and example dags you can use the dedicated flags.

Flags:
$(breeze::flag_start_airflow)
"
    readonly DETAILED_USAGE_START_AIRFLOW
    export DETAILED_USAGE_STOP="
${CMDNAME} stop

      Brings down running docker compose environment. When you start the environment, the docker
      containers will continue running so that startup time is shorter. But they take quite a lot of
      memory and CPU. This command stops all running containers from the environment.

Flags:
$(breeze::flag_stop_airflow)
"
    readonly DETAILED_USAGE_STOP
    export DETAILED_USAGE_RESTART="
${CMDNAME} restart [FLAGS]

      Restarts running docker compose environment. When you restart the environment, the docker
      containers will be restarted. That includes cleaning up the databases. This is
      especially useful if you switch between different versions of Airflow.

Flags:
$(breeze::flag_stop_airflow)
"
    readonly DETAILED_USAGE_RESTART
    export DETAILED_USAGE_STATIC_CHECK="
${CMDNAME} static-check [FLAGS] static_check [-- <EXTRA_ARGS>]

      Run selected static checks for currently changed files. You should specify static check that
      you would like to run or 'all' to run all checks. One of:

${FORMATTED_STATIC_CHECKS}

      You can pass extra arguments including options to to the pre-commit framework as
      <EXTRA_ARGS> passed after --. For example:

      '${CMDNAME} static-check mypy' or
      '${CMDNAME} static-check mypy -- --files tests/core.py'
      '${CMDNAME} static-check mypy -- --all-files'

      To check all files that differ between you current branch and master run:

      '${CMDNAME} static-check all -- --from-ref \$(git merge-base master HEAD) --to-ref HEAD'

      You can see all the options by adding --help EXTRA_ARG:

      '${CMDNAME} static-check mypy -- --help'
"
    readonly DETAILED_USAGE_STATIC_CHECK
    export DETAILED_USAGE_TESTS="
${CMDNAME} tests [FLAGS] [TEST_TARGET ..] [-- <EXTRA_ARGS>]

      Run the specified unit test target. There might be multiple
      targets specified separated with comas. The <EXTRA_ARGS> passed after -- are treated
      as additional options passed to pytest. You can pass 'tests' as target to
      run all tests. For example:

      '${CMDNAME} tests tests/core/test_core.py -- --logging-level=DEBUG'
      '${CMDNAME} tests tests

Flags:
$(breeze::flag_tests)
"
    readonly DETAILED_USAGE_TESTS
    export DETAILED_USAGE_TOGGLE_SUPPRESS_CHEATSHEET="
${CMDNAME} toggle-suppress-cheatsheet

      Toggles on/off cheatsheet displayed before starting bash shell.
"
    readonly DETAILED_USAGE_TOGGLE_SUPPRESS_CHEATSHEET
    export DETAILED_USAGE_TOGGLE_SUPPRESS_ASCIIART="
${CMDNAME} toggle-suppress-asciiart

      Toggles on/off asciiart displayed before starting bash shell.
"
    readonly DETAILED_USAGE_TOGGLE_SUPPRESS_ASCIIART
    export DETAILED_USAGE_HELP="
${CMDNAME} help

      Shows general help message for all commands.
"
    readonly DETAILED_USAGE_HELP
    export DETAILED_USAGE_HELP_ALL="
${CMDNAME} help-all

      Shows detailed help for all commands and flags.
"
    readonly DETAILED_USAGE_HELP_ALL
}

# shellcheck enable=all

#######################################################################################################
#
# Gets environment variable value converting the lowercase name of command into variable name
# Arguments:
#     prefix for the variable to add
#     name of the variable
# Outputs:
#     Writes the capitalized name of the variable to stdout
#######################################################################################################
function breeze::get_variable_from_lowercase_name() {
    local prefix="${1}"
    local name="${2}"
    local suffix
    suffix="$(echo "${name}" | tr "[:lower:]-" "[:upper:]_")"
    local variable_name="${prefix}_${suffix}"
    echo "${!variable_name}"
}

#######################################################################################################
#
# Gets usage information from lowercase command
# Arguments:
#     lowercase command name
# Outputs:
#    usage information for the command.
#######################################################################################################
function breeze::get_usage() {
    breeze::get_variable_from_lowercase_name "USAGE" "${1}"
}

#######################################################################################################
#
# Gets detailed usage information from lowercase command
# Arguments:
#     lowercase command name
# Outputs:
#    Detailed usage information for the command.
#######################################################################################################
function breeze::get_detailed_usage() {
    breeze::get_variable_from_lowercase_name "DETAILED_USAGE" "${1}"
}

#######################################################################################################
#
# Prints general usage information for all commands.
#
# Globals used:
#    CMDNAME
#    _breeze_commands
#    _breeze_extra_arg_commands
#    _breeze_help_commands
#
# Outputs:
#    General usage information for all commands.
#######################################################################################################
function breeze::usage() {
    echo "

usage: ${CMDNAME} [FLAGS] [COMMAND] -- <EXTRA_ARGS>

By default the script enters the  CI container and drops you to bash shell, but you can choose
one of the commands to run specific actions instead.

Add --help after each command to see details:

Commands without arguments:
"
    for subcommand in ${_breeze_commands}; do
        printf "  %-40s %s\n" "${subcommand}" "$(breeze::get_usage "${subcommand}")"
    done
    echo "
Commands with arguments:
"
    # shellcheck disable=SC2154
    for subcommand in ${_breeze_extra_arg_commands}; do
        printf "  %-30s%-10s %s\n" "${subcommand}" "<ARG>" "$(breeze::get_usage "${subcommand}")"
    done
    echo "
Help commands:
"
    # shellcheck disable=SC2154
    for subcommand in ${_breeze_help_commands}; do
        printf "  %-40s %s\n" "${subcommand}" "$(breeze::get_usage "${subcommand}")"
    done
    echo
}

#######################################################################################################
#
# Prints detailed usage for command specified
#
# Argument:
#    Command name.
#
# Outputs:
#    Detailed  usage information for the command
#######################################################################################################
# Prints detailed usage for command specified
function breeze::detailed_usage() {
    subcommand=${1}
    echo "

Detailed usage for command: ${subcommand}

$(breeze::get_detailed_usage "${subcommand}")

"
}

#######################################################################################################
#
# Prints flag footer - common to all commands..
#
# Outputs:
#    Footer common for all commands.
#######################################################################################################
function breeze::flag_footer() {
    echo "
Run '${CMDNAME} flags' to see all applicable flags.
"
}

#######################################################################################################
#
# Prints flags for different variants of airflow to use
#
# Global constants used:
#       FORMATTED_PYTHON_MAJOR_MINOR_VERSIONS
#
# Outputs:
#    Flag information.
#######################################################################################################
function breeze::flag_airflow_variants() {
    echo "
-p, --python PYTHON_MAJOR_MINOR_VERSION
        Python version used for the image. This is always major/minor version.

        One of:

${FORMATTED_PYTHON_MAJOR_MINOR_VERSIONS}
"
}

#######################################################################################################
#
# Prints flags for different backend to use
#
# Global constants used:
#       FORMATTED_BACKENDS
#       FORMATTED_POSTGRES_VERSIONS
#       FORMATTED_MYSQL_VERSIONS
#
# Outputs:
#    Flag information.
#######################################################################################################
function breeze::flag_backend_variants() {
    echo "
-b, --backend BACKEND
        Backend to use for tests - it determines which database is used.
        One of:

${FORMATTED_BACKENDS}

        Default: ${_breeze_default_backend:=}

--postgres-version POSTGRES_VERSION
        Postgres version used. One of:

${FORMATTED_POSTGRES_VERSIONS}

--mysql-version MYSQL_VERSION
        Mysql version used. One of:

${FORMATTED_MYSQL_VERSIONS}
"
}

#######################################################################################################
#
# Prints production image flags
#
# Outputs:
#    Flag information.
#######################################################################################################
function breeze::flag_production_image() {
    echo "
-I, --production-image
        Use production image for entering the environment and builds (not for tests).
"
}

#######################################################################################################
#
# Prints additional breeze action flags
#
# Global constants used:
#       FORMATTED_INTEGRATIONS
#
#
# Outputs:
#    Flag information.
#######################################################################################################
function breeze::flag_breeze_actions() {
    echo "
-d, --db-reset
        Resets the database at entry to the environment. It will drop all the tables
        and data and recreate the DB from scratch even if 'restart' command was not used.
        Combined with 'restart' command it enters the environment in the state that is
        ready to start Airflow webserver/scheduler/worker. Without the switch, the database
        does not have any tables and you need to run reset db manually.

-i, --integration INTEGRATION
        Integration to start during tests - it determines which integrations are started
        for integration tests. There can be more than one integration started, or all to
        start all integrations. Selected integrations are not saved for future execution.
        One of:

${FORMATTED_INTEGRATIONS}

--init-script INIT_SCRIPT_FILE
        Initialization script name - Sourced from files/airflow-breeze-config. Default value
        init.sh. It will be executed after the environment is configured and started.

"
}

#######################################################################################################
#
# Prints Kubernetes action flags
#
# Global constants used:
#       FORMATTED_KUBERNETES_MODE
#       FORMATTED_KUBERNETES_VERSIONS
#       FORMATTED_KIND_VERSIONS
#       FORMATTED_HELM_VERSIONS
#
#
# Outputs:
#    Flag information.
#######################################################################################################
function breeze::flag_kubernetes_configuration() {
    echo "
Configuration for the KinD Kubernetes cluster and tests:

-K, --kubernetes-mode KUBERNETES_MODE
        Kubernetes mode - only used in case one of kind-cluster commands is used.
        One of:

${FORMATTED_KUBERNETES_MODES}

        Default: ${_breeze_default_kubernetes_mode:=}

-V, --kubernetes-version KUBERNETES_VERSION
        Kubernetes version - only used in case one of kind-cluster commands is used.
        One of:

${FORMATTED_KUBERNETES_VERSIONS}

        Default: ${_breeze_default_kubernetes_version:=}

--kind-version KIND_VERSION
        Kind version - only used in case one of kind-cluster commands is used.
        One of:

${FORMATTED_KIND_VERSIONS}

        Default: ${_breeze_default_kind_version:=}

--helm-version HELM_VERSION
        Helm version - only used in case one of kind-cluster commands is used.
        One of:

${FORMATTED_HELM_VERSIONS}

        Default: ${_breeze_default_helm_version:=}

"
}

#######################################################################################################
#
# Prints flags that determine what is the source mounting scheme
#
# Outputs:
#    Flag information.
#######################################################################################################
function breeze::flag_local_file_mounting() {
    echo "
-l, --skip-mounting-local-sources
        Skips mounting local volume with sources - you get exactly what is in the
        docker image rather than your current local sources of Airflow.
"
}

#######################################################################################################
#
# Prints flags that allow to choose different airflow variants
#
# Global constants used:
#       FORMATTED_INSTALL_AIRFLOW_VERSIONS
#
#
# Outputs:
#    Flag information.
#######################################################################################################
function breeze::flag_choose_different_airflow_version() {
    echo "
-a, --install-airflow-version INSTALL_AIRFLOW_VERSION
        If specified, installs Airflow directly from PIP released version. This happens at
        image building time in production image and at container entering time for CI image. One of:

${FORMATTED_INSTALL_AIRFLOW_VERSIONS}

-t, --install-airflow-reference INSTALL_AIRFLOW_REFERENCE
        If specified, installs Airflow directly from reference in GitHub. This happens at
        image building time in production image and at container entering time for CI image.
        This can be a GitHub branch like master or v1-10-test, or a tag like 2.0.0a1.

--no-rbac-ui
        Disables RBAC UI when Airflow 1.10.* is installed.

--install-wheels
        If specified it will look for wheel packages placed in dist folder and it will install the
        wheels from there after installing Airflow. This is useful for testing backport
        packages as well as in the future for testing provider packages for 2.0.
"
}

#######################################################################################################
#
# Prints flags that allow to set assumed answers to questions
#
# Outputs:
#    Flag information.
#######################################################################################################
function breeze::flag_assume_answers_to_questions() {
    echo "
-y, --assume-yes
        Assume 'yes' answer to all questions.

-n, --assume-no
        Assume 'no' answer to all questions.

-q, --assume-quit
        Assume 'quit' answer to all questions.
"
}

#######################################################################################################
#
# Prints flags that are used for credential forwarding
#
# Outputs:
#    Flag information.
#######################################################################################################
function breeze::flag_credentials() {
    echo "
-f, --forward-credentials
        Forwards host credentials to docker container. Use with care as it will make
        your credentials available to everything you install in Docker.
"
}

#######################################################################################################
#
# Prints flags that control verbosity
#
# Outputs:
#    Flag information.
#######################################################################################################
function breeze::flag_verbosity() {
    echo "
-v, --verbose
        Show verbose information about executed docker, kind, kubectl, helm commands. Useful for
        debugging - when you run breeze with --verbose flags you will be able to see the commands
        executed under the hood and copy&paste them to your terminal to debug them more easily.

        Note that you can further increase verbosity and see all the commands executed by breeze
        by running 'export VERBOSE_COMMANDS=\"true\"' before running breeze.
"
}

#######################################################################################################
#
# Prints information about help flag
#
# Outputs:
#    Flag information.
#######################################################################################################
function breeze::flag_help() {
    echo "
-h, --help
        Shows detailed help message for the command specified.
"
}

#######################################################################################################
#
# Prints flags controlling docker build process
#
# Global constants used:
#       FORMATTED_DEFAULT_CI_EXTRAS
#       FORMATTED_DEFAULT_PROD_EXTRAS
#
# Outputs:
#    Flag information.
#######################################################################################################
function breeze::flag_build_docker_images() {
    echo "
-F, --force-build-images
        Forces building of the local docker images. The images are rebuilt
        automatically for the first time or when changes are detected in
        package-related files, but you can force it using this flag.

-P, --force-pull-images
        Forces pulling of images from DockerHub before building to populate cache. The
        images are pulled by default only for the first time you run the
        environment, later the locally build images are used as cache.

Customization options:

-E, --extras EXTRAS
        Extras to pass to build images The default are different for CI and production images:

        CI image:
${FORMATTED_DEFAULT_CI_EXTRAS}

        Production image:
${FORMATTED_DEFAULT_PROD_EXTRAS}

--image-tag TAG
        Additional tag in the image.

--skip-installing-airflow-via-pip
        Skips installing Airflow via PIP. If you use this flag and want to install
        Airflow, you have to install Airflow from packages placed in
        'docker-context-files' and use --add-local-pip-files flag.

--additional-extras ADDITIONAL_EXTRAS
        Additional extras to pass to build images The default is no additional extras.

--additional-python-deps ADDITIONAL_PYTHON_DEPS
        Additional python dependencies to use when building the images.

--dev-apt-command DEV_APT_COMMAND
        The basic command executed before dev apt deps are installed.

--additional-dev-apt-command ADDITIONAL_DEV_APT_COMMAND
        Additional command executed before dev apt deps are installed.

--additional-dev-apt-deps ADDITIONAL_DEV_APT_DEPS
        Additional apt dev dependencies to use when building the images.

--dev-apt-deps DEV_APT_DEPS
        The basic apt dev dependencies to use when building the images.

--additional-dev-apt-deps ADDITIONAL_DEV_DEPS
        Additional apt dev dependencies to use when building the images.

--additional-dev-apt-envs ADDITIONAL_DEV_APT_ENVS
        Additional environment variables set when adding dev dependencies.

--runtime-apt-command RUNTIME_APT_COMMAND
        The basic command executed before runtime apt deps are installed.

--additional-runtime-apt-command ADDITIONAL_RUNTIME_APT_COMMAND
        Additional command executed before runtime apt deps are installed.

--runtime-apt-deps ADDITIONAL_RUNTIME_APT_DEPS
        The basic apt runtime dependencies to use when building the images.

--additional-runtime-apt-deps ADDITIONAL_RUNTIME_DEPS
        Additional apt runtime dependencies to use when building the images.

--additional-runtime-apt-envs ADDITIONAL_RUNTIME_APT_DEPS
        Additional environment variables set when adding runtime dependencies.

Build options:

--disable-mysql-client-installation
        Disables installation of the mysql client which might be problematic if you are building
        image in controlled environment. Only valid for production image.

--constraints-location
        Url to the constraints file. In case of the production image it can also be a path to the
        constraint file placed in 'docker-context-files' folder, in which case it has to be
        in the form of '/docker-context-files/<NAME_OF_THE_FILE>'

--disable-pip-cache
        Disables GitHub PIP cache during the build. Useful if github is not reachable during build.

--add-local-pip-wheels
        This flag is used during image building. If it is used additionally to installing
        Airflow from PyPI, the packages are installed from the .whl packages placed
        in the 'docker-context-files' folder. The same flag can be used during entering the image in
        the CI image - in this case also the .whl files

-C, --force-clean-images
        Force build images with cache disabled. This will remove the pulled or build images
        and start building images from scratch. This might take a long time.

-r, --skip-rebuild-check
        Skips checking image for rebuilds. It will use whatever image is available locally/pulled.

-L, --build-cache-local
        Uses local cache to build images. No pulled images will be used, but results of local
        builds in the Docker cache are used instead. This will take longer than when the pulled
        cache is used for the first time, but subsequent '--build-cache-local' builds will be
        faster as they will use mostly the locally build cache.

        This is default strategy used by the Production image builds.

-U, --build-cache-pulled
        Uses images pulled from registry (either DockerHub or GitHub depending on
        --github-registry flag) to build images. The pulled images will be used as cache.
        Those builds are usually faster than when ''--build-cache-local'' with the exception if
        the registry images are not yet updated. The DockerHub images are updated nightly and the
        GitHub images are updated after merges to master so it might be that the images are still
        outdated vs. the latest version of the Dockerfiles you are using. In this case, the
        ''--build-cache-local'' might be faster, especially if you iterate and change the
        Dockerfiles yourself.

        This is default strategy used by the CI image builds.

-X, --build-cache-disabled
        Disables cache during docker builds. This is useful if you want to make sure you want to
        rebuild everything from scratch.

        This strategy is used by default for both Production and CI images for the scheduled
        (nightly) builds in CI.

"
}

#######################################################################################################
#
# Prints flags controlling docker pull and push process
#
# Global constants used:
#       _breeze_default_dockerhub_user
#       _breeze_default_dockerhub_repo
#       _breeze_default_github_repository
#       _breeze_default_github_image_id
#
# Outputs:
#    Flag information.
#######################################################################################################
function breeze::flag_pull_push_docker_images() {
    echo "
-D, --dockerhub-user DOCKERHUB_USER
        DockerHub user used to pull, push and build images. Default: ${_breeze_default_dockerhub_user:=}.

-H, --dockerhub-repo DOCKERHUB_REPO
        DockerHub repository used to pull, push, build images. Default: ${_breeze_default_dockerhub_repo:=}.

-c, --github-registry GITHUB_REGISTRY
        If GitHub registry is enabled, pulls and pushes are done from the GitHub registry not
        DockerHub. You need to be logged in to the registry in order to be able to pull/push from
        and you need to be committer to push to Apache Airflow' GitHub registry.

-g, --github-repository GITHUB_REPOSITORY
        GitHub repository used to pull, push images when cache is used.
        Default: ${_breeze_default_github_repository:=}.

        If you use this flag, automatically --github-registry flag is enabled.

-s, --github-image-id COMMIT_SHA|RUN_ID
        <RUN_ID> or <COMMIT_SHA> of the image. Images in GitHub registry are stored with those
        to be able to easily find the image for particular CI runs. Once you know the
        <RUN_ID> or <COMMIT_SHA>, you can specify it in github-image-id flag and Breeze will
        automatically pull and use that image so that you can easily reproduce a problem
        that occurred in CI.

        If you use this flag, automatically --github-registry is enabled.


        Default: ${_breeze_default_github_image_id:=}.

"
}

#####################################################################################################
#
# Prints flags that control how Airflow should be populated with the command start-airflow
#
# Outputs:
#    Flag information.
#######################################################################################################
function breeze::flag_start_airflow() {
    echo "
--load-example-dags
        Include Airflow example dags.

--load-default-connections
        Include Airflow Default Connections.

"
}

#####################################################################################################
#
# Prints flags that control how Airflow should be populated with the command stop-airflow
#
# Outputs:
#    Flag information.
#######################################################################################################
function breeze::flag_stop_airflow() {
    echo "
--preserve-volumes
        Use this flag if you would like to preserve data volumes from the databases used
        by the integrations. By default, those volumes are deleted, so when you run 'stop'
        or 'restart' commands you start from scratch, but by using this flag you can
        preserve them. If you want to delete those volumes after stopping Breeze, just
        run the 'breeze stop' again without this flag.
"
}


#####################################################################################################
#
# Prints flags that control tests
#
# Outputs:
#    Flag information.
#######################################################################################################
function breeze::flag_tests() {
    echo "
--test-type TEST_TYPE
        Type of the test to run. One of:

${FORMATTED_TEST_TYPES}

        Default: ${_breeze_default_test_type:=}

"
}

#######################################################################################################
#
# Prints all flags
#
# Outputs:
#    Flag information.
#######################################################################################################
function breeze::flags() {
    echo "
$(breeze::print_line)

Summary of all flags supported by Breeze:

$(breeze::print_star_line)
 Choose Airflow variant
$(breeze::flag_airflow_variants)

$(breeze::print_star_line)
 Choose backend to run for Airflow
$(breeze::flag_backend_variants)

$(breeze::print_star_line)
 Enable production image
$(breeze::flag_production_image)

$(breeze::print_star_line)
 Additional actions executed while entering breeze
$(breeze::flag_breeze_actions)

$(breeze::print_star_line)
 Additional actions executed while starting Airflow
$(breeze::flag_start_airflow)

$(breeze::print_star_line)
 Cleanup options when stopping Airflow
$(breeze::flag_stop_airflow)

$(breeze::print_star_line)
 Kind kubernetes and Kubernetes tests configuration(optional)
$(breeze::flag_kubernetes_configuration)

$(breeze::print_star_line)
 Manage mounting local files
$(breeze::flag_local_file_mounting)

$(breeze::print_star_line)
 Assume answers to questions
$(breeze::flag_assume_answers_to_questions)

$(breeze::print_star_line)
 Choose different Airflow version to install or run
$(breeze::flag_choose_different_airflow_version)

$(breeze::print_star_line)
 Credentials
$(breeze::flag_credentials)

$(breeze::print_star_line)
 Flags for building Docker images (both CI and production)
$(breeze::flag_build_docker_images)

$(breeze::print_star_line)
 Flags for pulling/pushing Docker images (both CI and production)
$(breeze::flag_pull_push_docker_images)

$(breeze::print_star_line)
 Flags for running tests
$(breeze::flag_tests)

$(breeze::print_star_line)
 Increase verbosity of the scripts
$(breeze::flag_verbosity)

$(breeze::print_star_line)
 Print detailed help message
$(breeze::flag_help)
"
}

#######################################################################################################
#
# Prints header line filling screen indented_screen_width - only when VERBOSE is set
#
# Outputs:
#    Prints header line.
#######################################################################################################
function breeze::print_header_line() {
    if [ ${VERBOSE:="false"} == "true" ]; then
        echo
        printf '=%.0s' $(seq "${SCREEN_WIDTH}")
        echo
    fi
}

#######################################################################################################
#
# Prints separation line filling screen indented_screen_width
#
# Outputs:
#    Prints line.
#######################################################################################################
function breeze::print_line() {
    printf '#%.0s' $(seq "${SCREEN_WIDTH}")
}

# Prints star line filling screen indented_screen_width
function breeze::print_star_line() {
    printf '*%.0s' $(seq "${SCREEN_WIDTH}")
}

#######################################################################################################
#
# Reads saved environment variables. Some of the variables are stored across session so that once
# you use them you do not have to use it next time. That makes those flags persistent.
#
# An example of it is `--backend` or '--kubernetes-mode' flags.
#
# Note that PYTHON_MAJOR_MINOR_VERSION is not read here - it is read at the
# `setup_default_breeze_variables` method because it is needed
# to determine the right images to use and set several variables that depend on the Python version
#
# Uses:
#   _breeze_default_* corresponding defaults for variables it reads
#
# Modified and used global constants:
#
#   BACKEND
#   KUBERNETES_MODE
#   KUBERNETES_VERSION
#   KIND_VERSION
#   HELM_VERSION
#   POSTGRES_VERSION
#   MYSQL_VERSION
#   DOCKERHUB_USER
#   DOCKERHUB_REPO
#
#######################################################################################################

function breeze::read_saved_environment_variables() {
    BACKEND="${BACKEND:=$(parameters::read_from_file BACKEND)}"
    BACKEND=${BACKEND:-${_breeze_default_backend}}

    KUBERNETES_MODE="${KUBERNETES_MODE:=$(parameters::read_from_file KUBERNETES_MODE)}"
    KUBERNETES_MODE=${KUBERNETES_MODE:=${_breeze_default_kubernetes_mode}}

    KUBERNETES_VERSION="${KUBERNETES_VERSION:=$(parameters::read_from_file KUBERNETES_VERSION)}"
    KUBERNETES_VERSION=${KUBERNETES_VERSION:=${_breeze_default_kubernetes_version}}

    KIND_VERSION="${KIND_VERSION:=$(parameters::read_from_file KIND_VERSION)}"
    KIND_VERSION=${KIND_VERSION:=${_breeze_default_kind_version}}

    HELM_VERSION="${HELM_VERSION:=$(parameters::read_from_file HELM_VERSION)}"
    HELM_VERSION=${HELM_VERSION:=${_breeze_default_helm_version}}

    POSTGRES_VERSION="${POSTGRES_VERSION:=$(parameters::read_from_file POSTGRES_VERSION)}"
    POSTGRES_VERSION=${POSTGRES_VERSION:=${_breeze_default_postgres_version}}

    MYSQL_VERSION="${MYSQL_VERSION:=$(parameters::read_from_file MYSQL_VERSION)}"
    MYSQL_VERSION=${MYSQL_VERSION:=${_breeze_default_mysql_version}}

    # Here you read DockerHub user/account that you use
    # You can populate your own images in DockerHub this way and work with the,
    # You can override it with "--dockerhub-user" option and it will be stored in .build directory
    DOCKERHUB_USER="${DOCKERHUB_USER:=$(parameters::read_from_file DOCKERHUB_USER)}"
    DOCKERHUB_USER="${DOCKERHUB_USER:=${_breeze_default_dockerhub_user}}"

    # Here you read DockerHub repo that you use
    # You can populate your own images in DockerHub this way and work with them
    # You can override it with "--dockerhub-repo" option and it will be stored in .build directory
    DOCKERHUB_REPO="${DOCKERHUB_REPO:=$(parameters::read_from_file DOCKERHUB_REPO)}"
    DOCKERHUB_REPO="${DOCKERHUB_REPO:=${_breeze_default_dockerhub_repo}}"
}

#######################################################################################################
#
# Checks if variables are correctly set and if they are - saves them so that they can be used across
# sessions. In case we are installing Airflow 1.10, the constants are set to match 1.10 line.
#
# In case the variables are matching expected values they are saved in ".build/VARIABLE_NAME" for
# later reuse. If not, error is printed and the saved file is cleaned, so that next time
# default value can be used.
#
# Used Global constants:
#     INSTALL_AIRFLOW_REFERENCE
#     INSTALL_AIRFLOW_VERSION
#     BACKEND
#     KUBERNETES_MODE
#     KUBERNETES_VERSION
#     KIND_VERSION
#     HELM_VERSION
#     POSTGRES_VERSION
#     MYSQL_VERSION
#     DOCKERHUB_USER
#     DOCKERHUB_REPO
#
# Updated Global constants:
#      BRANCH_NAME
#
# Output: saved variable files in .build,
#######################################################################################################
function breeze::check_and_save_all_params() {
    parameters::check_and_save_allowed_param "PYTHON_MAJOR_MINOR_VERSION" "Python version" "--python"
    parameters::check_and_save_allowed_param "BACKEND" "backend" "--backend"
    parameters::check_and_save_allowed_param "KUBERNETES_MODE" "Kubernetes mode" "--kubernetes-mode"
    parameters::check_and_save_allowed_param "KUBERNETES_VERSION" "Kubernetes version" "--kubernetes-version"
    parameters::check_and_save_allowed_param "KIND_VERSION" "KinD version" "--kind-version"
    parameters::check_and_save_allowed_param "HELM_VERSION" "Helm version" "--helm-version"
    parameters::check_and_save_allowed_param "POSTGRES_VERSION" "Postgres version" "--postgres-version"
    parameters::check_and_save_allowed_param "MYSQL_VERSION" "Mysql version" "--mysql-version"

    parameters::check_allowed_param TEST_TYPE "Type of tests" "--test-type"


    # Can't verify those - they can be anything, so let's just save them
    parameters::save_to_file DOCKERHUB_USER
    parameters::save_to_file DOCKERHUB_REPO
}

#######################################################################################################
#
# Prints cheatsheet if it is not suppressed
#
# Used global constants:
#
#     AIRFLOW_SOURCES
#     WEBSERVER_HOST_PORT
#     POSTGRES_HOST_PORT
#     MYSQL_HOST_PORT
#
#######################################################################################################
function breeze::print_cheatsheet() {
    if [[ ! -f ${SUPPRESS_CHEATSHEET_FILE} && ${command_to_run} == "enter_breeze" ]]; then

        echo
        breeze::print_line
        echo
        echo "                                  Airflow Breeze CHEATSHEET"
        echo
        set +e
        if ! command -v breeze; then
            breeze::print_line
            echo
            echo " Adding breeze to your path:"
            echo "    When you exit the environment, you can add sources of Airflow to the path - you can"
            echo "    run breeze or the scripts above from any directory by calling 'breeze' commands directly"
            echo
            echo "     export PATH=\${PATH}:\"${AIRFLOW_SOURCES}\""
            echo
        fi
        set -e
        breeze::print_line

        echo
        echo " Port forwarding:"
        echo
        echo "   Ports are forwarded to the running docker containers for webserver and database"
        echo "     * ${WEBSERVER_HOST_PORT} -> forwarded to Airflow webserver -> airflow:8080"
        echo "     * ${FLOWER_HOST_PORT} -> forwarded to Flower dashboard -> airflow:5555"
        echo "     * ${POSTGRES_HOST_PORT} -> forwarded to Postgres database -> postgres:5432"
        echo "     * ${MYSQL_HOST_PORT} -> forwarded to MySQL database  -> mysql:3306"
        echo "     * ${REDIS_HOST_PORT} -> forwarded to Redis broker -> redis:6379"
        echo
        echo "   Here are links to those services that you can use on host:"
        echo "     * Webserver: http://127.0.0.1:${WEBSERVER_HOST_PORT}"
        echo "     * Flower:    http://127.0.0.1:${FLOWER_HOST_PORT}"
        echo "     * Postgres:  jdbc:postgresql://127.0.0.1:${POSTGRES_HOST_PORT}/airflow?user=postgres&password=airflow"
        echo "     * Mysql:     jdbc:mysql://127.0.0.1:${MYSQL_HOST_PORT}/airflow?user=root"
        echo "     * Redis:     redis://127.0.0.1:${REDIS_HOST_PORT}/0"
    else
        echo
    fi
}

#######################################################################################################
#
# Prints setup instruction in case we find that autocomplete is not set
# also prints how to toggle asciiart/cheatsheet
#
# Used global constants:
#     CMDNAME
#######################################################################################################
function breeze::print_setup_instructions() {
    if [[ ${command_to_run} == "enter_breeze" ]]; then
        # shellcheck disable=SC2034  # Unused variables left for comp_breeze usage
        if ! typeset -f "_comp_breeze" >/dev/null; then
            breeze::print_line
            echo
            echo "  You can setup autocomplete by running '${CMDNAME} setup-autocomplete'"
            echo
            echo
        fi
        breeze::print_line
        echo
        echo "  You can toggle ascii/cheatsheet by running:"
        echo "      * ${CMDNAME} toggle-suppress-cheatsheet"
        echo "      * ${CMDNAME} toggle-suppress-asciiart"
        echo
        breeze::print_line
        echo
<<<<<<< HEAD
        unset AIRFLOW__CORE__UNIT_TEST_MODE
        airflow resetdb -y
=======
>>>>>>> c743b95a
        echo
        echo
<<<<<<< HEAD
        export AIRFLOW__CORE__UNIT_TEST_MODE=True
        airflow resetdb -y
        exit 0
   fi
fi

=======
        echo
    fi
}
>>>>>>> c743b95a

#######################################################################################################
#
# Checks that pre-commit is installed and upgrades it if needed
# this is used in case static check command is used.
#
#######################################################################################################
function breeze::make_sure_precommit_is_installed() {
    echo
    echo "Making sure pre-commit is installed"
    echo
    local pip_binary
    if command -v pip3 >/dev/null; then
        pip_binary=pip3
    elif command -v pip >/dev/null; then
        pip_binary=pip
    else
        echo >&2
        echo >&2 "ERROR: You need to have pip or pip3 in your PATH"
        echo >&2
        S
        exit 1
    fi
    "${pip_binary}" install --upgrade pre-commit >/dev/null 2>&1
    # Add ~/.local/bin to the path in case pip is run outside of virtualenv
    export PATH="${PATH}":~/.local/bin
}

#######################################################################################################
#
# Removes CI and PROD images and cleans up the flag that indicates that the image was already built
#
# Used global constants:
#    PYTHON_BASE_IMAGE
#    AIRFLOW_CI_IMAGE
#    AIRFLOW_PROD_IMAGE
#    BUILT_CI_IMAGE_FLAG_FILE
#
#######################################################################################################
function breeze::remove_images() {
    set +e
    docker rmi "${PYTHON_BASE_IMAGE}"  2>/dev/null >/dev/null
    docker rmi "${AIRFLOW_CI_IMAGE}"   2>/dev/null >/dev/null
    docker rmi "${AIRFLOW_PROD_IMAGE}" 2>/dev/null >/dev/null
    set -e
    echo
    echo "###################################################################"
    echo "NOTE!! Removed Airflow images for Python version ${PYTHON_MAJOR_MINOR_VERSION}."
    echo "       But the disk space in docker will be reclaimed only after"
    echo "       running 'docker system prune' command."
    echo "###################################################################"
    echo
    rm -f "${BUILT_CI_IMAGE_FLAG_FILE}"
}

#######################################################################################################
#
# Runs chosen static checks
#
# Uses variables:
#   static_check
#
#######################################################################################################
function breeze::run_static_checks() {
    if [[ ${static_check} == "all" ]]; then
        echo
        echo "Running: pre-commit run" "${EXTRA_STATIC_CHECK_OPTIONS[@]}" "$@"
        echo
        pre-commit run "${EXTRA_STATIC_CHECK_OPTIONS[@]}" "$@"
    else
        if [[ ${static_check} == *"mypy"* || ${static_check} == *"flake8"* ]]; then
            echo
            echo "Running build pre-commit before running the requested static check"
            echo
            pre-commit run "build"
        fi
        echo
        echo "Running: pre-commit run" "${static_check}" "${EXTRA_STATIC_CHECK_OPTIONS[@]}" "$@"
        echo
        pre-commit run "${static_check}" "${EXTRA_STATIC_CHECK_OPTIONS[@]}" "$@"
    fi
}

#######################################################################################################
#
# Runs Build before a command if needed - the right build command will be determined and used
# depending on which command you are trying ton
#
# Used global constants:
#   PRODUCTION_IMAGE
#   KIND_CLUSTER_OPERATION
#   FORMATTED_KIND_OPERATIONS
#
# Used variables:
#   command_to_run
#
#######################################################################################################
function breeze::run_build_command() {
    case "${command_to_run}" in
    run_tests | run_docker_compose)
        build_images::prepare_ci_build
        build_images::rebuild_ci_image_if_needed
        ;;
    enter_breeze)
        if [[ ${PRODUCTION_IMAGE} == "true" ]]; then
            build_images::prepare_prod_build
        else
            build_images::prepare_ci_build
            build_images::rebuild_ci_image_if_needed
        fi
        ;;
    build_docs | perform_static_checks | perform_generate_constraints )
        build_images::prepare_ci_build
        build_images::rebuild_ci_image_if_needed
        ;;
    perform_push_image)
        if [[ ${PRODUCTION_IMAGE} == "true" ]]; then
            build_images::prepare_prod_build
        else
            build_images::prepare_ci_build
            build_images::rebuild_ci_image_if_needed
        fi
        ;;
    build_image)
        if [[ ${PRODUCTION_IMAGE} == "true" ]]; then
            build_images::prepare_prod_build
            build_images::build_prod_images
        else

            build_images::prepare_ci_build
            build_images::rebuild_ci_image_if_needed
        fi
        ;;
    cleanup_image | run_exec)
        if [[ ${PRODUCTION_IMAGE} == "true" ]]; then
            build_images::prepare_prod_build
        else
            build_images::prepare_ci_build
        fi
        ;;
    perform_initialize_local_virtualenv | perform_setup_autocomplete | toggle_suppress_cheatsheet | toggle_suppress_asciiart ) ;;

    manage_kind_cluster)
        if [[ ${KIND_CLUSTER_OPERATION} == "start" ]]; then
            echo "Starts KinD cluster"
        elif [[ ${KIND_CLUSTER_OPERATION} == "stop" ]]; then
            echo "Stops KinD cluster"
        elif [[ ${KIND_CLUSTER_OPERATION} == "restart" ]]; then
            echo "Restarts KinD cluster"
        elif [[ ${KIND_CLUSTER_OPERATION} == "recreate" ]]; then
            echo "Recreates KinD cluster"
        elif [[ ${KIND_CLUSTER_OPERATION} == "status" ]]; then
            echo "Checks status of KinD cluster"
        elif [[ ${KIND_CLUSTER_OPERATION} == "deploy" ]]; then
            echo "Deploys Airflow to KinD cluster"
            build_images::prepare_prod_build
            build_images::build_prod_images
        elif [[ ${KIND_CLUSTER_OPERATION} == "test" ]]; then
            echo "Run Kubernetes tests with the KinD cluster "
        elif [[ ${KIND_CLUSTER_OPERATION} == "shell" ]]; then
            echo "Enter an interactive shell for kubernetes testing"
        elif [[ ${KIND_CLUSTER_OPERATION} == "k9s" ]]; then
            echo "Run k9s cli to debug in style"
        elif [[ -z ${KIND_CLUSTER_OPERATION=} ]]; then
            echo
            echo "Please provide an operation to run"
            echo
            echo "Should be one of:"
            echo "${FORMATTED_KIND_OPERATIONS}"
            echo
            exit 1
        else
            echo
            echo "ERROR: Unknown Kind Kubernetes cluster operation: '${KIND_CLUSTER_OPERATION}'"
            echo
            echo "Should be one of:"
            echo "${FORMATTED_KIND_OPERATIONS}"
            echo
            exit 1
        fi
        ;;
    *)
        echo >&2
        echo >&2 "ERROR: Unknown command to run ${command_to_run}"
        echo >&2
        exit 1
        ;;
    esac
}

#######################################################################################################
#
# Runs the actual command - depending on the command chosen it will use the right
# Convenient script and run the right command for the script.
#
# Used variables:
#   command_to_run
#
# Used global constants:
#     PRODUCTION_IMAGE
#     SCRIPTS_CI_DIR
#     BUILD_CACHE_DIR
#     KIND_CLUSTER_OPERATION
#     EXTRA_DC_OPTIONS
#
# Set Global variables:
#     RUN_TESTS
#######################################################################################################
function breeze::run_breeze_command() {
    set +u
    local dc_run_file
    if [[ ${PRODUCTION_IMAGE} == "true" ]]; then
        dc_run_file="${BUILD_CACHE_DIR}/${DOCKER_COMPOSE_RUN_SCRIPT_FOR_PROD}"
    else
        dc_run_file="${BUILD_CACHE_DIR}/${DOCKER_COMPOSE_RUN_SCRIPT_FOR_CI}"
    fi
    case "${command_to_run}" in
    enter_breeze)
        if [[ ${PRODUCTION_IMAGE} == "true" ]]; then
            "${dc_run_file}" run --service-ports --rm airflow "${@}"
            "${SCRIPTS_CI_DIR}/tools/ci_fix_ownership.sh"
        else
            "${dc_run_file}" run --service-ports --rm airflow "${@}"
        fi
        ;;
    run_exec)
        # Unfortunately `docker-compose exec` does not support exec'ing into containers started with run :(
        # so we have to find it manually
        set +e
        local airflow_testing_container
        airflow_testing_container=$("${dc_run_file}" ps | grep airflow | awk '{print $1}' 2>/dev/null)
        : "${airflow_testing_container:?"ERROR! Breeze must be running in order to exec into running container"}"
        set -e
        docker exec -it "${airflow_testing_container}" \
            "/opt/airflow/scripts/in_container/entrypoint_exec.sh" "${@}"
        ;;
    run_tests)
        export RUN_TESTS="true"
        readonly RUN_TESTS
        "${BUILD_CACHE_DIR}/${DOCKER_COMPOSE_RUN_SCRIPT_FOR_CI}" run --service-ports --rm airflow "$@"
        ;;
    run_docker_compose)
        set +u
        if [[ ${PRODUCTION_IMAGE} == "true" ]]; then
            dc_run_file="${BUILD_CACHE_DIR}/${DOCKER_COMPOSE_RUN_SCRIPT_FOR_PROD}"
        else
            dc_run_file="${BUILD_CACHE_DIR}/${DOCKER_COMPOSE_RUN_SCRIPT_FOR_CI}"
        fi
        "${dc_run_file}" "${docker_compose_command}" "${EXTRA_DC_OPTIONS[@]}" "$@"
        set -u
        ;;
    perform_static_checks)
        breeze::make_sure_precommit_is_installed
        breeze::run_static_checks "${@}"
        ;;
    build_image) ;;

    cleanup_image)
        breeze::remove_images
        ;;
    perform_generate_constraints)
        runs::run_generate_constraints
        ;;
    perform_push_image)
        if [[ ${PRODUCTION_IMAGE} == "true" ]]; then
            push_pull_remove_images::push_prod_images
        else
            push_pull_remove_images::push_ci_images
        fi
        ;;
    perform_initialize_local_virtualenv)
        breeze::initialize_virtualenv
        ;;
    perform_setup_autocomplete)
        breeze::setup_autocomplete
        ;;
    manage_kind_cluster)
        kind::make_sure_kubernetes_tools_are_installed
        kind::get_kind_cluster_name
        kind::perform_kind_cluster_operation "${KIND_CLUSTER_OPERATION}"
        ;;
    build_docs)
        runs::run_docs "${@}"
        ;;
    toggle_suppress_cheatsheet)
        if [[ -f "${SUPPRESS_CHEATSHEET_FILE}" ]]; then
            echo
            echo "Cheatsheet disabled"
            echo
        else
            echo
            echo "Cheatsheet enabled"
            echo
        fi
        ;;
    toggle_suppress_asciiart)
        if [[ -f "${SUPPRESS_ASCIIART_FILE}" ]]; then
            echo
            echo "ASCIIart disabled"
            echo
        else
            echo
            echo "ASCIIart enabled"
            echo
        fi
        ;;
    *)
        echo >&2
        echo >&2 "ERROR: Unknown command to run ${command_to_run}"
        echo >&2
        ;;
    esac
    set -u
}

#######################################################################################################
#
# We have different versions of images depending on the python version used. We keep up with the
# Latest patch-level changes in Python (this is done automatically during CI builds) so we have
# To only take into account MAJOR and MINOR version of python. This variable keeps the major/minor
# version of python in X.Y format (3.6, 3.7, 3.8 etc).
#
# In Breeze the precedence of setting the version is as follows:
#      1. --python flag (if set, it will explicitly override it in the next step)
#      2. PYTHON_MAJOR_MINOR_VERSION exported from outside
#      3. last used version stored in ./build/PYTHON_MAJOR_MINOR_VERSION
#      4. DEFAULT_PYTHON_MAJOR_MINOR_VERSION from scripts/ci/libraries/_initialization.sh
#
# Here points 2. and 3. are realized. If result is empty string , the 4. will be set in
#      the next step (sanity_checks::basic_sanity_checks() is called and the version is still not set by then)
#      finally, if  --python flag is specified, it will override whatever is set above.
#
# We need to run after initialization::initialize_common_environment (so that parameters::read_from_file function is present)
# But before we set the default value for Python
#
# Used and modified global constants:
#     PYTHON_MAJOR_MINOR_VERSION
#######################################################################################################
function breeze::determine_python_version_to_use_in_breeze() {
    PYTHON_MAJOR_MINOR_VERSION="${PYTHON_MAJOR_MINOR_VERSION:=$(parameters::read_from_file PYTHON_MAJOR_MINOR_VERSION)}"
    export PYTHON_MAJOR_MINOR_VERSION
}


breeze::setup_default_breeze_constants

initialization::initialize_common_environment

initialization::set_mysql_encoding

breeze::determine_python_version_to_use_in_breeze

sanity_checks::basic_sanity_checks

start_end::script_start

traps::add_trap start_end::script_end EXIT

breeze::prepare_formatted_versions

breeze::prepare_usage

set +u
breeze::parse_arguments "${@}"

breeze::print_header_line

build_images::forget_last_answer

breeze::read_saved_environment_variables

breeze::check_and_save_all_params

build_images::determine_docker_cache_strategy

build_images::get_docker_image_names

initialization::make_constants_read_only

sanity_checks::sanitize_mounted_files

breeze::prepare_command_files

breeze::run_build_command

breeze::print_header_line

breeze::print_badge

breeze::print_cheatsheet

breeze::print_setup_instructions

set +u # Account for an empty array
breeze::run_breeze_command "${REMAINING_ARGS[@]}"

set +u # Account for an empty array
if [[ -n ${second_command_to_run} ]]; then
    command_to_run=${second_command_to_run}
    breeze::run_breeze_command "${REMAINING_ARGS[@]}"
fi<|MERGE_RESOLUTION|>--- conflicted
+++ resolved
@@ -2747,25 +2747,11 @@
         echo
         breeze::print_line
         echo
-<<<<<<< HEAD
-        unset AIRFLOW__CORE__UNIT_TEST_MODE
-        airflow resetdb -y
-=======
->>>>>>> c743b95a
-        echo
-        echo
-<<<<<<< HEAD
-        export AIRFLOW__CORE__UNIT_TEST_MODE=True
-        airflow resetdb -y
-        exit 0
-   fi
-fi
-
-=======
+        echo
+        echo
         echo
     fi
 }
->>>>>>> c743b95a
 
 #######################################################################################################
 #
