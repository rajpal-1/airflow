#!/usr/bin/env bash
# Licensed to the Apache Software Foundation (ASF) under one
# or more contributor license agreements.  See the NOTICE file
# distributed with this work for additional information
# regarding copyright ownership.  The ASF licenses this file
# to you under the Apache License, Version 2.0 (the
# "License"); you may not use this file except in compliance
# with the License.  You may obtain a copy of the License at
#
#   http://www.apache.org/licenses/LICENSE-2.0
#
# Unless required by applicable law or agreed to in writing,
# software distributed under the License is distributed on an
# "AS IS" BASIS, WITHOUT WARRANTIES OR CONDITIONS OF ANY
# KIND, either express or implied.  See the License for the
# specific language governing permissions and limitations
# under the License.

#######################################################################################################
#
# Adds trap to the traps already set.
#
# Arguments:
#      trap to set
#      .... list of signals to handle
#######################################################################################################
function add_trap() {
    trap="${1}"
    shift
    for signal in "${@}"; do
        # adding trap to exiting trap
        local handlers
        handlers="$(trap -p "${signal}" | cut -f2 -d \')"
        # shellcheck disable=SC2064
        trap "${trap};${handlers}" "${signal}"
    done
}

function assert_in_container() {
    export VERBOSE=${VERBOSE:="false"}
    if [[ ! -f /.dockerenv ]]; then
        echo
        echo "${COLOR_RED}ERROR: You are not inside the Airflow docker container!  ${COLOR_RESET}"
        echo
        echo "You should only run this script in the Airflow docker container as it may override your files."
        echo "Learn more about how we develop and test airflow in:"
        echo "https://github.com/apache/airflow/blob/main/CONTRIBUTING.rst"
        echo
        exit 1
    fi
}

function in_container_script_start() {
    if [[ ${VERBOSE_COMMANDS:="false"} == "true" || ${VERBOSE_COMMANDS} == "True" ]]; then
        set -x
    fi
}

function in_container_go_to_airflow_sources() {
    pushd "${AIRFLOW_SOURCES}" >/dev/null 2>&1 || exit 1
}

function in_container_basic_check() {
    assert_in_container
    in_container_go_to_airflow_sources
}

function dump_airflow_logs() {
    local dump_file
    dump_file=/files/airflow_logs_$(date "+%Y-%m-%d")_${CI_BUILD_ID}_${CI_JOB_ID}.log.tar.gz
    echo "###########################################################################################"
    echo "                   Dumping logs from all the airflow tasks"
    echo "###########################################################################################"
    pushd "${AIRFLOW_HOME}" >/dev/null 2>&1 || exit 1
    tar -czf "${dump_file}" logs
    echo "                   Logs dumped to ${dump_file}"
    popd >/dev/null 2>&1 || exit 1
    echo "###########################################################################################"
}

<<<<<<< HEAD

function uninstall_all_pip_packages() {
    pip uninstall -y -r <(pip freeze)
}

function install_local_airflow_with_eager_upgrade() {
    local extras
    extras="${1}"
    # we add eager requirements to make sure to take into account limitations that will allow us to
    # install all providers
    # shellcheck disable=SC2086
    pip install ".${extras}" ${EAGER_UPGRADE_ADDITIONAL_REQUIREMENTS=} \
        --upgrade --upgrade-strategy eager
}


function install_all_providers_from_pypi_with_eager_upgrade() {
    NO_PROVIDERS_EXTRAS=$(python -c 'import setup; print(",".join(setup.CORE_EXTRAS_DEPENDENCIES))')
    ALL_PROVIDERS_PACKAGES=$(python -c 'import setup; print(setup.get_all_provider_packages())')
    local packages_to_install=()
    local provider_package
    local res
    local chicken_egg_prefixes
    chicken_egg_prefixes=""
    if [[ ${CHICKEN_EGG_PROVIDERS=} != "" ]]; then
        echo "${COLOR_BLUE}Finding providers to install from dist: ${CHICKEN_EGG_PROVIDERS}${COLOR_RESET}"
        for chicken_egg_provider in ${CHICKEN_EGG_PROVIDERS}
        do
            chicken_egg_prefixes="${chicken_egg_prefixes} apache-airflow-providers-${chicken_egg_provider//./-}"
        done
        echo "${COLOR_BLUE}Chicken egg prefixes: ${chicken_egg_prefixes}${COLOR_RESET}"
        ls /dist/
    fi
    for provider_package in ${ALL_PROVIDERS_PACKAGES}
    do
        if [[ "${chicken_egg_prefixes}" == *"${provider_package}"* ]]; then
            # add the provider prepared in dist folder where chicken - egg problem is mitigated
            for file in /dist/"${provider_package//-/_}"*.whl
            do
                packages_to_install+=( "${file}" )
                echo "Added ${file} from dist folder as this is a chicken-egg package ${COLOR_GREEN}OK${COLOR_RESET}"
            done
            continue
        fi
        # Remove fab provider in main branch until we cut-off v2-8-test branch and change
        # version in main to 2.9.0 - otherwise we won't be able to generate PyPI constraints as
        # released common-io provider has apache-airflow>2.8.0 as dependency and we cannot install
        # the provider from PyPI
        if [[ ${provider_package} == "apache-airflow-providers-fab" ]]; then
            continue
        fi
        echo -n "Checking if ${provider_package} is available in PyPI: "
        res=$(curl --head -s -o /dev/null -w "%{http_code}" "https://pypi.org/project/${provider_package}/")
        if [[ ${res} == "200" ]]; then
            packages_to_install+=( "${provider_package}" )
            echo "${COLOR_GREEN}OK${COLOR_RESET}"
        else
            echo "${COLOR_YELLOW}Skipped${COLOR_RESET}"
        fi
    done


    echo "Installing provider packages: ${packages_to_install[*]}"


    # we add eager requirements to make sure to take into account limitations that will allow us to
    # install all providers. We install only those packages that are available in PyPI - we might
    # Have some new providers in the works and they might not yet be simply available in PyPI
    # Installing it with Airflow makes sure that the version of package that matches current
    # Airflow requirements will be used.
    # shellcheck disable=SC2086
    set -x
    pip install ".[${NO_PROVIDERS_EXTRAS}]" "${packages_to_install[@]}" ${EAGER_UPGRADE_ADDITIONAL_REQUIREMENTS=} \
        --upgrade --upgrade-strategy eager
    set +x
}

=======
>>>>>>> fcd993b8
function in_container_set_colors() {
    COLOR_BLUE=$'\e[34m'
    COLOR_GREEN=$'\e[32m'
    COLOR_RED=$'\e[31m'
    COLOR_RESET=$'\e[0m'
    COLOR_YELLOW=$'\e[33m'
    export COLOR_BLUE
    export COLOR_GREEN
    export COLOR_RED
    export COLOR_RESET
    export COLOR_YELLOW
}

export CI=${CI:="false"}
export GITHUB_ACTIONS=${GITHUB_ACTIONS:="false"}<|MERGE_RESOLUTION|>--- conflicted
+++ resolved
@@ -78,86 +78,6 @@
     echo "###########################################################################################"
 }
 
-<<<<<<< HEAD
-
-function uninstall_all_pip_packages() {
-    pip uninstall -y -r <(pip freeze)
-}
-
-function install_local_airflow_with_eager_upgrade() {
-    local extras
-    extras="${1}"
-    # we add eager requirements to make sure to take into account limitations that will allow us to
-    # install all providers
-    # shellcheck disable=SC2086
-    pip install ".${extras}" ${EAGER_UPGRADE_ADDITIONAL_REQUIREMENTS=} \
-        --upgrade --upgrade-strategy eager
-}
-
-
-function install_all_providers_from_pypi_with_eager_upgrade() {
-    NO_PROVIDERS_EXTRAS=$(python -c 'import setup; print(",".join(setup.CORE_EXTRAS_DEPENDENCIES))')
-    ALL_PROVIDERS_PACKAGES=$(python -c 'import setup; print(setup.get_all_provider_packages())')
-    local packages_to_install=()
-    local provider_package
-    local res
-    local chicken_egg_prefixes
-    chicken_egg_prefixes=""
-    if [[ ${CHICKEN_EGG_PROVIDERS=} != "" ]]; then
-        echo "${COLOR_BLUE}Finding providers to install from dist: ${CHICKEN_EGG_PROVIDERS}${COLOR_RESET}"
-        for chicken_egg_provider in ${CHICKEN_EGG_PROVIDERS}
-        do
-            chicken_egg_prefixes="${chicken_egg_prefixes} apache-airflow-providers-${chicken_egg_provider//./-}"
-        done
-        echo "${COLOR_BLUE}Chicken egg prefixes: ${chicken_egg_prefixes}${COLOR_RESET}"
-        ls /dist/
-    fi
-    for provider_package in ${ALL_PROVIDERS_PACKAGES}
-    do
-        if [[ "${chicken_egg_prefixes}" == *"${provider_package}"* ]]; then
-            # add the provider prepared in dist folder where chicken - egg problem is mitigated
-            for file in /dist/"${provider_package//-/_}"*.whl
-            do
-                packages_to_install+=( "${file}" )
-                echo "Added ${file} from dist folder as this is a chicken-egg package ${COLOR_GREEN}OK${COLOR_RESET}"
-            done
-            continue
-        fi
-        # Remove fab provider in main branch until we cut-off v2-8-test branch and change
-        # version in main to 2.9.0 - otherwise we won't be able to generate PyPI constraints as
-        # released common-io provider has apache-airflow>2.8.0 as dependency and we cannot install
-        # the provider from PyPI
-        if [[ ${provider_package} == "apache-airflow-providers-fab" ]]; then
-            continue
-        fi
-        echo -n "Checking if ${provider_package} is available in PyPI: "
-        res=$(curl --head -s -o /dev/null -w "%{http_code}" "https://pypi.org/project/${provider_package}/")
-        if [[ ${res} == "200" ]]; then
-            packages_to_install+=( "${provider_package}" )
-            echo "${COLOR_GREEN}OK${COLOR_RESET}"
-        else
-            echo "${COLOR_YELLOW}Skipped${COLOR_RESET}"
-        fi
-    done
-
-
-    echo "Installing provider packages: ${packages_to_install[*]}"
-
-
-    # we add eager requirements to make sure to take into account limitations that will allow us to
-    # install all providers. We install only those packages that are available in PyPI - we might
-    # Have some new providers in the works and they might not yet be simply available in PyPI
-    # Installing it with Airflow makes sure that the version of package that matches current
-    # Airflow requirements will be used.
-    # shellcheck disable=SC2086
-    set -x
-    pip install ".[${NO_PROVIDERS_EXTRAS}]" "${packages_to_install[@]}" ${EAGER_UPGRADE_ADDITIONAL_REQUIREMENTS=} \
-        --upgrade --upgrade-strategy eager
-    set +x
-}
-
-=======
->>>>>>> fcd993b8
 function in_container_set_colors() {
     COLOR_BLUE=$'\e[34m'
     COLOR_GREEN=$'\e[32m'
