<!--
 Licensed to the Apache Software Foundation (ASF) under one
 or more contributor license agreements.  See the NOTICE file
 distributed with this work for additional information
 regarding copyright ownership.  The ASF licenses this file
 to you under the Apache License, Version 2.0 (the
 "License"); you may not use this file except in compliance
 with the License.  You may obtain a copy of the License at

   http://www.apache.org/licenses/LICENSE-2.0

 Unless required by applicable law or agreed to in writing,
 software distributed under the License is distributed on an
 "AS IS" BASIS, WITHOUT WARRANTIES OR CONDITIONS OF ANY
 KIND, either express or implied.  See the License for the
 specific language governing permissions and limitations
 under the License.
-->
# Updating Airflow

This file documents any backwards-incompatible changes in Airflow and
assists users migrating to a new version.

<!-- START doctoc generated TOC please keep comment here to allow auto update -->
<!-- DON'T EDIT THIS SECTION, INSTEAD RE-RUN doctoc TO UPDATE -->
**Table of contents**

- [Airflow Master](#airflow-master)
- [Airflow 1.10.5](#airflow-1105)
- [Airflow 1.10.4](#airflow-1104)
- [Airflow 1.10.3](#airflow-1103)
- [Airflow 1.10.2](#airflow-1102)
- [Airflow 1.10.1](#airflow-1101)
- [Airflow 1.10](#airflow-110)
- [Airflow 1.9](#airflow-19)
- [Airflow 1.8.1](#airflow-181)
- [Airflow 1.8](#airflow-18)
- [Airflow 1.7.1.2](#airflow-1712)

<!-- END doctoc generated TOC please keep comment here to allow auto update -->

## Airflow Master

<<<<<<< HEAD
#### Change default aws_conn_id in EMR operators

The default value for the [aws_conn_id](https://airflow.apache.org/howto/manage-connections.html#amazon-web-services) was accidently set to 's3_default' instead of 'aws_default' in some of the emr operators in previous 
versions. This was leading to EmrStepSensor not being able to find their corresponding emr cluster. With the new 
changes in the EmrAddStepsOperator, EmrTerminateJobFlowOperator and EmrCreateJobFlowOperator this issue is 
solved.
=======
### Removal of redirect_stdout, redirect_stderr

Function `redirect_stderr` and `redirect_stdout` from `airflow.utils.log.logging_mixin` module has 
been deleted because it can be easily replaced by the standard library.
The functions of the standard library are more flexible and can be used in larger cases.
  
The code below
```python
import logging

from airflow.utils.log.logging_mixin import redirect_stderr, redirect_stdout

logger = logging.getLogger("custom-logger")
with redirect_stdout(logger, logging.INFO), redirect_stderr(logger, logging.WARN):
    print("I love Airflow")
```
can be replaced by the following code:
```python
from contextlib import redirect_stdout, redirect_stderr
import logging

from airflow.utils.log.logging_mixin import StreamLogWriter

logger = logging.getLogger("custom-logger")

with redirect_stdout(StreamLogWriter(logger, logging.INFO)), \
        redirect_stderr(StreamLogWriter(logger, logging.WARN)):
    print("I Love Airflow")
```

### Removal of XCom.get_one()

This one is supersede by `XCom.get_many().first()` which will return the same result.
>>>>>>> 27ce7bdc

### Changes to SQLSensor

SQLSensor now consistent with python `bool()` function and the `allow_null` parameter has been removed.

It will resolve after receiving any value  that is casted to `True` with python `bool(value)`. That 
changes the previous response receiving `NULL` or `'0'`. Earlier `'0'` has been treated as success 
criteria. `NULL` has been treated depending on value of `allow_null`parameter.  But all the previous
behaviour is still achievable setting param `success` to `lambda x: x is None or str(x) not in ('0', '')`.

### BaseOperator::render_template function signature changed

Previous versions of the `BaseOperator::render_template` function required an `attr` argument as the first
positional argument, along with `content` and `context`. This function signature was changed in 1.10.6 and
the `attr` argument is no longer required (or accepted).

In order to use this function in subclasses of the `BaseOperator`, the `attr` argument must be removed:
```python
result = self.render_template('myattr', self.myattr, context)  # Pre-1.10.6 call
...
result = self.render_template(self.myattr, context)  # Post-1.10.6 call
```

### Idempotency in BigQuery operators
Idempotency was added to `BigQueryCreateEmptyTableOperator` and `BigQueryCreateEmptyDatasetOperator`. 
But to achieve that try / except clause was removed from `create_empty_dataset` and `create_empty_table` 
methods of `BigQueryHook`. 

### Migration of AWS components

All AWS components (hooks, operators, sensors, example DAGs) will be grouped together as decided in
[AIP-21](https://cwiki.apache.org/confluence/display/AIRFLOW/AIP-21%3A+Changes+in+import+paths). Migrated
components remain backwards compatible but raise a `DeprecationWarning` when imported from the old module.
Migrated are:

| Old path                                                     | New path                                                 |
| ------------------------------------------------------------ | -------------------------------------------------------- |
| airflow.hooks.S3_hook.S3Hook                                 | airflow.providers.amazon.aws.hooks.s3.S3Hook                    |
| airflow.contrib.hooks.aws_athena_hook.AWSAthenaHook          | airflow.providers.amazon.aws.hooks.athena.AWSAthenaHook         |
| airflow.contrib.hooks.aws_lambda_hook.AwsLambdaHook          | airflow.providers.amazon.aws.hooks.lambda_function.AwsLambdaHook         |
| airflow.contrib.hooks.aws_sqs_hook.SQSHook                   | airflow.providers.amazon.aws.hooks.sqs.SQSHook        |
| airflow.contrib.hooks.aws_sns_hook.AwsSnsHook                   | airflow.providers.amazon.aws.hooks.sns.AwsSnsHook        |
| airflow.contrib.operators.aws_athena_operator.AWSAthenaOperator | airflow.providers.amazon.aws.operators.athena.AWSAthenaOperator |
| airflow.contrib.operators.aws_sqs_publish_operator.SQSPublishOperator | airflow.providers.amazon.aws.operators.sqs.SQSPublishOperator |
| airflow.contrib.operators.aws_sns_publish_operator.SnsPublishOperator | airflow.providers.amazon.aws.operators.sns.SnsPublishOperator |
| airflow.contrib.sensors.aws_athena_sensor.AthenaSensor       | airflow.providers.amazon.aws.sensors.athena.AthenaSensor        |
| airflow.contrib.sensors.aws_sqs_sensor.SQSSensor             | airflow.providers.amazon.aws.sensors.sqs.SQSSensor        |

### Additional arguments passed to BaseOperator cause an exception

Previous versions of Airflow took additional arguments and displayed a message on the console. When the
message was not noticed by users, it caused very difficult to detect errors.

In order to restore the previous behavior, you must set an ``True`` in  the ``allow_illegal_arguments``
option of section ``[operators]`` in the ``airflow.cfg`` file. In the future it is possible to completely
delete this option.

### Simplification of the TriggerDagRunOperator

The TriggerDagRunOperator now takes a `conf` argument to which a dict can be provided as conf for the DagRun.
As a result, the `python_callable` argument was removed. PR: https://github.com/apache/airflow/pull/6317.

### Changes in experimental API execution_date microseconds replacement

The default behavior was to strip the microseconds (and milliseconds, etc) off of all dag runs triggered by
by the experimental REST API.  The default behavior will change when an explicit execution_date is
passed in the request body.  It will also now be possible to have the execution_date generated, but
keep the microseconds by sending `replace_microseconds=false` in the request body.  The default
behavior can be overridden by sending `replace_microseconds=true` along with an explicit execution_date

### Changes in Google Cloud Platform related hooks

The change in GCP operators implies that GCP Hooks for those operators require now keyword parameters rather
than positional ones in all methods where `project_id` is used. The methods throw an explanatory exception
in case they are called using positional parameters.

Hooks involved:

  * DataFlowHook
  * MLEngineHook
  * PubSubHook

Other GCP hooks are unaffected.

### Fernet is enabled by default

The fernet mechanism is enabled by default to increase the security of the default installation.  In order to
restore the previous behavior, the user must consciously set an empty key in the ``fernet_key`` option of
section ``[core]`` in the ``airflow.cfg`` file.

At the same time, this means that the `apache-airflow[crypto]` extra-packages are always installed.
However, this requires that your operating system has ``libffi-dev`` installed.

### Changes to Google PubSub Operators, Hook and Sensor
In the `PubSubPublishOperator` and `PubSubHook.publsh` method the data field in a message should be bytestring (utf-8 encoded) rather than base64 encoded string.

Due to the normalization of the parameters within GCP operators and hooks a parameters like `project` or `topic_project`
are deprecated and will be substituted by parameter `project_id`. 
In `PubSubHook.create_subscription` hook method in the parameter `subscription_project` is replaced by `subscription_project_id`. 
Template fields are updated accordingly and old ones may not work.

It is required now to pass key-word only arguments to `PubSub` hook.

These changes are not backward compatible.

Affected components:
 * airflow.providers.google.cloud.hooks.pubsub.PubSubHook
 * airflow.providers.google.cloud.operators.pubsub.PubSubTopicCreateOperator
 * airflow.providers.google.cloud.operators.pubsub.PubSubSubscriptionCreateOperator
 * airflow.providers.google.cloud.operators.pubsub.PubSubTopicDeleteOperator
 * airflow.providers.google.cloud.operators.pubsub.PubSubSubscriptionDeleteOperator
 * airflow.providers.google.cloud.operators.pubsub.PubSubPublishOperator
 * airflow.providers.google.cloud.sensors.pubsub.PubSubPullSensor

### Changes to `aws_default` Connection's default region

The region of Airflow's default connection to AWS (`aws_default`) was previously
set to `us-east-1` during installation.

The region now needs to be set manually, either in the connection screens in
Airflow, via the `~/.aws` config files, or via the `AWS_DEFAULT_REGION` environment
variable.

### Removed Hipchat integration

Hipchat has reached end of life and is no longer available.

For more information please see
https://community.atlassian.com/t5/Stride-articles/Stride-and-Hipchat-Cloud-have-reached-End-of-Life-updated/ba-p/940248

### Some DAG Processing metrics have been renamed

The following metrics are deprecated and won't be emitted in Airflow 2.0:

- `scheduler.dagbag.errors` and `dagbag_import_errors` -- use `dag_processing.import_errors` instead
- `dag_file_processor_timeouts` -- use `dag_processing.processor_timeouts` instead
- `collect_dags` -- use `dag_processing.total_parse_time` instead
- `dag.loading-duration.<basename>` -- use `dag_processing.last_duration.<basename>` instead
- `dag_processing.last_runtime.<basename>` -- use `dag_processing.last_duration.<basename>` instead

### The gcp_conn_id parameter in GKEPodOperator is required

In previous versions, it was possible to pass the `None` value to the `gcp_conn_id` in the GKEPodOperator
operator, which resulted in credentials being determined according to the
[Application Default Credentials](https://cloud.google.com/docs/authentication/production) strategy.

Now this parameter requires a value. To restore the previous behavior, configure the connection without
specifying the service account.

Detailed information about connection management is available:
[Google Cloud Platform Connection](https://airflow.apache.org/howto/connection/gcp.html).

### Normalize gcp_conn_id for Google Cloud Platform

Previously not all hooks and operators related to Google Cloud Platform use 
`gcp_conn_id` as parameter for GCP connection. There is currently one parameter 
which apply to most services. Parameters like ``datastore_conn_id``, ``bigquery_conn_id``,
``google_cloud_storage_conn_id`` and similar have been deprecated. Operators that require two connections are not changed.

Following components were affected by normalization:
  * airflow.gcp.hooks.datastore.DatastoreHook
  * airflow.gcp.hooks.bigquery.BigQueryHook
  * airflow.gcp.hooks.gcs.GoogleCloudStorageHook
  * airflow.gcp.operators.bigquery.BigQueryCheckOperator
  * airflow.gcp.operators.bigquery.BigQueryValueCheckOperator
  * airflow.gcp.operators.bigquery.BigQueryIntervalCheckOperator
  * airflow.gcp.operators.bigquery.BigQueryGetDataOperator
  * airflow.gcp.operators.bigquery.BigQueryOperator
  * airflow.gcp.operators.bigquery.BigQueryDeleteDatasetOperator
  * airflow.gcp.operators.bigquery.BigQueryCreateEmptyDatasetOperator
  * airflow.gcp.operators.bigquery.BigQueryTableDeleteOperator
  * airflow.gcp.operators.gcs.GoogleCloudStorageCreateBucketOperator
  * airflow.gcp.operators.gcs.GoogleCloudStorageListOperator
  * airflow.gcp.operators.gcs.GoogleCloudStorageDownloadOperator
  * airflow.gcp.operators.gcs.GoogleCloudStorageDeleteOperator
  * airflow.gcp.operators.gcs.GoogleCloudStorageBucketCreateAclEntryOperator
  * airflow.gcp.operators.gcs.GoogleCloudStorageObjectCreateAclEntryOperator
  * airflow.operators.sql_to_gcs.BaseSQLToGoogleCloudStorageOperator
  * airflow.operators.adls_to_gcs.AdlsToGoogleCloudStorageOperator
  * airflow.operators.gcs_to_s3.GoogleCloudStorageToS3Operator
  * airflow.operators.gcs_to_gcs.GoogleCloudStorageToGoogleCloudStorageOperator
  * airflow.operators.bigquery_to_gcs.BigQueryToCloudStorageOperator
  * airflow.operators.local_to_gcs.FileToGoogleCloudStorageOperator
  * airflow.operators.cassandra_to_gcs.CassandraToGoogleCloudStorageOperator
  * airflow.operators.bigquery_to_bigquery.BigQueryToBigQueryOperator

### Changes to propagating Kubernetes worker annotations

`kubernetes_annotations` configuration section has been removed. 
A new key `worker_annotations` has been added to existing `kubernetes` section instead. 
That is to remove restriction on the character set for k8s annotation keys.
All key/value pairs from `kubernetes_annotations` should now go to `worker_annotations` as a json. I.e. instead of e.g.
```
[kubernetes_annotations]
annotation_key = annotation_value
annotation_key2 = annotation_value2
```
it should be rewritten to
```
[kubernetes]
worker_annotations = { "annotation_key" : "annotation_value", "annotation_key2" : "annotation_value2" }
```

### Changes to import paths and names of GCP operators and hooks

According to [AIP-21](https://cwiki.apache.org/confluence/display/AIRFLOW/AIP-21%3A+Changes+in+import+paths) 
operators related to Google Cloud Platform has been moved from contrib to core. 
The following table shows changes in import paths.

|                                                     Old path                                                     |                                                 New path                                                  |
|------------------------------------------------------------------------------------------------------------------|-----------------------------------------------------------------------------------------------------------|
|airflow.contrib.hooks.bigquery_hook.BigQueryHook                                                                  |airflow.gcp.hooks.bigquery.BigQueryHook                                                                    |
|airflow.contrib.hooks.datastore_hook.DatastoreHook                                                                |airflow.gcp.hooks.datastore.DatastoreHook                                                                  |
|airflow.contrib.hooks.gcp_bigtable_hook.BigtableHook                                                              |airflow.gcp.hooks.bigtable.BigtableHook                                                                    |
|airflow.contrib.hooks.gcp_cloud_build_hook.CloudBuildHook                                                         |airflow.gcp.hooks.cloud_build.CloudBuildHook                                                               |
|airflow.contrib.hooks.gcp_compute_hook.GceHook                                                                    |airflow.gcp.hooks.compute.ComputeEngineHook                                                                |
|airflow.contrib.hooks.gcp_container_hook.GKEClusterHook                                                           |airflow.gcp.hooks.kubernetes_engine.GKEClusterHook                                                         |
|airflow.contrib.hooks.gcp_dataflow_hook.DataFlowHook                                                              |airflow.gcp.hooks.dataflow.DataFlowHook                                                                    |
|airflow.contrib.hooks.gcp_dataproc_hook.DataProcHook                                                              |airflow.gcp.hooks.dataproc.DataprocHook                                                                    |
|airflow.contrib.hooks.gcp_dlp_hook.CloudDLPHook                                                                   |airflow.gcp.hooks.dlp.CloudDLPHook                                                                         |
|airflow.contrib.hooks.gcp_function_hook.GcfHook                                                                   |airflow.gcp.hooks.functions.CloudFunctionsHook                                                             |
|airflow.contrib.hooks.gcp_kms_hook.GoogleCloudKMSHook                                                             |airflow.gcp.hooks.kms.GoogleCloudKMSHook                                                                   |
|airflow.contrib.hooks.gcp_mlengine_hook.MLEngineHook                                                              |airflow.gcp.hooks.mlengine.MLEngineHook                                                                    |
|airflow.contrib.hooks.gcp_natural_language_hook.CloudNaturalLanguageHook                                          |airflow.providers.google.cloud.hooks.natural_language.CloudNaturalLanguageHook                                                |
|airflow.contrib.hooks.gcp_pubsub_hook.PubSubHook                                                                  |airflow.providers.google.cloud.hooks.pubsub.PubSubHook                                                                        |
|airflow.contrib.hooks.gcp_speech_to_text_hook.GCPSpeechToTextHook                                                 |airflow.gcp.hooks.speech_to_text.CloudSpeechToTextHook                                                     |
|airflow.contrib.hooks.gcp_spanner_hook.CloudSpannerHook                                                           |airflow.gcp.hooks.spanner.SpannerHook                                                                      |
|airflow.contrib.hooks.gcp_speech_to_text_hook.GCPSpeechToTextHook                                                 |airflow.gcp.hooks.speech_to_text.GCPSpeechToTextHook                                                       |
|airflow.contrib.hooks.gcp_sql_hook.CloudSqlDatabaseHook                                                           |airflow.gcp.hooks.cloud_sql.CloudSqlDatabaseHook                                                           |
|airflow.contrib.hooks.gcp_sql_hook.CloudSqlHook                                                                   |airflow.gcp.hooks.cloud_sql.CloudSqlHook                                                                   |
|airflow.contrib.hooks.gcp_tasks_hook.CloudTasksHook                                                               |airflow.gcp.hooks.tasks.CloudTasksHook                                                                     |
|airflow.contrib.hooks.gcp_text_to_speech_hook.GCPTextToSpeechHook                                                 |airflow.gcp.hooks.text_to_speech.CloudTextToSpeechHook                                                     |
|airflow.contrib.hooks.gcp_transfer_hook.GCPTransferServiceHook                                                    |airflow.gcp.hooks.cloud_storage_transfer_service.GCPTransferServiceHook                                    |
|airflow.contrib.hooks.gcp_translate_hook.CloudTranslateHook                                                       |airflow.gcp.hooks.translate.CloudTranslateHook                                                             |
|airflow.contrib.hooks.gcp_video_intelligence_hook.CloudVideoIntelligenceHook                                      |airflow.gcp.hooks.video_intelligence.CloudVideoIntelligenceHook                                            |
|airflow.contrib.hooks.gcp_vision_hook.CloudVisionHook                                                             |airflow.providers.google.cloud.hooks.vision.CloudVisionHook                                                                   |
|airflow.contrib.hooks.gcs_hook.GoogleCloudStorageHook                                                             |airflow.gcp.hooks.gcs.GoogleCloudStorageHook                                                               |
|airflow.contrib.operators.adls_to_gcs.AdlsToGoogleCloudStorageOperator                                            |airflow.operators.adls_to_gcs.AdlsToGoogleCloudStorageOperator                                             |
|airflow.contrib.operators.bigquery_check_operator.BigQueryCheckOperator                                           |airflow.gcp.operators.bigquery.BigQueryCheckOperator                                                       |
|airflow.contrib.operators.bigquery_check_operator.BigQueryIntervalCheckOperator                                   |airflow.gcp.operators.bigquery.BigQueryIntervalCheckOperator                                               |
|airflow.contrib.operators.bigquery_check_operator.BigQueryValueCheckOperator                                      |airflow.gcp.operators.bigquery.BigQueryValueCheckOperator                                                  |
|airflow.contrib.operators.bigquery_get_data.BigQueryGetDataOperator                                               |airflow.gcp.operators.bigquery.BigQueryGetDataOperator                                                     |
|airflow.contrib.operators.bigquery_operator.BigQueryCreateEmptyDatasetOperator                                    |airflow.gcp.operators.bigquery.BigQueryCreateEmptyDatasetOperator                                          |
|airflow.contrib.operators.bigquery_operator.BigQueryCreateEmptyTableOperator                                      |airflow.gcp.operators.bigquery.BigQueryCreateEmptyTableOperator                                            |
|airflow.contrib.operators.bigquery_operator.BigQueryCreateExternalTableOperator                                   |airflow.gcp.operators.bigquery.BigQueryCreateExternalTableOperator                                         |
|airflow.contrib.operators.bigquery_operator.BigQueryDeleteDatasetOperator                                         |airflow.gcp.operators.bigquery.BigQueryDeleteDatasetOperator                                               |
|airflow.contrib.operators.bigquery_operator.BigQueryOperator                                                      |airflow.gcp.operators.bigquery.BigQueryOperator                                                            |
|airflow.contrib.operators.bigquery_table_delete_operator.BigQueryTableDeleteOperator                              |airflow.gcp.operators.bigquery.BigQueryTableDeleteOperator                                                 |
|airflow.contrib.operators.bigquery_to_bigquery.BigQueryToBigQueryOperator                                         |airflow.operators.bigquery_to_bigquery.BigQueryToBigQueryOperator                                          |
|airflow.contrib.operators.bigquery_to_gcs.BigQueryToCloudStorageOperator                                          |airflow.operators.bigquery_to_gcs.BigQueryToCloudStorageOperator                                           |
|airflow.contrib.operators.bigquery_to_mysql_operator.BigQueryToMySqlOperator                                      |airflow.operators.bigquery_to_mysql.BigQueryToMySqlOperator                                                |
|airflow.contrib.operators.dataflow_operator.DataFlowJavaOperator                                                  |airflow.gcp.operators.dataflow.DataFlowJavaOperator                                                        |
|airflow.contrib.operators.dataflow_operator.DataFlowPythonOperator                                                |airflow.gcp.operators.dataflow.DataFlowPythonOperator                                                      |
|airflow.contrib.operators.dataflow_operator.DataflowTemplateOperator                                              |airflow.gcp.operators.dataflow.DataflowTemplateOperator                                                    |
|airflow.contrib.operators.dataproc_operator.DataProcHadoopOperator                                                |airflow.gcp.operators.dataproc.DataProcHadoopOperator                                                      |
|airflow.contrib.operators.dataproc_operator.DataProcHiveOperator                                                  |airflow.gcp.operators.dataproc.DataProcHiveOperator                                                        |
|airflow.contrib.operators.dataproc_operator.DataProcJobBaseOperator                                               |airflow.gcp.operators.dataproc.DataProcJobBaseOperator                                                     |
|airflow.contrib.operators.dataproc_operator.DataProcPigOperator                                                   |airflow.gcp.operators.dataproc.DataProcPigOperator                                                         |
|airflow.contrib.operators.dataproc_operator.DataProcPySparkOperator                                               |airflow.gcp.operators.dataproc.DataProcPySparkOperator                                                     |
|airflow.contrib.operators.dataproc_operator.DataProcSparkOperator                                                 |airflow.gcp.operators.dataproc.DataProcSparkOperator                                                       |
|airflow.contrib.operators.dataproc_operator.DataProcSparkSqlOperator                                              |airflow.gcp.operators.dataproc.DataProcSparkSqlOperator                                                    |
|airflow.contrib.operators.dataproc_operator.DataprocClusterCreateOperator                                         |airflow.gcp.operators.dataproc.DataprocClusterCreateOperator                                               |
|airflow.contrib.operators.dataproc_operator.DataprocClusterDeleteOperator                                         |airflow.gcp.operators.dataproc.DataprocClusterDeleteOperator                                               |
|airflow.contrib.operators.dataproc_operator.DataprocClusterScaleOperator                                          |airflow.gcp.operators.dataproc.DataprocClusterScaleOperator                                                |
|airflow.contrib.operators.dataproc_operator.DataprocOperationBaseOperator                                         |airflow.gcp.operators.dataproc.DataprocOperationBaseOperator                                               |
|airflow.contrib.operators.dataproc_operator.DataprocWorkflowTemplateInstantiateInlineOperator                     |airflow.gcp.operators.dataproc.DataprocWorkflowTemplateInstantiateInlineOperator                           |
|airflow.contrib.operators.dataproc_operator.DataprocWorkflowTemplateInstantiateOperator                           |airflow.gcp.operators.dataproc.DataprocWorkflowTemplateInstantiateOperator                                 |
|airflow.contrib.operators.datastore_export_operator.DatastoreExportOperator                                       |airflow.gcp.operators.datastore.DatastoreExportOperator                                                    |
|airflow.contrib.operators.datastore_import_operator.DatastoreImportOperator                                       |airflow.gcp.operators.datastore.DatastoreImportOperator                                                    |
|airflow.contrib.operators.file_to_gcs.FileToGoogleCloudStorageOperator                                            |airflow.operators.local_to_gcs.FileToGoogleCloudStorageOperator                                            |
|airflow.contrib.operators.gcp_bigtable_operator.BigtableClusterUpdateOperator                                     |airflow.gcp.operators.bigtable.BigtableClusterUpdateOperator                                               |
|airflow.contrib.operators.gcp_bigtable_operator.BigtableInstanceCreateOperator                                    |airflow.gcp.operators.bigtable.BigtableInstanceCreateOperator                                              |
|airflow.contrib.operators.gcp_bigtable_operator.BigtableInstanceDeleteOperator                                    |airflow.gcp.operators.bigtable.BigtableInstanceDeleteOperator                                              |
|airflow.contrib.operators.gcp_bigtable_operator.BigtableTableCreateOperator                                       |airflow.gcp.operators.bigtable.BigtableTableCreateOperator                                                 |
|airflow.contrib.operators.gcp_bigtable_operator.BigtableTableDeleteOperator                                       |airflow.gcp.operators.bigtable.BigtableTableDeleteOperator                                                 |
|airflow.contrib.operators.gcp_bigtable_operator.BigtableTableWaitForReplicationSensor                             |airflow.gcp.sensors.bigtable.BigtableTableWaitForReplicationSensor                                         |
|airflow.contrib.operators.gcp_cloud_build_operator.CloudBuildCreateBuildOperator                                  |airflow.gcp.operators.cloud_build.CloudBuildCreateBuildOperator                                            |
|airflow.contrib.operators.gcp_compute_operator.GceBaseOperator                                                    |airflow.gcp.operators.compute.GceBaseOperator                                                              |
|airflow.contrib.operators.gcp_compute_operator.GceInstanceGroupManagerUpdateTemplateOperator                      |airflow.gcp.operators.compute.GceInstanceGroupManagerUpdateTemplateOperator                                |
|airflow.contrib.operators.gcp_compute_operator.GceInstanceStartOperator                                           |airflow.gcp.operators.compute.GceInstanceStartOperator                                                     |
|airflow.contrib.operators.gcp_compute_operator.GceInstanceStopOperator                                            |airflow.gcp.operators.compute.GceInstanceStopOperator                                                      |
|airflow.contrib.operators.gcp_compute_operator.GceInstanceTemplateCopyOperator                                    |airflow.gcp.operators.compute.GceInstanceTemplateCopyOperator                                              |
|airflow.contrib.operators.gcp_compute_operator.GceSetMachineTypeOperator                                          |airflow.gcp.operators.compute.GceSetMachineTypeOperator                                                    |
|airflow.contrib.operators.gcp_container_operator.GKEClusterCreateOperator                                         |airflow.gcp.operators.kubernetes_engine.GKEClusterCreateOperator                                           |
|airflow.contrib.operators.gcp_container_operator.GKEClusterDeleteOperator                                         |airflow.gcp.operators.kubernetes_engine.GKEClusterDeleteOperator                                           |
|airflow.contrib.operators.gcp_container_operator.GKEPodOperator                                                   |airflow.gcp.operators.kubernetes_engine.GKEPodOperator                                                     |
|airflow.contrib.operators.gcp_dlp_operator.CloudDLPCancelDLPJobOperator                                           |airflow.gcp.operators.dlp.CloudDLPCancelDLPJobOperator                                                     |
|airflow.contrib.operators.gcp_dlp_operator.CloudDLPCreateDLPJobOperator                                           |airflow.gcp.operators.dlp.CloudDLPCreateDLPJobOperator                                                     |
|airflow.contrib.operators.gcp_dlp_operator.CloudDLPCreateDeidentifyTemplateOperator                               |airflow.gcp.operators.dlp.CloudDLPCreateDeidentifyTemplateOperator                                         |
|airflow.contrib.operators.gcp_dlp_operator.CloudDLPCreateInspectTemplateOperator                                  |airflow.gcp.operators.dlp.CloudDLPCreateInspectTemplateOperator                                            |
|airflow.contrib.operators.gcp_dlp_operator.CloudDLPCreateJobTriggerOperator                                       |airflow.gcp.operators.dlp.CloudDLPCreateJobTriggerOperator                                                 |
|airflow.contrib.operators.gcp_dlp_operator.CloudDLPCreateStoredInfoTypeOperator                                   |airflow.gcp.operators.dlp.CloudDLPCreateStoredInfoTypeOperator                                             |
|airflow.contrib.operators.gcp_dlp_operator.CloudDLPDeidentifyContentOperator                                      |airflow.gcp.operators.dlp.CloudDLPDeidentifyContentOperator                                                |
|airflow.contrib.operators.gcp_dlp_operator.CloudDLPDeleteDeidentifyTemplateOperator                               |airflow.gcp.operators.dlp.CloudDLPDeleteDeidentifyTemplateOperator                                         |
|airflow.contrib.operators.gcp_dlp_operator.CloudDLPDeleteDlpJobOperator                                           |airflow.gcp.operators.dlp.CloudDLPDeleteDlpJobOperator                                                     |
|airflow.contrib.operators.gcp_dlp_operator.CloudDLPDeleteInspectTemplateOperator                                  |airflow.gcp.operators.dlp.CloudDLPDeleteInspectTemplateOperator                                            |
|airflow.contrib.operators.gcp_dlp_operator.CloudDLPDeleteJobTriggerOperator                                       |airflow.gcp.operators.dlp.CloudDLPDeleteJobTriggerOperator                                                 |
|airflow.contrib.operators.gcp_dlp_operator.CloudDLPDeleteStoredInfoTypeOperator                                   |airflow.gcp.operators.dlp.CloudDLPDeleteStoredInfoTypeOperator                                             |
|airflow.contrib.operators.gcp_dlp_operator.CloudDLPGetDeidentifyTemplateOperator                                  |airflow.gcp.operators.dlp.CloudDLPGetDeidentifyTemplateOperator                                            |
|airflow.contrib.operators.gcp_dlp_operator.CloudDLPGetDlpJobOperator                                              |airflow.gcp.operators.dlp.CloudDLPGetDlpJobOperator                                                        |
|airflow.contrib.operators.gcp_dlp_operator.CloudDLPGetInspectTemplateOperator                                     |airflow.gcp.operators.dlp.CloudDLPGetInspectTemplateOperator                                               |
|airflow.contrib.operators.gcp_dlp_operator.CloudDLPGetJobTripperOperator                                          |airflow.gcp.operators.dlp.CloudDLPGetJobTripperOperator                                                    |
|airflow.contrib.operators.gcp_dlp_operator.CloudDLPGetStoredInfoTypeOperator                                      |airflow.gcp.operators.dlp.CloudDLPGetStoredInfoTypeOperator                                                |
|airflow.contrib.operators.gcp_dlp_operator.CloudDLPInspectContentOperator                                         |airflow.gcp.operators.dlp.CloudDLPInspectContentOperator                                                   |
|airflow.contrib.operators.gcp_dlp_operator.CloudDLPListDeidentifyTemplatesOperator                                |airflow.gcp.operators.dlp.CloudDLPListDeidentifyTemplatesOperator                                          |
|airflow.contrib.operators.gcp_dlp_operator.CloudDLPListDlpJobsOperator                                            |airflow.gcp.operators.dlp.CloudDLPListDlpJobsOperator                                                      |
|airflow.contrib.operators.gcp_dlp_operator.CloudDLPListInfoTypesOperator                                          |airflow.gcp.operators.dlp.CloudDLPListInfoTypesOperator                                                    |
|airflow.contrib.operators.gcp_dlp_operator.CloudDLPListInspectTemplatesOperator                                   |airflow.gcp.operators.dlp.CloudDLPListInspectTemplatesOperator                                             |
|airflow.contrib.operators.gcp_dlp_operator.CloudDLPListJobTriggersOperator                                        |airflow.gcp.operators.dlp.CloudDLPListJobTriggersOperator                                                  |
|airflow.contrib.operators.gcp_dlp_operator.CloudDLPListStoredInfoTypesOperator                                    |airflow.gcp.operators.dlp.CloudDLPListStoredInfoTypesOperator                                              |
|airflow.contrib.operators.gcp_dlp_operator.CloudDLPRedactImageOperator                                            |airflow.gcp.operators.dlp.CloudDLPRedactImageOperator                                                      |
|airflow.contrib.operators.gcp_dlp_operator.CloudDLPReidentifyContentOperator                                      |airflow.gcp.operators.dlp.CloudDLPReidentifyContentOperator                                                |
|airflow.contrib.operators.gcp_dlp_operator.CloudDLPUpdateDeidentifyTemplateOperator                               |airflow.gcp.operators.dlp.CloudDLPUpdateDeidentifyTemplateOperator                                         |
|airflow.contrib.operators.gcp_dlp_operator.CloudDLPUpdateInspectTemplateOperator                                  |airflow.gcp.operators.dlp.CloudDLPUpdateInspectTemplateOperator                                            |
|airflow.contrib.operators.gcp_dlp_operator.CloudDLPUpdateJobTriggerOperator                                       |airflow.gcp.operators.dlp.CloudDLPUpdateJobTriggerOperator                                                 |
|airflow.contrib.operators.gcp_dlp_operator.CloudDLPUpdateStoredInfoTypeOperator                                   |airflow.gcp.operators.dlp.CloudDLPUpdateStoredInfoTypeOperator                                             |
|airflow.contrib.operators.gcp_function_operator.GcfFunctionDeleteOperator                                         |airflow.gcp.operators.functions.GcfFunctionDeleteOperator                                                  |
|airflow.contrib.operators.gcp_function_operator.GcfFunctionDeployOperator                                         |airflow.gcp.operators.functions.GcfFunctionDeployOperator                                                  |
|airflow.contrib.operators.gcp_natural_language_operator.CloudLanguageAnalyzeEntitiesOperator                      |airflow.providers.google.cloud.operators.natural_language.CloudLanguageAnalyzeEntitiesOperator                                |
|airflow.contrib.operators.gcp_natural_language_operator.CloudLanguageAnalyzeEntitySentimentOperator               |airflow.providers.google.cloud.operators.natural_language.CloudLanguageAnalyzeEntitySentimentOperator                         |
|airflow.contrib.operators.gcp_natural_language_operator.CloudLanguageAnalyzeSentimentOperator                     |airflow.providers.google.cloud.operators.natural_language.CloudLanguageAnalyzeSentimentOperator                               |
|airflow.contrib.operators.gcp_natural_language_operator.CloudLanguageClassifyTextOperator                         |airflow.providers.google.cloud.operators.natural_language.CloudLanguageClassifyTextOperator                                   |
|airflow.contrib.operators.gcp_spanner_operator.CloudSpannerInstanceDatabaseDeleteOperator                         |airflow.gcp.operators.spanner.CloudSpannerInstanceDatabaseDeleteOperator                                   |
|airflow.contrib.operators.gcp_spanner_operator.CloudSpannerInstanceDatabaseDeployOperator                         |airflow.gcp.operators.spanner.CloudSpannerInstanceDatabaseDeployOperator                                   |
|airflow.contrib.operators.gcp_spanner_operator.CloudSpannerInstanceDatabaseQueryOperator                          |airflow.gcp.operators.spanner.CloudSpannerInstanceDatabaseQueryOperator                                    |
|airflow.contrib.operators.gcp_spanner_operator.CloudSpannerInstanceDatabaseUpdateOperator                         |airflow.gcp.operators.spanner.CloudSpannerInstanceDatabaseUpdateOperator                                   |
|airflow.contrib.operators.gcp_spanner_operator.CloudSpannerInstanceDeleteOperator                                 |airflow.gcp.operators.spanner.CloudSpannerInstanceDeleteOperator                                           |
|airflow.contrib.operators.gcp_spanner_operator.CloudSpannerInstanceDeployOperator                                 |airflow.gcp.operators.spanner.CloudSpannerInstanceDeployOperator                                           |
|airflow.contrib.operators.gcp_speech_to_text_operator.GcpSpeechToTextRecognizeSpeechOperator                      |airflow.gcp.operators.speech_to_text.GcpSpeechToTextRecognizeSpeechOperator                                |
|airflow.contrib.operators.gcp_text_to_speech_operator.GcpTextToSpeechSynthesizeOperator                           |airflow.gcp.operators.text_to_speech.GcpTextToSpeechSynthesizeOperator                                     |
|airflow.contrib.operators.gcp_transfer_operator.GcpTransferServiceJobCreateOperator                               |airflow.gcp.operators.cloud_storage_transfer_service.GcpTransferServiceJobCreateOperator                   |
|airflow.contrib.operators.gcp_transfer_operator.GcpTransferServiceJobDeleteOperator                               |airflow.gcp.operators.cloud_storage_transfer_service.GcpTransferServiceJobDeleteOperator                   |
|airflow.contrib.operators.gcp_transfer_operator.GcpTransferServiceJobUpdateOperator                               |airflow.gcp.operators.cloud_storage_transfer_service.GcpTransferServiceJobUpdateOperator                   |
|airflow.contrib.operators.gcp_transfer_operator.GcpTransferServiceOperationCancelOperator                         |airflow.gcp.operators.cloud_storage_transfer_service.GcpTransferServiceOperationCancelOperator             |
|airflow.contrib.operators.gcp_transfer_operator.GcpTransferServiceOperationGetOperator                            |airflow.gcp.operators.cloud_storage_transfer_service.GcpTransferServiceOperationGetOperator                |
|airflow.contrib.operators.gcp_transfer_operator.GcpTransferServiceOperationPauseOperator                          |airflow.gcp.operators.cloud_storage_transfer_service.GcpTransferServiceOperationPauseOperator              |
|airflow.contrib.operators.gcp_transfer_operator.GcpTransferServiceOperationResumeOperator                         |airflow.gcp.operators.cloud_storage_transfer_service.GcpTransferServiceOperationResumeOperator             |
|airflow.contrib.operators.gcp_transfer_operator.GcpTransferServiceOperationsListOperator                          |airflow.gcp.operators.cloud_storage_transfer_service.GcpTransferServiceOperationsListOperator              |
|airflow.contrib.operators.gcp_transfer_operator.GoogleCloudStorageToGoogleCloudStorageTransferOperator            |airflow.gcp.operators.cloud_storage_transfer_service.GoogleCloudStorageToGoogleCloudStorageTransferOperator|
|airflow.contrib.operators.gcp_translate_operator.CloudTranslateTextOperator                                       |airflow.gcp.operators.translate.CloudTranslateTextOperator                                                 |
|airflow.contrib.operators.gcp_translate_speech_operator.GcpTranslateSpeechOperator                                |airflow.gcp.operators.translate_speech.GcpTranslateSpeechOperator                                          |
|airflow.contrib.operators.gcp_video_intelligence_operator.CloudVideoIntelligenceDetectVideoExplicitContentOperator|airflow.gcp.operators.video_intelligence.CloudVideoIntelligenceDetectVideoExplicitContentOperator          |
|airflow.contrib.operators.gcp_video_intelligence_operator.CloudVideoIntelligenceDetectVideoLabelsOperator         |airflow.gcp.operators.video_intelligence.CloudVideoIntelligenceDetectVideoLabelsOperator                   |
|airflow.contrib.operators.gcp_video_intelligence_operator.CloudVideoIntelligenceDetectVideoShotsOperator          |airflow.gcp.operators.video_intelligence.CloudVideoIntelligenceDetectVideoShotsOperator                    |
|airflow.contrib.operators.gcp_vision_operator.CloudVisionAddProductToProductSetOperator                           |airflow.providers.google.cloud.operators.vision.CloudVisionAddProductToProductSetOperator                                     |
|airflow.contrib.operators.gcp_vision_operator.CloudVisionAnnotateImageOperator                                    |airflow.providers.google.cloud.operators.vision.CloudVisionAnnotateImageOperator                                              |
|airflow.contrib.operators.gcp_vision_operator.CloudVisionDetectDocumentTextOperator                               |airflow.providers.google.cloud.operators.vision.CloudVisionDetectDocumentTextOperator                                         |
|airflow.contrib.operators.gcp_vision_operator.CloudVisionDetectImageLabelsOperator                                |airflow.providers.google.cloud.operators.vision.CloudVisionDetectImageLabelsOperator                                          |
|airflow.contrib.operators.gcp_vision_operator.CloudVisionDetectImageSafeSearchOperator                            |airflow.providers.google.cloud.operators.vision.CloudVisionDetectImageSafeSearchOperator                                      |
|airflow.contrib.operators.gcp_vision_operator.CloudVisionDetectTextOperator                                       |airflow.providers.google.cloud.operators.vision.CloudVisionDetectTextOperator                                                 |
|airflow.contrib.operators.gcp_vision_operator.CloudVisionProductCreateOperator                                    |airflow.providers.google.cloud.operators.vision.CloudVisionProductCreateOperator                                              |
|airflow.contrib.operators.gcp_vision_operator.CloudVisionProductDeleteOperator                                    |airflow.providers.google.cloud.operators.vision.CloudVisionProductDeleteOperator                                              |
|airflow.contrib.operators.gcp_vision_operator.CloudVisionProductGetOperator                                       |airflow.providers.google.cloud.operators.vision.CloudVisionProductGetOperator                                                 |
|airflow.contrib.operators.gcp_vision_operator.CloudVisionProductSetCreateOperator                                 |airflow.providers.google.cloud.operators.vision.CloudVisionProductSetCreateOperator                                           |
|airflow.contrib.operators.gcp_vision_operator.CloudVisionProductSetDeleteOperator                                 |airflow.providers.google.cloud.operators.vision.CloudVisionProductSetDeleteOperator                                           |
|airflow.contrib.operators.gcp_vision_operator.CloudVisionProductSetGetOperator                                    |airflow.providers.google.cloud.operators.vision.CloudVisionProductSetGetOperator                                              |
|airflow.contrib.operators.gcp_vision_operator.CloudVisionProductSetUpdateOperator                                 |airflow.providers.google.cloud.operators.vision.CloudVisionProductSetUpdateOperator                                           |
|airflow.contrib.operators.gcp_vision_operator.CloudVisionProductUpdateOperator                                    |airflow.providers.google.cloud.operators.vision.CloudVisionProductUpdateOperator                                              |
|airflow.contrib.operators.gcp_vision_operator.CloudVisionReferenceImageCreateOperator                             |airflow.providers.google.cloud.operators.vision.CloudVisionReferenceImageCreateOperator                                       |
|airflow.contrib.operators.gcp_vision_operator.CloudVisionRemoveProductFromProductSetOperator                      |airflow.providers.google.cloud.operators.vision.CloudVisionRemoveProductFromProductSetOperator                                |
|airflow.contrib.operators.gcs_acl_operator.GoogleCloudStorageBucketCreateAclEntryOperator                         |airflow.gcp.operators.gcs.GoogleCloudStorageBucketCreateAclEntryOperator                                   |
|airflow.contrib.operators.gcs_acl_operator.GoogleCloudStorageObjectCreateAclEntryOperator                         |airflow.gcp.operators.gcs.GoogleCloudStorageObjectCreateAclEntryOperator                                   |
|airflow.contrib.operators.gcs_delete_operator.GoogleCloudStorageDeleteOperator                                    |airflow.gcp.operators.gcs.GoogleCloudStorageDeleteOperator                                                 |
|airflow.contrib.operators.gcs_download_operator.GoogleCloudStorageDownloadOperator                                |airflow.gcp.operators.gcs.GoogleCloudStorageDownloadOperator                                               |
|airflow.contrib.operators.gcs_list_operator.GoogleCloudStorageListOperator                                        |airflow.gcp.operators.gcs.GoogleCloudStorageListOperator                                                   |
|airflow.contrib.operators.gcs_operator.GoogleCloudStorageCreateBucketOperator                                     |airflow.gcp.operators.gcs.GoogleCloudStorageCreateBucketOperator                                           |
|airflow.contrib.operators.gcs_to_bq.GoogleCloudStorageToBigQueryOperator                                          |airflow.operators.gcs_to_bq.GoogleCloudStorageToBigQueryOperator                                           |
|airflow.contrib.operators.gcs_to_gcs.GoogleCloudStorageToGoogleCloudStorageOperator                               |airflow.operators.gcs_to_gcs.GoogleCloudStorageToGoogleCloudStorageOperator                                |
|airflow.contrib.operators.gcs_to_s3.GoogleCloudStorageToS3Operator                                                |airflow.operators.gcs_to_s3.GoogleCloudStorageToS3Operator                                                 |
|airflow.contrib.operators.mlengine_operator.MLEngineBatchPredictionOperator                                       |airflow.gcp.operators.mlengine.MLEngineBatchPredictionOperator                                             |
|airflow.contrib.operators.mlengine_operator.MLEngineModelOperator                                                 |airflow.gcp.operators.mlengine.MLEngineModelOperator                                                       |
|airflow.contrib.operators.mlengine_operator.MLEngineTrainingOperator                                              |airflow.gcp.operators.mlengine.MLEngineTrainingOperator                                                    |
|airflow.contrib.operators.mlengine_operator.MLEngineVersionOperator                                               |airflow.gcp.operators.mlengine.MLEngineVersionOperator                                                     |
|airflow.contrib.operators.mssql_to_gcs.MsSqlToGoogleCloudStorageOperator                                          |airflow.operators.mssql_to_gcs.MsSqlToGoogleCloudStorageOperator                                           |
|airflow.contrib.operators.mysql_to_gcs.MySqlToGoogleCloudStorageOperator                                          |airflow.operators.mysql_to_gcs.MySqlToGoogleCloudStorageOperator                                           |
|airflow.contrib.operators.postgres_to_gcs_operator.PostgresToGoogleCloudStorageOperator                           |airflow.operators.postgres_to_gcs.PostgresToGoogleCloudStorageOperator                                     |
|airflow.contrib.operators.pubsub_operator.PubSubPublishOperator                                                   |airflow.providers.google.cloud.operators.pubsub.PubSubPublishOperator                                                         |
|airflow.contrib.operators.pubsub_operator.PubSubSubscriptionCreateOperator                                        |airflow.providers.google.cloud.operators.pubsub.PubSubSubscriptionCreateOperator                                              |
|airflow.contrib.operators.pubsub_operator.PubSubSubscriptionDeleteOperator                                        |airflow.providers.google.cloud.operators.pubsub.PubSubSubscriptionDeleteOperator                                              |
|airflow.contrib.operators.pubsub_operator.PubSubTopicCreateOperator                                               |airflow.providers.google.cloud.operators.pubsub.PubSubTopicCreateOperator                                                     |
|airflow.contrib.operators.pubsub_operator.PubSubTopicDeleteOperator                                               |airflow.providers.google.cloud.operators.pubsub.PubSubTopicDeleteOperator                                                     |
|airflow.contrib.operators.sql_to_gcs.BaseSQLToGoogleCloudStorageOperator                                          |airflow.operators.sql_to_gcs.BaseSQLToGoogleCloudStorageOperator                                           |
|airflow.contrib.sensors.bigquery_sensor.BigQueryTableSensor                                                       |airflow.gcp.sensors.bigquery.BigQueryTableSensor                                                           |
|airflow.contrib.sensors.gcp_transfer_sensor.GCPTransferServiceWaitForJobStatusSensor                              |airflow.gcp.sensors.cloud_storage_transfer_service.GCPTransferServiceWaitForJobStatusSensor                |
|airflow.contrib.sensors.gcs_sensor.GoogleCloudStorageObjectSensor                                                 |airflow.gcp.sensors.gcs.GoogleCloudStorageObjectSensor                                                     |
|airflow.contrib.sensors.gcs_sensor.GoogleCloudStorageObjectUpdatedSensor                                          |airflow.gcp.sensors.gcs.GoogleCloudStorageObjectUpdatedSensor                                              |
|airflow.contrib.sensors.gcs_sensor.GoogleCloudStoragePrefixSensor                                                 |airflow.gcp.sensors.gcs.GoogleCloudStoragePrefixSensor                                                     |
|airflow.contrib.sensors.gcs_sensor.GoogleCloudStorageUploadSessionCompleteSensor                                  |airflow.gcp.sensors.gcs.GoogleCloudStorageUploadSessionCompleteSensor                                      |
|airflow.contrib.sensors.pubsub_sensor.PubSubPullSensor                                                            |airflow.providers.google.cloud.sensors.pubsub.PubSubPullSensor                                                                |


### Remove provide_context

`provide_context` argument on the PythonOperator was removed. The signature of the callable passed to the PythonOperator is now inferred and argument values are always automatically provided. There is no need to explicitly provide or not provide the context anymore. For example:

```python
def myfunc(execution_date):
    print(execution_date)

python_operator = PythonOperator(task_id='mytask', python_callable=myfunc, dag=dag)
```

Notice you don't have to set provide_context=True, variables from the task context are now automatically detected and provided.

All context variables can still be provided with a double-asterisk argument:

```python
def myfunc(**context):
    print(context)  # all variables will be provided to context

python_operator = PythonOperator(task_id='mytask', python_callable=myfunc)
```

The task context variable names are reserved names in the callable function, hence a clash with `op_args` and `op_kwargs` results in an exception:

```python
def myfunc(dag):
    # raises a ValueError because "dag" is a reserved name
    # valid signature example: myfunc(mydag)

python_operator = PythonOperator(
    task_id='mytask',
    op_args=[1],
    python_callable=myfunc,
)
```

The change is backwards compatible, setting `provide_context` will add the `provide_context` variable to the `kwargs` (but won't do anything).

PR: [#5990](https://github.com/apache/airflow/pull/5990)

### Changes to FileSensor

FileSensor is now takes a glob pattern, not just a filename. If the filename you are looking for has `*`, `?`, or `[` in it then you should replace these with `[*]`, `[?]`, and `[[]`.

### Change dag loading duration metric name
Change DAG file loading duration metric from
`dag.loading-duration.<dag_id>` to `dag.loading-duration.<dag_file>`. This is to
better handle the case when a DAG file has multiple DAGs.

### Changes to ImapHook, ImapAttachmentSensor and ImapAttachmentToS3Operator

ImapHook:
* The order of arguments has changed for `has_mail_attachment`,
`retrieve_mail_attachments` and `download_mail_attachments`.
* A new `mail_filter` argument has been added to each of those.

ImapAttachmentSensor:
* The order of arguments has changed for `__init__`.
* A new `mail_filter` argument has been added to `__init__`.

ImapAttachmentToS3Operator:
* The order of arguments has changed for `__init__`.
* A new `imap_mail_filter` argument has been added to `__init__`.

### Changes to `SubDagOperator`

`SubDagOperator` is changed to use Airflow scheduler instead of backfill
to schedule tasks in the subdag. User no longer need to specify the executor
in `SubDagOperator`.

### Variables removed from the task instance context

The following variables were removed from the task instance context:
- end_date
- latest_date
- tables

### Moved provide_gcp_credential_file decorator to GoogleCloudBaseHook

To simplify the code, the decorator has been moved from the inner-class.

Instead of `@GoogleCloudBaseHook._Decorators.provide_gcp_credential_file`,
you should write `@GoogleCloudBaseHook.provide_gcp_credential_file`

### Changes to S3Hook

Note: The order of arguments has changed for `check_for_prefix`.
The `bucket_name` is now optional. It falls back to the `connection schema` attribute.

### Changes to Google Transfer Operator
To obtain pylint compatibility the `filter ` argument in `GcpTransferServiceOperationsListOperator`
has been renamed to `request_filter`.

### Changes in  Google Cloud Transfer Hook
 To obtain pylint compatibility the `filter` argument in `GCPTransferServiceHook.list_transfer_job` and
 `GCPTransferServiceHook.list_transfer_operations` has been renamed to `request_filter`.

### Export MySQL timestamps as UTC

`MySqlToGoogleCloudStorageOperator` now exports TIMESTAMP columns as UTC
by default, rather than using the default timezone of the MySQL server.
This is the correct behavior for use with BigQuery, since BigQuery
assumes that TIMESTAMP columns without time zones are in UTC. To
preserve the previous behavior, set `ensure_utc` to `False.`

### CLI reorganization

The Airflow CLI has been organized so that related commands are grouped
together as subcommands. The `airflow list_dags` command is now `airflow
dags list`, `airflow pause` is `airflow dags pause`, etc. For a complete
list of updated CLI commands, see https://airflow.apache.org/cli.html.

### Removal of Mesos Executor

The Mesos Executor is removed from the code base as it was not widely used and not maintained. [Mailing List Discussion on deleting it](https://lists.apache.org/thread.html/daa9500026b820c6aaadeffd66166eae558282778091ebbc68819fb7@%3Cdev.airflow.apache.org%3E).

### Increase standard Dataproc disk sizes

It is highly recommended to have 1TB+ disk size for Dataproc to have sufficient throughput:
https://cloud.google.com/compute/docs/disks/performance

Hence, the default value for `master_disk_size` in DataprocClusterCreateOperator has beeen changes from 500GB to 1TB.

### Changes to SalesforceHook

* renamed `sign_in` function to `get_conn`

### HTTPHook verify default value changed from False to True.

The HTTPHook is now secured by default: `verify=True`.
This can be overwriten by using the extra_options param as `{'verify': False}`.

### Changes to GoogleCloudStorageHook

* The following parameters have been replaced in all the methods in GCSHook:
  * `bucket` is changed to `bucket_name`
  * `object` is changed to `object_name`

* The `maxResults` parameter in `GoogleCloudStorageHook.list` has been renamed to `max_results` for consistency.

### Changes to CloudantHook

* upgraded cloudant version from `>=0.5.9,<2.0` to `>=2.0`
* removed the use of the `schema` attribute in the connection
* removed `db` function since the database object can also be retrieved by calling `cloudant_session['database_name']`

For example:
```python
from airflow.contrib.hooks.cloudant_hook import CloudantHook

with CloudantHook().get_conn() as cloudant_session:
    database = cloudant_session['database_name']
```

See the [docs](https://python-cloudant.readthedocs.io/en/latest/) for more information on how to use the new cloudant version.

### Unify default conn_id for Google Cloud Platform

Previously not all hooks and operators related to Google Cloud Platform use
``google_cloud_default`` as a default conn_id. There is currently one default
variant. Values like ``google_cloud_storage_default``, ``bigquery_default``,
``google_cloud_datastore_default`` have been deprecated. The configuration of
existing relevant connections in the database have been preserved. To use those
deprecated GCP conn_id, you need to explicitly pass their conn_id into
operators/hooks. Otherwise, ``google_cloud_default`` will be used as GCP's conn_id
by default.

### Viewer won't have edit permissions on DAG view.

### New `dag_discovery_safe_mode` config option

If `dag_discovery_safe_mode` is enabled, only check files for DAGs if
they contain the strings "airflow" and "DAG". For backwards
compatibility, this option is enabled by default.

### Removed deprecated import mechanism

The deprecated import mechanism has been removed so the import of modules becomes more consistent and explicit.

For example: `from airflow.operators import BashOperator`
becomes `from airflow.operators.bash_operator import BashOperator`

### Changes to sensor imports

Sensors are now accessible via `airflow.sensors` and no longer via `airflow.operators.sensors`.

For example: `from airflow.operators.sensors import BaseSensorOperator`
becomes `from airflow.sensors.base_sensor_operator import BaseSensorOperator`

### Renamed "extra" requirements for cloud providers

Subpackages for specific services have been combined into one variant for
each cloud provider. The name of the subpackage for the Google Cloud Platform
has changed to follow style.

If you want to install integration for Microsoft Azure, then instead of
```
pip install 'apache-airflow[azure_blob_storage,azure_data_lake,azure_cosmos,azure_container_instances]'
```
you should execute `pip install 'apache-airflow[azure]'`

If you want to install integration for Amazon Web Services, then instead of
`pip install 'apache-airflow[s3,emr]'`, you should execute `pip install 'apache-airflow[aws]'`

If you want to install integration for Google Cloud Platform, then instead of
`pip install 'apache-airflow[gcp_api]'`, you should execute `pip install 'apache-airflow[gcp]'`.
The old way will work until the release of Airflow 2.1.

### Deprecate legacy UI in favor of FAB RBAC UI
Previously we were using two versions of UI, which were hard to maintain as we need to implement/update the same feature
in both versions. With this change we've removed the older UI in favor of Flask App Builder RBAC UI. No need to set the
RBAC UI explicitly in the configuration now as this is the only default UI.
Please note that that custom auth backends will need re-writing to target new FAB based UI.

As part of this change, a few configuration items in `[webserver]` section are removed and no longer applicable,
including `authenticate`, `filter_by_owner`, `owner_mode`, and `rbac`.


#### Remove run_duration

We should not use the `run_duration` option anymore. This used to be for restarting the scheduler from time to time, but right now the scheduler is getting more stable and therefore using this setting is considered bad and might cause an inconsistent state.

### New `dag_processor_manager_log_location` config option

The DAG parsing manager log now by default will be log into a file, where its location is
controlled by the new `dag_processor_manager_log_location` config option in core section.

### min_file_parsing_loop_time config option temporarily disabled

The scheduler.min_file_parsing_loop_time config option has been temporarily removed due to
some bugs.

### CLI Changes

The ability to manipulate users from the command line has been changed. 'airflow create_user' and 'airflow delete_user' and 'airflow list_users' has been grouped to a single command `airflow users` with optional flags `--create`, `--list` and `--delete`.

Example Usage:

To create a new user:
```bash
airflow users --create --username jondoe --lastname doe --firstname jon --email jdoe@apache.org --role Viewer --password test
```

To list users:
```bash
airflow users --list
```

To delete a user:
```bash
airflow users --delete --username jondoe
```

To add a user to a role:
```bash
airflow users --add-role --username jondoe --role Public
```

To remove a user from a role:
```bash
airflow users --remove-role --username jondoe --role Public
```

### Unification of `do_xcom_push` flag
The `do_xcom_push` flag (a switch to push the result of an operator to xcom or not) was appearing in different incarnations in different operators. It's function has been unified under a common name (`do_xcom_push`) on `BaseOperator`. This way it is also easy to globally disable pushing results to xcom.

The following operators were affected:

* DatastoreExportOperator (Backwards compatible)
* DatastoreImportOperator (Backwards compatible)
* KubernetesPodOperator (Not backwards compatible)
* SSHOperator (Not backwards compatible)
* WinRMOperator (Not backwards compatible)
* BashOperator (Not backwards compatible)
* DockerOperator (Not backwards compatible)
* SimpleHttpOperator (Not backwards compatible)

See [AIRFLOW-3249](https://jira.apache.org/jira/browse/AIRFLOW-3249) for details

### Changes to Dataproc related Operators
The 'properties' and 'jars' properties for the Dataproc related operators (`DataprocXXXOperator`) have been renamed from
`dataproc_xxxx_properties` and `dataproc_xxx_jars`  to `dataproc_properties`
and `dataproc_jars`respectively.
Arguments for dataproc_properties dataproc_jars

## Airflow 1.10.5

No breaking changes.

## Airflow 1.10.4

### Python 2 support is going away

Airflow 1.10 will be the last release series to support Python 2. Airflow 2.0.0 will only support Python 3.5 and up.

If you have a specific task that still requires Python 2 then you can use the PythonVirtualenvOperator for this.

### Changes to DatastoreHook

* removed argument `version` from `get_conn` function and added it to the hook's `__init__` function instead and renamed it to `api_version`
* renamed the `partialKeys` argument of function `allocate_ids` to `partial_keys`

### Changes to GoogleCloudStorageHook

* the discovery-based api (`googleapiclient.discovery`) used in `GoogleCloudStorageHook` is now replaced by the recommended client based api (`google-cloud-storage`). To know the difference between both the libraries, read https://cloud.google.com/apis/docs/client-libraries-explained. PR: [#5054](https://github.com/apache/airflow/pull/5054)
* as a part of this replacement, the `multipart` & `num_retries` parameters for `GoogleCloudStorageHook.upload` method have been deprecated.

  The client library uses multipart upload automatically if the object/blob size is more than 8 MB - [source code](https://github.com/googleapis/google-cloud-python/blob/11c543ce7dd1d804688163bc7895cf592feb445f/storage/google/cloud/storage/blob.py#L989-L997). The client also handles retries automatically

* the `generation` parameter is deprecated in `GoogleCloudStorageHook.delete` and `GoogleCloudStorageHook.insert_object_acl`.

Updating to `google-cloud-storage >= 1.16` changes the signature of the upstream `client.get_bucket()` method from `get_bucket(bucket_name: str)` to `get_bucket(bucket_or_name: Union[str, Bucket])`. This method is not directly exposed by the airflow hook, but any code accessing the connection directly (`GoogleCloudStorageHook().get_conn().get_bucket(...)` or similar) will need to be updated.

### Changes in writing Logs to Elasticsearch

The `elasticsearch_` prefix has been removed from all config items under the `[elasticsearch]` section. For example `elasticsearch_host` is now just `host`.

### Removal of `non_pooled_task_slot_count` and `non_pooled_backfill_task_slot_count`

`non_pooled_task_slot_count` and `non_pooled_backfill_task_slot_count`
are removed in favor of a real pool, e.g. `default_pool`.

By default tasks are running in `default_pool`.
`default_pool` is initialized with 128 slots and user can change the
number of slots through UI/CLI. `default_pool` cannot be removed.

### `pool` config option in Celery section to support different Celery pool implementation

The new `pool` config option allows users to choose different pool
implementation. Default value is "prefork", while choices include "prefork" (default),
"eventlet", "gevent" or "solo". This may help users achieve better concurrency performance
in different scenarios.

For more details about Celery pool implementation, please refer to:
- https://docs.celeryproject.org/en/latest/userguide/workers.html#concurrency
- https://docs.celeryproject.org/en/latest/userguide/concurrency/eventlet.html


### Change to method signature in `BaseOperator` and `DAG` classes

The signature of the `get_task_instances` method in the `BaseOperator` and `DAG` classes has changed. The change does not change the behavior of the method in either case.

#### For `BaseOperator`

Old signature:

```python
def get_task_instances(self, session, start_date=None, end_date=None):
```

New signature:

```python
@provide_session
def get_task_instances(self, start_date=None, end_date=None, session=None):
```

#### For `DAG`

Old signature:

```python
def get_task_instances(
    self, session, start_date=None, end_date=None, state=None):
```

New signature:

```python
@provide_session
def get_task_instances(
    self, start_date=None, end_date=None, state=None, session=None):
```

In either case, it is necessary to rewrite calls to the `get_task_instances` method that currently provide the `session` positional argument. New calls to this method look like:

```python
# if you can rely on @provide_session
dag.get_task_instances()
# if you need to provide the session
dag.get_task_instances(session=your_session)
```

## Airflow 1.10.3

### RedisPy dependency updated to v3 series
If you are using the Redis Sensor or Hook you may have to update your code. See
[redis-py porting instructions] to check if your code might be affected (MSET,
MSETNX, ZADD, and ZINCRBY all were, but read the full doc).

[redis-py porting instructions]: https://github.com/andymccurdy/redis-py/tree/3.2.0#upgrading-from-redis-py-2x-to-30

### SLUGIFY_USES_TEXT_UNIDECODE or AIRFLOW_GPL_UNIDECODE no longer required

It is no longer required to set one of the environment variables to avoid
a GPL dependency. Airflow will now always use text-unidecode if unidecode
was not installed before.

### new `sync_parallelism` config option in celery section

The new `sync_parallelism` config option will control how many processes CeleryExecutor will use to
fetch celery task state in parallel. Default value is max(1, number of cores - 1)

### Rename of BashTaskRunner to StandardTaskRunner

BashTaskRunner has been renamed to StandardTaskRunner. It is the default task runner
so you might need to update your config.

`task_runner = StandardTaskRunner`

### Modification to config file discovery

If the `AIRFLOW_CONFIG` environment variable was not set and the
`~/airflow/airflow.cfg` file existed, airflow previously used
`~/airflow/airflow.cfg` instead of `$AIRFLOW_HOME/airflow.cfg`. Now airflow
will discover its config file using the `$AIRFLOW_CONFIG` and `$AIRFLOW_HOME`
environment variables rather than checking for the presence of a file.

### New `dag_discovery_safe_mode` config option

If `dag_discovery_safe_mode` is enabled, only check files for DAGs if
they contain the strings "airflow" and "DAG". For backwards
compatibility, this option is enabled by default.

### Changes in Google Cloud Platform related operators

Most GCP-related operators have now optional `PROJECT_ID` parameter. In case you do not specify it,
the project id configured in
[GCP Connection](https://airflow.apache.org/howto/manage-connections.html#connection-type-gcp) is used.
There will be an `AirflowException` thrown in case `PROJECT_ID` parameter is not specified and the
connection used has no project id defined. This change should be  backwards compatible as earlier version
of the operators had `PROJECT_ID` mandatory.

Operators involved:

  * GCP Compute Operators
    * GceInstanceStartOperator
    * GceInstanceStopOperator
    * GceSetMachineTypeOperator
  * GCP Function Operators
    * GcfFunctionDeployOperator
  * GCP Cloud SQL Operators
    * CloudSqlInstanceCreateOperator
    * CloudSqlInstancePatchOperator
    * CloudSqlInstanceDeleteOperator
    * CloudSqlInstanceDatabaseCreateOperator
    * CloudSqlInstanceDatabasePatchOperator
    * CloudSqlInstanceDatabaseDeleteOperator

Other GCP operators are unaffected.

### Changes in Google Cloud Platform related hooks

The change in GCP operators implies that GCP Hooks for those operators require now keyword parameters rather
than positional ones in all methods where `project_id` is used. The methods throw an explanatory exception
in case they are called using positional parameters.

Hooks involved:

  * GceHook
  * GcfHook
  * CloudSqlHook

Other GCP hooks are unaffected.

### Changed behaviour of using default value when accessing variables
It's now possible to use `None` as a default value with the `default_var` parameter when getting a variable, e.g.

```python
foo = Variable.get("foo", default_var=None)
if foo is None:
    handle_missing_foo()
```

(Note: there is already `Variable.setdefault()` which me be helpful in some cases.)

This changes the behaviour if you previously explicitly provided `None` as a default value. If your code expects a `KeyError` to be thrown, then don't pass the `default_var` argument.

### Removal of `airflow_home` config setting

There were previously two ways of specifying the Airflow "home" directory
(`~/airflow` by default): the `AIRFLOW_HOME` environment variable, and the
`airflow_home` config setting in the `[core]` section.

If they had two different values different parts of the code base would end up
with different values. The config setting has been deprecated, and you should
remove the value from the config file and set `AIRFLOW_HOME` environment
variable if you need to use a non default value for this.

(Since this setting is used to calculate what config file to load, it is not
possible to keep just the config option)

### Change of two methods signatures in `GCPTransferServiceHook`

The signature of the `create_transfer_job` method in `GCPTransferServiceHook`
class has changed. The change does not change the behavior of the method.

Old signature:
```python
def create_transfer_job(self, description, schedule, transfer_spec, project_id=None):
```
New signature:
```python
def create_transfer_job(self, body):
```

It is necessary to rewrite calls to method. The new call looks like this:
```python
body = {
  'status': 'ENABLED',
  'projectId': project_id,
  'description': description,
  'transferSpec': transfer_spec,
  'schedule': schedule,
}
gct_hook.create_transfer_job(body)
```
The change results from the unification of all hooks and adjust to
[the official recommendations](https://lists.apache.org/thread.html/e8534d82be611ae7bcb21ba371546a4278aad117d5e50361fd8f14fe@%3Cdev.airflow.apache.org%3E)
for the Google Cloud Platform.

The signature of `wait_for_transfer_job` method in `GCPTransferServiceHook` has changed.

Old signature:
```python
def wait_for_transfer_job(self, job):
```
New signature:
```python
def wait_for_transfer_job(self, job, expected_statuses=(GcpTransferOperationStatus.SUCCESS, )):
```

The behavior of `wait_for_transfer_job` has changed:

Old behavior:

`wait_for_transfer_job` would wait for the SUCCESS status in specified jobs operations.

New behavior:

You can now specify an array of expected statuses. `wait_for_transfer_job` now waits for any of them.

The default value of `expected_statuses` is SUCCESS so that change is backwards compatible.

### Moved two classes to different modules

The class `GoogleCloudStorageToGoogleCloudStorageTransferOperator` has been moved from
`airflow.contrib.operators.gcs_to_gcs_transfer_operator` to `airflow.contrib.operators.gcp_transfer_operator`

the class `S3ToGoogleCloudStorageTransferOperator` has been moved from
`airflow.contrib.operators.s3_to_gcs_transfer_operator` to `airflow.contrib.operators.gcp_transfer_operator`

The change was made to keep all the operators related to GCS Transfer Services in one file.

The previous imports will continue to work until Airflow 2.0

### Fixed typo in --driver-class-path in SparkSubmitHook

The `driver_classapth` argument  to SparkSubmit Hook and Operator was
generating `--driver-classpath` on the spark command line, but this isn't a
valid option to spark.

The argument has been renamed to `driver_class_path`  and  the option it
generates has been fixed.


## Airflow 1.10.2

### DAG level Access Control for new RBAC UI

Extend and enhance new Airflow RBAC UI to support DAG level ACL. Each dag now has two permissions(one for write, one for read) associated('can_dag_edit', 'can_dag_read').
The admin will create new role, associate the dag permission with the target dag and assign that role to users. That user can only access / view the certain dags on the UI
that he has permissions on. If a new role wants to access all the dags, the admin could associate dag permissions on an artificial view(``all_dags``) with that role.

We also provide a new cli command(``sync_perm``) to allow admin to auto sync permissions.

### Modification to `ts_nodash` macro
`ts_nodash` previously contained TimeZone information along with execution date. For Example: `20150101T000000+0000`. This is not user-friendly for file or folder names which was a popular use case for `ts_nodash`. Hence this behavior has been changed and using `ts_nodash` will no longer contain TimeZone information, restoring the pre-1.10 behavior of this macro. And a new macro `ts_nodash_with_tz` has been added which can be used to get a string with execution date and timezone info without dashes.

Examples:
  * `ts_nodash`: `20150101T000000`
  * `ts_nodash_with_tz`: `20150101T000000+0000`

### Semantics of next_ds/prev_ds changed for manually triggered runs

next_ds/prev_ds now map to execution_date instead of the next/previous schedule-aligned execution date for DAGs triggered in the UI.

### User model changes
This patch changes the `User.superuser` field from a hardcoded boolean to a `Boolean()` database column. `User.superuser` will default to `False`, which means that this privilege will have to be granted manually to any users that may require it.

For example, open a Python shell and
```python
from airflow import models, settings

session = settings.Session()
users = session.query(models.User).all()  # [admin, regular_user]

users[1].superuser  # False

admin = users[0]
admin.superuser = True
session.add(admin)
session.commit()
```

### Custom auth backends interface change

We have updated the version of flask-login we depend upon, and as a result any
custom auth backends might need a small change: `is_active`,
`is_authenticated`, and `is_anonymous` should now be properties. What this means is if
previously you had this in your user class

    def is_active(self):
      return self.active

then you need to change it like this

    @property
    def is_active(self):
      return self.active

### Support autodetected schemas to GoogleCloudStorageToBigQueryOperator

GoogleCloudStorageToBigQueryOperator is now support schema auto-detection is available when you load data into BigQuery. Unfortunately, changes can be required.

If BigQuery tables are created outside of airflow and the schema is not defined in the task, multiple options are available:

define a schema_fields:

    gcs_to_bq.GoogleCloudStorageToBigQueryOperator(
      ...
      schema_fields={...})

or define a schema_object:

    gcs_to_bq.GoogleCloudStorageToBigQueryOperator(
      ...
      schema_object='path/to/schema/object)

or enabled autodetect of schema:

    gcs_to_bq.GoogleCloudStorageToBigQueryOperator(
      ...
      autodetect=True)

## Airflow 1.10.1

### StatsD Metrics

The `scheduler_heartbeat` metric has been changed from a gauge to a counter. Each loop of the scheduler will increment the counter by 1. This provides a higher degree of visibility and allows for better integration with Prometheus using the [StatsD Exporter](https://github.com/prometheus/statsd_exporter). The scheduler's activity status can be determined by graphing and alerting using a rate of change of the counter. If the scheduler goes down, the rate will drop to 0.

### EMRHook now passes all of connection's extra to CreateJobFlow API

EMRHook.create_job_flow has been changed to pass all keys to the create_job_flow API, rather than
just specific known keys for greater flexibility.

However prior to this release the "emr_default" sample connection that was created had invalid
configuration, so creating EMR clusters might fail until your connection is updated. (Ec2KeyName,
Ec2SubnetId, TerminationProtection and KeepJobFlowAliveWhenNoSteps were all top-level keys when they
should be inside the "Instances" dict)

### LDAP Auth Backend now requires TLS

Connecting to an LDAP server over plain text is not supported anymore. The
certificate presented by the LDAP server must be signed by a trusted
certificate, or you must provide the `cacert` option under `[ldap]` in the
config file.

If you want to use LDAP auth backend without TLS then you will have to create a
custom-auth backend based on
https://github.com/apache/airflow/blob/1.10.0/airflow/contrib/auth/backends/ldap_auth.py

## Airflow 1.10

Installation and upgrading requires setting `SLUGIFY_USES_TEXT_UNIDECODE=yes` in your environment or
`AIRFLOW_GPL_UNIDECODE=yes`. In case of the latter a GPL runtime dependency will be installed due to a
dependency (python-nvd3 -> python-slugify -> unidecode).

### Replace DataProcHook.await calls to DataProcHook.wait

The method name was changed to be compatible with the Python 3.7 async/await keywords

### Setting UTF-8 as default mime_charset in email utils

### Add a configuration variable(default_dag_run_display_number) to control numbers of dag run for display

Add a configuration variable(default_dag_run_display_number) under webserver section to control the number of dag runs to show in UI.

### Default executor for SubDagOperator is changed to SequentialExecutor

### New Webserver UI with Role-Based Access Control

The current webserver UI uses the Flask-Admin extension. The new webserver UI uses the [Flask-AppBuilder (FAB)](https://github.com/dpgaspar/Flask-AppBuilder) extension. FAB has built-in authentication support and Role-Based Access Control (RBAC), which provides configurable roles and permissions for individual users.

To turn on this feature, in your airflow.cfg file (under [webserver]), set the configuration variable `rbac = True`, and then run `airflow` command, which will generate the `webserver_config.py` file in your $AIRFLOW_HOME.

#### Setting up Authentication

FAB has built-in authentication support for DB, OAuth, OpenID, LDAP, and REMOTE_USER. The default auth type is `AUTH_DB`.

For any other authentication type (OAuth, OpenID, LDAP, REMOTE_USER), see the [Authentication section of FAB docs](http://flask-appbuilder.readthedocs.io/en/latest/security.html#authentication-methods) for how to configure variables in webserver_config.py file.

Once you modify your config file, run `airflow db init` to generate new tables for RBAC support (these tables will have the prefix `ab_`).

#### Creating an Admin Account

Once configuration settings have been updated and new tables have been generated, create an admin account with `airflow create_user` command.

#### Using your new UI

Run `airflow webserver` to start the new UI. This will bring up a log in page, enter the recently created admin username and password.

There are five roles created for Airflow by default: Admin, User, Op, Viewer, and Public. To configure roles/permissions, go to the `Security` tab and click `List Roles` in the new UI.

#### Breaking changes

- AWS Batch Operator renamed property queue to job_queue to prevent conflict with the internal queue from CeleryExecutor - AIRFLOW-2542
- Users created and stored in the old users table will not be migrated automatically. FAB's built-in authentication support must be reconfigured.
- Airflow dag home page is now `/home` (instead of `/admin`).
- All ModelViews in Flask-AppBuilder follow a different pattern from Flask-Admin. The `/admin` part of the URL path will no longer exist. For example: `/admin/connection` becomes `/connection/list`, `/admin/connection/new` becomes `/connection/add`, `/admin/connection/edit` becomes `/connection/edit`, etc.
- Due to security concerns, the new webserver will no longer support the features in the `Data Profiling` menu of old UI, including `Ad Hoc Query`, `Charts`, and `Known Events`.
- HiveServer2Hook.get_results() always returns a list of tuples, even when a single column is queried, as per Python API 2.
- **UTC is now the default timezone**: Either reconfigure your workflows scheduling in UTC or set `default_timezone` as explained in https://airflow.apache.org/timezone.html#default-time-zone

### airflow.contrib.sensors.hdfs_sensors renamed to airflow.contrib.sensors.hdfs_sensor

We now rename airflow.contrib.sensors.hdfs_sensors to airflow.contrib.sensors.hdfs_sensor for consistency purpose.

### MySQL setting required

We now rely on more strict ANSI SQL settings for MySQL in order to have sane defaults. Make sure
to have specified `explicit_defaults_for_timestamp=1` in your my.cnf under `[mysqld]`

### Celery config

To make the config of Airflow compatible with Celery, some properties have been renamed:

```
celeryd_concurrency -> worker_concurrency
celery_result_backend -> result_backend
celery_ssl_active -> ssl_active
celery_ssl_cert -> ssl_cert
celery_ssl_key -> ssl_key
```

Resulting in the same config parameters as Celery 4, with more transparency.

### GCP Dataflow Operators

Dataflow job labeling is now supported in Dataflow{Java,Python}Operator with a default
"airflow-version" label, please upgrade your google-cloud-dataflow or apache-beam version
to 2.2.0 or greater.

### Google Cloud Storage Hook

The `GoogleCloudStorageDownloadOperator` can either write to a supplied `filename` or return the content of a file via xcom through `store_to_xcom_key` - both options are mutually exclusive.

### BigQuery Hooks and Operator

The `bql` parameter passed to `BigQueryOperator` and `BigQueryBaseCursor.run_query` has been deprecated and renamed to `sql` for consistency purposes. Using `bql` will still work (and raise a `DeprecationWarning`), but is no longer
supported and will be removed entirely in Airflow 2.0

### Redshift to S3 Operator

With Airflow 1.9 or lower, Unload operation always included header row. In order to include header row,
we need to turn off parallel unload. It is preferred to perform unload operation using all nodes so that it is
faster for larger tables. So, parameter called `include_header` is added and default is set to False.
Header row will be added only if this parameter is set True and also in that case parallel will be automatically turned off (`PARALLEL OFF`)

### Google cloud connection string

With Airflow 1.9 or lower, there were two connection strings for the Google Cloud operators, both `google_cloud_storage_default` and `google_cloud_default`. This can be confusing and therefore the `google_cloud_storage_default` connection id has been replaced with `google_cloud_default` to make the connection id consistent across Airflow.

### Logging Configuration

With Airflow 1.9 or lower, `FILENAME_TEMPLATE`, `PROCESSOR_FILENAME_TEMPLATE`, `LOG_ID_TEMPLATE`, `END_OF_LOG_MARK` were configured in `airflow_local_settings.py`. These have been moved into the configuration file, and hence if you were using a custom configuration file the following defaults need to be added.

```
[core]
fab_logging_level = WARN
log_filename_template = {{{{ ti.dag_id }}}}/{{{{ ti.task_id }}}}/{{{{ ts }}}}/{{{{ try_number }}}}.log
log_processor_filename_template = {{{{ filename }}}}.log

[elasticsearch]
elasticsearch_log_id_template = {{dag_id}}-{{task_id}}-{{execution_date}}-{{try_number}}
elasticsearch_end_of_log_mark = end_of_log
```

The previous setting of `log_task_reader` is not needed in many cases now when using the default logging config with remote storages. (Previously it needed to be set to `s3.task` or similar. This is not needed with the default config anymore)

#### Change of per-task log path

With the change to Airflow core to be timezone aware the default log path for task instances will now include timezone information. This will by default mean all previous task logs won't be found. You can get the old behaviour back by setting the following config options:

```
[core]
log_filename_template = {{ ti.dag_id }}/{{ ti.task_id }}/{{ execution_date.strftime("%%Y-%%m-%%dT%%H:%%M:%%S") }}/{{ try_number }}.log
```

## Airflow 1.9

### SSH Hook updates, along with new SSH Operator & SFTP Operator

SSH Hook now uses the Paramiko library to create an ssh client connection, instead of the sub-process based ssh command execution previously (<1.9.0), so this is backward incompatible.

- update SSHHook constructor
- use SSHOperator class in place of SSHExecuteOperator which is removed now. Refer to test_ssh_operator.py for usage info.
- SFTPOperator is added to perform secure file transfer from serverA to serverB. Refer to test_sftp_operator.py for usage info.
- No updates are required if you are using ftpHook, it will continue to work as is.

### S3Hook switched to use Boto3

The airflow.hooks.S3_hook.S3Hook has been switched to use boto3 instead of the older boto (a.k.a. boto2). This results in a few backwards incompatible changes to the following classes: S3Hook:

- the constructors no longer accepts `s3_conn_id`. It is now called `aws_conn_id`.
- the default connection is now "aws_default" instead of "s3_default"
- the return type of objects returned by `get_bucket` is now boto3.s3.Bucket
- the return type of `get_key`, and `get_wildcard_key` is now an boto3.S3.Object.

If you are using any of these in your DAGs and specify a connection ID you will need to update the parameter name for the connection to "aws_conn_id": S3ToHiveTransfer, S3PrefixSensor, S3KeySensor, RedshiftToS3Transfer.

### Logging update

The logging structure of Airflow has been rewritten to make configuration easier and the logging system more transparent.

#### A quick recap about logging

A logger is the entry point into the logging system. Each logger is a named bucket to which messages can be written for processing. A logger is configured to have a log level. This log level describes the severity of the messages that the logger will handle. Python defines the following log levels: DEBUG, INFO, WARNING, ERROR or CRITICAL.

Each message that is written to the logger is a Log Record. Each log record contains a log level indicating the severity of that specific message. A log record can also contain useful metadata that describes the event that is being logged. This can include details such as a stack trace or an error code.

When a message is given to the logger, the log level of the message is compared to the log level of the logger. If the log level of the message meets or exceeds the log level of the logger itself, the message will undergo further processing. If it doesn’t, the message will be ignored.

Once a logger has determined that a message needs to be processed, it is passed to a Handler. This configuration is now more flexible and can be easily be maintained in a single file.

#### Changes in Airflow Logging

Airflow's logging mechanism has been refactored to use Python’s built-in `logging` module to perform logging of the application. By extending classes with the existing `LoggingMixin`, all the logging will go through a central logger. Also the `BaseHook` and `BaseOperator` already extend this class, so it is easily available to do logging.

The main benefit is easier configuration of the logging by setting a single centralized python file. Disclaimer; there is still some inline configuration, but this will be removed eventually. The new logging class is defined by setting the dotted classpath in your `~/airflow/airflow.cfg` file:

```
# Logging class
# Specify the class that will specify the logging configuration
# This class has to be on the python classpath
logging_config_class = my.path.default_local_settings.LOGGING_CONFIG
```

The logging configuration file needs to be on the `PYTHONPATH`, for example `$AIRFLOW_HOME/config`. This directory is loaded by default. Any directory may be added to the `PYTHONPATH`, this might be handy when the config is in another directory or a volume is mounted in case of Docker.

The config can be taken from `airflow/config_templates/airflow_local_settings.py` as a starting point. Copy the contents to `${AIRFLOW_HOME}/config/airflow_local_settings.py`,  and alter the config as is preferred.

```
# -*- coding: utf-8 -*-
#
# Licensed to the Apache Software Foundation (ASF) under one
# or more contributor license agreements.  See the NOTICE file
# distributed with this work for additional information
# regarding copyright ownership.  The ASF licenses this file
# to you under the Apache License, Version 2.0 (the
# "License"); you may not use this file except in compliance
# with the License.  You may obtain a copy of the License at
#
#   http://www.apache.org/licenses/LICENSE-2.0
#
# Unless required by applicable law or agreed to in writing,
# software distributed under the License is distributed on an
# "AS IS" BASIS, WITHOUT WARRANTIES OR CONDITIONS OF ANY
# KIND, either express or implied.  See the License for the
# specific language governing permissions and limitations
# under the License.

import os

from airflow import configuration as conf

# TODO: Logging format and level should be configured
# in this file instead of from airflow.cfg. Currently
# there are other log format and level configurations in
# settings.py and cli.py. Please see AIRFLOW-1455.

LOG_LEVEL = conf.get('core', 'LOGGING_LEVEL').upper()
LOG_FORMAT = conf.get('core', 'log_format')

BASE_LOG_FOLDER = conf.get('core', 'BASE_LOG_FOLDER')
PROCESSOR_LOG_FOLDER = conf.get('scheduler', 'child_process_log_directory')

FILENAME_TEMPLATE = '{{ ti.dag_id }}/{{ ti.task_id }}/{{ ts }}/{{ try_number }}.log'
PROCESSOR_FILENAME_TEMPLATE = '{{ filename }}.log'

DEFAULT_LOGGING_CONFIG = {
    'version': 1,
    'disable_existing_loggers': False,
    'formatters': {
        'airflow.task': {
            'format': LOG_FORMAT,
        },
        'airflow.processor': {
            'format': LOG_FORMAT,
        },
    },
    'handlers': {
        'console': {
            'class': 'logging.StreamHandler',
            'formatter': 'airflow.task',
            'stream': 'ext://sys.stdout'
        },
        'file.task': {
            'class': 'airflow.utils.log.file_task_handler.FileTaskHandler',
            'formatter': 'airflow.task',
            'base_log_folder': os.path.expanduser(BASE_LOG_FOLDER),
            'filename_template': FILENAME_TEMPLATE,
        },
        'file.processor': {
            'class': 'airflow.utils.log.file_processor_handler.FileProcessorHandler',
            'formatter': 'airflow.processor',
            'base_log_folder': os.path.expanduser(PROCESSOR_LOG_FOLDER),
            'filename_template': PROCESSOR_FILENAME_TEMPLATE,
        }
        # When using s3 or gcs, provide a customized LOGGING_CONFIG
        # in airflow_local_settings within your PYTHONPATH, see UPDATING.md
        # for details
        # 's3.task': {
        #     'class': 'airflow.utils.log.s3_task_handler.S3TaskHandler',
        #     'formatter': 'airflow.task',
        #     'base_log_folder': os.path.expanduser(BASE_LOG_FOLDER),
        #     's3_log_folder': S3_LOG_FOLDER,
        #     'filename_template': FILENAME_TEMPLATE,
        # },
        # 'gcs.task': {
        #     'class': 'airflow.utils.log.gcs_task_handler.GCSTaskHandler',
        #     'formatter': 'airflow.task',
        #     'base_log_folder': os.path.expanduser(BASE_LOG_FOLDER),
        #     'gcs_log_folder': GCS_LOG_FOLDER,
        #     'filename_template': FILENAME_TEMPLATE,
        # },
    },
    'loggers': {
        '': {
            'handlers': ['console'],
            'level': LOG_LEVEL
        },
        'airflow': {
            'handlers': ['console'],
            'level': LOG_LEVEL,
            'propagate': False,
        },
        'airflow.processor': {
            'handlers': ['file.processor'],
            'level': LOG_LEVEL,
            'propagate': True,
        },
        'airflow.task': {
            'handlers': ['file.task'],
            'level': LOG_LEVEL,
            'propagate': False,
        },
        'airflow.task_runner': {
            'handlers': ['file.task'],
            'level': LOG_LEVEL,
            'propagate': True,
        },
    }
}
```

To customize the logging (for example, use logging rotate), define one or more of the logging handles that [Python has to offer](https://docs.python.org/3/library/logging.handlers.html). For more details about the Python logging, please refer to the [official logging documentation](https://docs.python.org/3/library/logging.html).

Furthermore, this change also simplifies logging within the DAG itself:

```
root@ae1bc863e815:/airflow# python
Python 3.6.2 (default, Sep 13 2017, 14:26:54)
[GCC 4.9.2] on linux
Type "help", "copyright", "credits" or "license" for more information.
>>> from airflow.settings import *
>>>
>>> from datetime import datetime
>>> from airflow import DAG
>>> from airflow.operators.dummy_operator import DummyOperator
>>>
>>> dag = DAG('simple_dag', start_date=datetime(2017, 9, 1))
>>>
>>> task = DummyOperator(task_id='task_1', dag=dag)
>>>
>>> task.log.error('I want to say something..')
[2017-09-25 20:17:04,927] {<stdin>:1} ERROR - I want to say something..
```

#### Template path of the file_task_handler

The `file_task_handler` logger has been made more flexible. The default format can be changed, `{dag_id}/{task_id}/{execution_date}/{try_number}.log` by supplying Jinja templating in the `FILENAME_TEMPLATE` configuration variable. See the `file_task_handler` for more information.

#### I'm using S3Log or GCSLogs, what do I do!?

If you are logging to Google cloud storage, please see the [Google cloud platform documentation](https://airflow.apache.org/integration.html#gcp-google-cloud-platform) for logging instructions.

If you are using S3, the instructions should be largely the same as the Google cloud platform instructions above. You will need a custom logging config. The `REMOTE_BASE_LOG_FOLDER` configuration key in your airflow config has been removed, therefore you will need to take the following steps:

- Copy the logging configuration from [`airflow/config_templates/airflow_logging_settings.py`](https://github.com/apache/airflow/blob/master/airflow/config_templates/airflow_local_settings.py).
- Place it in a directory inside the Python import path `PYTHONPATH`. If you are using Python 2.7, ensuring that any `__init__.py` files exist so that it is importable.
- Update the config by setting the path of `REMOTE_BASE_LOG_FOLDER` explicitly in the config. The `REMOTE_BASE_LOG_FOLDER` key is not used anymore.
- Set the `logging_config_class` to the filename and dict. For example, if you place `custom_logging_config.py` on the base of your `PYTHONPATH`, you will need to set `logging_config_class = custom_logging_config.LOGGING_CONFIG` in your config as Airflow 1.8.

### New Features

#### Dask Executor

A new DaskExecutor allows Airflow tasks to be run in Dask Distributed clusters.

### Deprecated Features

These features are marked for deprecation. They may still work (and raise a `DeprecationWarning`), but are no longer
supported and will be removed entirely in Airflow 2.0

- If you're using the `google_cloud_conn_id` or `dataproc_cluster` argument names explicitly in `contrib.operators.Dataproc{*}Operator`(s), be sure to rename them to `gcp_conn_id` or `cluster_name`, respectively. We've renamed these arguments for consistency. (AIRFLOW-1323)

- `post_execute()` hooks now take two arguments, `context` and `result`
  (AIRFLOW-886)

  Previously, post_execute() only took one argument, `context`.

- `contrib.hooks.gcp_dataflow_hook.DataFlowHook` starts to use `--runner=DataflowRunner` instead of `DataflowPipelineRunner`, which is removed from the package `google-cloud-dataflow-0.6.0`.

- The pickle type for XCom messages has been replaced by json to prevent RCE attacks.
  Note that JSON serialization is stricter than pickling, so if you want to e.g. pass
  raw bytes through XCom you must encode them using an encoding like base64.
  By default pickling is still enabled until Airflow 2.0. To disable it
  set enable_xcom_pickling = False in your Airflow config.

## Airflow 1.8.1

The Airflow package name was changed from `airflow` to `apache-airflow` during this release. You must uninstall
a previously installed version of Airflow before installing 1.8.1.

## Airflow 1.8

### Database

The database schema needs to be upgraded. Make sure to shutdown Airflow and make a backup of your database. To
upgrade the schema issue `airflow upgradedb`.

### Upgrade systemd unit files

Systemd unit files have been updated. If you use systemd please make sure to update these.

> Please note that the webserver does not detach properly, this will be fixed in a future version.

### Tasks not starting although dependencies are met due to stricter pool checking

Airflow 1.7.1 has issues with being able to over subscribe to a pool, ie. more slots could be used than were
available. This is fixed in Airflow 1.8.0, but due to past issue jobs may fail to start although their
dependencies are met after an upgrade. To workaround either temporarily increase the amount of slots above
the amount of queued tasks or use a new pool.

### Less forgiving scheduler on dynamic start_date

Using a dynamic start_date (e.g. `start_date = datetime.now()`) is not considered a best practice. The 1.8.0 scheduler
is less forgiving in this area. If you encounter DAGs not being scheduled you can try using a fixed start_date and
renaming your DAG. The last step is required to make sure you start with a clean slate, otherwise the old schedule can
interfere.

### New and updated scheduler options

Please read through the new scheduler options, defaults have changed since 1.7.1.

#### child_process_log_directory

In order to increase the robustness of the scheduler, DAGS are now processed in their own process. Therefore each
DAG has its own log file for the scheduler. These log files are placed in `child_process_log_directory` which defaults to
`<AIRFLOW_HOME>/scheduler/latest`. You will need to make sure these log files are removed.

> DAG logs or processor logs ignore and command line settings for log file locations.

#### run_duration

Previously the command line option `num_runs` was used to let the scheduler terminate after a certain amount of
loops. This is now time bound and defaults to `-1`, which means run continuously. See also num_runs.

#### num_runs

Previously `num_runs` was used to let the scheduler terminate after a certain amount of loops. Now num_runs specifies
the number of times to try to schedule each DAG file within `run_duration` time. Defaults to `-1`, which means try
indefinitely. This is only available on the command line.

#### min_file_process_interval

After how much time should an updated DAG be picked up from the filesystem.

#### min_file_parsing_loop_time
CURRENTLY DISABLED DUE TO A BUG
How many seconds to wait between file-parsing loops to prevent the logs from being spammed.

#### dag_dir_list_interval

The frequency with which the scheduler should relist the contents of the DAG directory. If while developing +dags, they are not being picked up, have a look at this number and decrease it when necessary.

#### catchup_by_default

By default the scheduler will fill any missing interval DAG Runs between the last execution date and the current date.
This setting changes that behavior to only execute the latest interval. This can also be specified per DAG as
`catchup = False / True`. Command line backfills will still work.

### Faulty DAGs do not show an error in the Web UI

Due to changes in the way Airflow processes DAGs the Web UI does not show an error when processing a faulty DAG. To
find processing errors go the `child_process_log_directory` which defaults to `<AIRFLOW_HOME>/scheduler/latest`.

### New DAGs are paused by default

Previously, new DAGs would be scheduled immediately. To retain the old behavior, add this to airflow.cfg:

```
[core]
dags_are_paused_at_creation = False
```

### Airflow Context variable are passed to Hive config if conf is specified

If you specify a hive conf to the run_cli command of the HiveHook, Airflow add some
convenience variables to the config. In case you run a secure Hadoop setup it might be
required to whitelist these variables by adding the following to your configuration:

```
<property>
     <name>hive.security.authorization.sqlstd.confwhitelist.append</name>
     <value>airflow\.ctx\..*</value>
</property>
```

### Google Cloud Operator and Hook alignment

All Google Cloud Operators and Hooks are aligned and use the same client library. Now you have a single connection
type for all kinds of Google Cloud Operators.

If you experience problems connecting with your operator make sure you set the connection type "Google Cloud Platform".

Also the old P12 key file type is not supported anymore and only the new JSON key files are supported as a service
account.

### Deprecated Features

These features are marked for deprecation. They may still work (and raise a `DeprecationWarning`), but are no longer
supported and will be removed entirely in Airflow 2.0

- Hooks and operators must be imported from their respective submodules

  `airflow.operators.PigOperator` is no longer supported; `from airflow.operators.pig_operator import PigOperator` is.
  (AIRFLOW-31, AIRFLOW-200)

- Operators no longer accept arbitrary arguments

  Previously, `Operator.__init__()` accepted any arguments (either positional `*args` or keyword `**kwargs`) without
  complaint. Now, invalid arguments will be rejected. (https://github.com/apache/airflow/pull/1285)

- The config value secure_mode will default to True which will disable some insecure endpoints/features

### Known Issues

There is a report that the default of "-1" for num_runs creates an issue where errors are reported while parsing tasks.
It was not confirmed, but a workaround was found by changing the default back to `None`.

To do this edit `cli.py`, find the following:

```
        'num_runs': Arg(
            ("-n", "--num_runs"),
            default=-1, type=int,
            help="Set the number of runs to execute before exiting"),
```

and change `default=-1` to `default=None`. If you have this issue please report it on the mailing list.

## Airflow 1.7.1.2

### Changes to Configuration

#### Email configuration change

To continue using the default smtp email backend, change the email_backend line in your config file from:

```
[email]
email_backend = airflow.utils.send_email_smtp
```

to:

```
[email]
email_backend = airflow.utils.email.send_email_smtp
```

#### S3 configuration change

To continue using S3 logging, update your config file so:

```
s3_log_folder = s3://my-airflow-log-bucket/logs
```

becomes:

```
remote_base_log_folder = s3://my-airflow-log-bucket/logs
remote_log_conn_id = <your desired s3 connection>
```<|MERGE_RESOLUTION|>--- conflicted
+++ resolved
@@ -41,14 +41,13 @@
 
 ## Airflow Master
 
-<<<<<<< HEAD
 #### Change default aws_conn_id in EMR operators
 
 The default value for the [aws_conn_id](https://airflow.apache.org/howto/manage-connections.html#amazon-web-services) was accidently set to 's3_default' instead of 'aws_default' in some of the emr operators in previous 
 versions. This was leading to EmrStepSensor not being able to find their corresponding emr cluster. With the new 
 changes in the EmrAddStepsOperator, EmrTerminateJobFlowOperator and EmrCreateJobFlowOperator this issue is 
 solved.
-=======
+
 ### Removal of redirect_stdout, redirect_stderr
 
 Function `redirect_stderr` and `redirect_stdout` from `airflow.utils.log.logging_mixin` module has 
@@ -82,7 +81,6 @@
 ### Removal of XCom.get_one()
 
 This one is supersede by `XCom.get_many().first()` which will return the same result.
->>>>>>> 27ce7bdc
 
 ### Changes to SQLSensor
 
