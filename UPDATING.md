--- conflicted
+++ resolved
@@ -41,7 +41,6 @@
 
 ## Airflow Master
 
-<<<<<<< HEAD
 #### Change default aws_conn_id in EMR operators
 
 The default value for the [aws_conn_id](https://airflow.apache.org/howto/manage-connections.html#amazon-web-services) was accidently set to 's3_default' instead of 'aws_default' in some of the emr operators in previous 
@@ -49,7 +48,6 @@
 changes in the EmrAddStepsOperator, EmrTerminateJobFlowOperator and EmrCreateJobFlowOperator this issue is 
 solved.
 
-=======
 ### Changes to SQLSensor
 
 SQLSensor now consistent with python `bool()` function and the `allow_null` parameter has been removed.
@@ -58,7 +56,6 @@
 changes the previous response receiving `NULL` or `'0'`. Earlier `'0'` has been treated as success 
 criteria. `NULL` has been treated depending on value of `allow_null`parameter.  But all the previous
 behaviour is still achievable setting param `success` to `lambda x: x is None or str(x) not in ('0', '')`.
->>>>>>> 39e2e706
 
 ### BaseOperator::render_template function signature changed
 
