--- conflicted
+++ resolved
@@ -40,7 +40,6 @@
 
 ## Airflow Master
 
-<<<<<<< HEAD
 ### Changes to `aws_default` Connection's default region
 
 The region of Airflow's default connection to AWS (`aws_default`) has
@@ -48,11 +47,11 @@
 
 The region now needs to be set manually either in the connection screens in
 Airflow, or via the `AWS_DEFAULT_REGION` environment variable.
-=======
+
 ### Normalize gcp_conn_id for Google Cloud Platform
 
-Previously not all hooks and operators related to Google Cloud Platform use 
-`gcp_conn_id` as parameter for GCP connection. There is currently one parameter 
+Previously not all hooks and operators related to Google Cloud Platform use
+`gcp_conn_id` as parameter for GCP connection. There is currently one parameter
 which apply to most services. Parameters like ``datastore_conn_id``, ``bigquery_conn_id``,
 ``google_cloud_storage_conn_id`` and similar have been deprecated. Operators that require two connections are not changed.
 
@@ -85,8 +84,8 @@
 
 ### Changes to propagating Kubernetes worker annotations
 
-`kubernetes_annotations` configuration section has been removed. 
-A new key `worker_annotations` has been added to existing `kubernetes` section instead. 
+`kubernetes_annotations` configuration section has been removed.
+A new key `worker_annotations` has been added to existing `kubernetes` section instead.
 That is to remove restriction on the character set for k8s annotation keys.
 All key/value pairs from `kubernetes_annotations` should now go to `worker_annotations` as a json. I.e. instead of e.g.
 ```
@@ -99,12 +98,11 @@
 [kubernetes]
 worker_annotations = { "annotation_key" : "annotation_value", "annotation_key2" : "annotation_value2" }
 ```
->>>>>>> 04da0381
 
 ### Changes to import paths and names of GCP operators and hooks
 
-According to [AIP-21](https://cwiki.apache.org/confluence/display/AIRFLOW/AIP-21%3A+Changes+in+import+paths) 
-operators related to Google Cloud Platform has been moved from contrib to core. 
+According to [AIP-21](https://cwiki.apache.org/confluence/display/AIRFLOW/AIP-21%3A+Changes+in+import+paths)
+operators related to Google Cloud Platform has been moved from contrib to core.
 The following table shows changes in import paths.
 
 |                                                     Old path                                                     |                                                 New path                                                  |
@@ -333,24 +331,24 @@
 FileSensor is now takes a glob pattern, not just a filename. If the filename you are looking for has `*`, `?`, or `[` in it then you should replace these with `[*]`, `[?]`, and `[[]`.
 
 ### Change dag loading duration metric name
-Change DAG file loading duration metric from 
-`dag.loading-duration.<dag_id>` to `dag.loading-duration.<dag_file>`. This is to 
+Change DAG file loading duration metric from
+`dag.loading-duration.<dag_id>` to `dag.loading-duration.<dag_file>`. This is to
 better handle the case when a DAG file has multiple DAGs.
 
 ### Changes to ImapHook, ImapAttachmentSensor and ImapAttachmentToS3Operator
 
 ImapHook:
-* The order of arguments has changed for `has_mail_attachment`, 
+* The order of arguments has changed for `has_mail_attachment`,
 `retrieve_mail_attachments` and `download_mail_attachments`.
 * A new `mail_filter` argument has been added to each of those.
 
 ImapAttachmentSensor:
 * The order of arguments has changed for `__init__`.
-* A new `mail_filter` argument has been added to `__init__`. 
+* A new `mail_filter` argument has been added to `__init__`.
 
 ImapAttachmentToS3Operator:
 * The order of arguments has changed for `__init__`.
-* A new `imap_mail_filter` argument has been added to `__init__`. 
+* A new `imap_mail_filter` argument has been added to `__init__`.
 
 ### Changes to `SubDagOperator`
 
@@ -374,15 +372,15 @@
 
 ### Changes to S3Hook
 
-Note: The order of arguments has changed for `check_for_prefix`. 
+Note: The order of arguments has changed for `check_for_prefix`.
 The `bucket_name` is now optional. It falls back to the `connection schema` attribute.
 
 ### Changes to Google Transfer Operator
-To obtain pylint compatibility the `filter ` argument in `GcpTransferServiceOperationsListOperator` 
+To obtain pylint compatibility the `filter ` argument in `GcpTransferServiceOperationsListOperator`
 has been renamed to `request_filter`.
 
 ### Changes in  Google Cloud Transfer Hook
- To obtain pylint compatibility the `filter` argument in `GCPTransferServiceHook.list_transfer_job` and 
+ To obtain pylint compatibility the `filter` argument in `GCPTransferServiceHook.list_transfer_job` and
  `GCPTransferServiceHook.list_transfer_operations` has been renamed to `request_filter`.
 
 ### Export MySQL timestamps as UTC
@@ -413,7 +411,7 @@
 
 ### Changes to SalesforceHook
 
-* renamed `sign_in` function to `get_conn` 
+* renamed `sign_in` function to `get_conn`
 
 ### HTTPHook verify default value changed from False to True.
 
@@ -424,8 +422,8 @@
 
 * The following parameters have been replaced in all the methods in GCSHook:
   * `bucket` is changed to `bucket_name`
-  * `object` is changed to `object_name` 
-  
+  * `object` is changed to `object_name`
+
 * The `maxResults` parameter in `GoogleCloudStorageHook.list` has been renamed to `max_results` for consistency.
 
 ### Changes to CloudantHook
@@ -557,10 +555,10 @@
 See [AIRFLOW-3249](https://jira.apache.org/jira/browse/AIRFLOW-3249) to check if your operator was affected.
 
 ### Changes to Dataproc related Operators
-The 'properties' and 'jars' properties for the Dataproc related operators (`DataprocXXXOperator`) have been renamed from 
+The 'properties' and 'jars' properties for the Dataproc related operators (`DataprocXXXOperator`) have been renamed from
 `dataproc_xxxx_properties` and `dataproc_xxx_jars`  to `dataproc_properties`
-and `dataproc_jars`respectively. 
-Arguments for dataproc_properties dataproc_jars 
+and `dataproc_jars`respectively.
+Arguments for dataproc_properties dataproc_jars
 
 ## Airflow 1.10.4
 
@@ -577,12 +575,12 @@
 
 ### Changes to GoogleCloudStorageHook
 
-* the discovery-based api (`googleapiclient.discovery`) used in `GoogleCloudStorageHook` is now replaced by the recommended client based api (`google-cloud-storage`). To know the difference between both the libraries, read https://cloud.google.com/apis/docs/client-libraries-explained. PR: [#5054](https://github.com/apache/airflow/pull/5054) 
+* the discovery-based api (`googleapiclient.discovery`) used in `GoogleCloudStorageHook` is now replaced by the recommended client based api (`google-cloud-storage`). To know the difference between both the libraries, read https://cloud.google.com/apis/docs/client-libraries-explained. PR: [#5054](https://github.com/apache/airflow/pull/5054)
 * as a part of this replacement, the `multipart` & `num_retries` parameters for `GoogleCloudStorageHook.upload` method have been deprecated.
 
   The client library uses multipart upload automatically if the object/blob size is more than 8 MB - [source code](https://github.com/googleapis/google-cloud-python/blob/11c543ce7dd1d804688163bc7895cf592feb445f/storage/google/cloud/storage/blob.py#L989-L997). The client also handles retries automatically
 
-* the `generation` parameter is deprecated in `GoogleCloudStorageHook.delete` and `GoogleCloudStorageHook.insert_object_acl`. 
+* the `generation` parameter is deprecated in `GoogleCloudStorageHook.delete` and `GoogleCloudStorageHook.insert_object_acl`.
 
 Updating to `google-cloud-storage >= 1.16` changes the signature of the upstream `client.get_bucket()` method from `get_bucket(bucket_name: str)` to `get_bucket(bucket_or_name: Union[str, Bucket])`. This method is not directly exposed by the airflow hook, but any code accessing the connection directly (`GoogleCloudStorageHook().get_conn().get_bucket(...)` or similar) will need to be updated.
 
@@ -847,7 +845,7 @@
     @property
     def is_active(self):
       return self.active
-      
+
 ### Support autodetected schemas to GoogleCloudStorageToBigQueryOperator
 
 GoogleCloudStorageToBigQueryOperator is now support schema auto-detection is available when you load data into BigQuery. Unfortunately, changes can be required.
@@ -859,7 +857,7 @@
     gcs_to_bq.GoogleCloudStorageToBigQueryOperator(
       ...
       schema_fields={...})
-      
+
 or define a schema_object:
 
     gcs_to_bq.GoogleCloudStorageToBigQueryOperator(
