--- conflicted
+++ resolved
@@ -40,25 +40,26 @@
 <!-- DON'T EDIT THIS SECTION, INSTEAD RE-RUN doctoc TO UPDATE -->
 **Table of contents**
 
-<<<<<<< HEAD
 - [Apache Airflow](#apache-airflow)
   - [环境搭建](#环境搭建)
   - [admin用户创建](#admin用户创建)
   - [运行](#运行)
   - [i18n](#i18n)
   - [打包airflow](#打包airflow)
+  - [Project Focus](#project-focus)
+  - [Principles](#principles)
   - [Requirements](#requirements)
-    - [Master version (2.0.0dev)](#master-version-200dev)
-    - [Stable version (1.10.9)](#stable-version-1109)
+    - [Additional notes on Python version requirements](#additional-notes-on-python-version-requirements)
   - [Getting started](#getting-started)
-  - [Beyond the Horizon](#beyond-the-horizon)
-  - [Principles](#principles)
+  - [Installing from PyPI](#installing-from-pypi)
+  - [Official source code](#official-source-code)
+  - [Convenience packages](#convenience-packages)
   - [User Interface](#user-interface)
-  - [Using hooks and Operators from "master" in Airflow 1.10](#using-hooks-and-operators-from-master-in-airflow-110)
   - [Contributing](#contributing)
-  - [Who uses Airflow?](#who-uses-airflow)
+  - [Who uses Apache Airflow?](#who-uses-apache-airflow)
   - [Who Maintains Apache Airflow?](#who-maintains-apache-airflow)
   - [Can I use the Apache Airflow logo in my presentation?](#can-i-use-the-apache-airflow-logo-in-my-presentation)
+  - [Airflow merchandise](#airflow-merchandise)
   - [Links](#links)
 
 <!-- END doctoc generated TOC please keep comment here to allow auto update -->
@@ -101,23 +102,6 @@
 `pip install setuptools  wheel gitpython`
 
 `python setup.py sdist bdist_wheel`
-=======
-- [Project Focus](#project-focus)
-- [Principles](#principles)
-- [Requirements](#requirements)
-- [Getting started](#getting-started)
-- [Installing from PyPI](#installing-from-pypi)
-- [Official source code](#official-source-code)
-- [Convenience packages](#convenience-packages)
-- [User Interface](#user-interface)
-- [Contributing](#contributing)
-- [Who uses Apache Airflow?](#who-uses-apache-airflow)
-- [Who Maintains Apache Airflow?](#who-maintains-apache-airflow)
-- [Can I use the Apache Airflow logo in my presentation?](#can-i-use-the-apache-airflow-logo-in-my-presentation)
-- [Airflow merchandise](#airflow-merchandise)
-- [Links](#links)
-
-<!-- END doctoc generated TOC please keep comment here to allow auto update -->
 
 ## Project Focus
 
@@ -133,7 +117,6 @@
 - **Extensible**:  Easily define your own operators, executors and extend the library so that it fits the level of abstraction that suits your environment.
 - **Elegant**:  Airflow pipelines are lean and explicit. Parameterizing your scripts is built into the core of Airflow using the powerful **Jinja** templating engine.
 - **Scalable**:  Airflow has a modular architecture and uses a message queue to orchestrate an arbitrary number of workers.
->>>>>>> 5786dcdc
 
 ## Requirements
 
