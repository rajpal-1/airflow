--- conflicted
+++ resolved
@@ -363,13 +363,8 @@
     'pymssql~=2.1,>=2.1.5',
 ]
 mysql = [
-<<<<<<< HEAD
     'mysql-connector-python>=8.0.11, <=8.0.18',
     'mysqlclient>=1.4.6,<2.1',
-=======
-    'mysql-connector-python>=8.0.11, <=8.0.22',
-    'mysqlclient>=1.3.6,<1.4',
->>>>>>> 7d181508
 ]
 neo4j = ['neo4j>=4.2.1']
 odbc = [
