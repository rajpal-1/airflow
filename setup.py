--- conflicted
+++ resolved
@@ -131,20 +131,15 @@
     'gevent>=0.13'
 ]
 atlas = ['atlasclient>=0.1.2']
-<<<<<<< HEAD
-azure_batch_ai = ['azure-mgmt-batchai==0.2.0']
-azure_resources = ['azure-mgmt-resource==2.0.0']
-azure_blob_storage = ['azure-storage>=0.34.0']
-azure_data_lake = [
-=======
 aws = [
     'boto3>=1.7.0, <1.8.0',
 ]
 azure = [
     'azure-storage>=0.34.0',
->>>>>>> b6f85740
-    'azure-mgmt-resource==1.2.2',
+    'azure-mgmt-batchai==0.2.0'
+    'azure-mgmt-resource==2.0.0',
     'azure-mgmt-datalake-store==0.4.0',
+    'azure-storage>=0.34.0'
     'azure-datalake-store==0.0.19',
     'azure-cosmos>=3.0.1',
     'azure-mgmt-containerinstance',
@@ -267,13 +262,8 @@
 devel_all = (sendgrid + devel + all_dbs + doc + samba + slack + crypto + oracle +
              docker + ssh + kubernetes + celery + redis + gcp_api +
              datadog + zendesk + jdbc + ldap + kerberos + password + webhdfs + jenkins +
-<<<<<<< HEAD
-             druid + pinot + segment + snowflake + elasticsearch + azure_data_lake + azure_cosmos +
-             atlas + azure_batch_ai + azure_container_instances)
-=======
              druid + pinot + segment + snowflake + elasticsearch +
              atlas + azure + aws)
->>>>>>> b6f85740
 
 # Snakebite & Google Cloud Dataflow are not Python 3 compatible :'(
 if PY3:
