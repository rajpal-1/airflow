#
# Licensed to the Apache Software Foundation (ASF) under one
# or more contributor license agreements.  See the NOTICE file
# distributed with this work for additional information
# regarding copyright ownership.  The ASF licenses this file
# to you under the Apache License, Version 2.0 (the
# "License"); you may not use this file except in compliance
# with the License.  You may obtain a copy of the License at
#
#   http://www.apache.org/licenses/LICENSE-2.0
#
# Unless required by applicable law or agreed to in writing,
# software distributed under the License is distributed on an
# "AS IS" BASIS, WITHOUT WARRANTIES OR CONDITIONS OF ANY
# KIND, either express or implied.  See the License for the
# specific language governing permissions and limitations
# under the License.
"""Setup.py for the Airflow project."""
import glob
import logging
import os
import subprocess
import unittest
from copy import deepcopy
from distutils import log
from os.path import dirname, relpath
from textwrap import wrap
from typing import Dict, List

from setuptools import Command, Distribution, find_namespace_packages, setup
from setuptools.command.develop import develop as develop_orig
from setuptools.command.install import install as install_orig

# Controls whether providers are installed from packages or directly from sources
# It is turned on by default in case of development environments such as Breeze
# And it is particularly useful when you add a new provider and there is no
# PyPI version to install the provider package from
INSTALL_PROVIDERS_FROM_SOURCES = 'INSTALL_PROVIDERS_FROM_SOURCES'

logger = logging.getLogger(__name__)

version = '2.1.0.dev0'

my_dir = dirname(__file__)


def airflow_test_suite() -> unittest.TestSuite:
    """Test suite for Airflow tests"""
    test_loader = unittest.TestLoader()
    test_suite = test_loader.discover(os.path.join(my_dir, 'tests'), pattern='test_*.py')
    return test_suite


class CleanCommand(Command):
    """
    Command to tidy up the project root.
    Registered as cmdclass in setup() so it can be called with ``python setup.py extra_clean``.
    """

    description = "Tidy up the project root"
    user_options: List[str] = []

    def initialize_options(self):
        """Set default values for options."""

    def finalize_options(self):
        """Set final values for options."""

    @staticmethod
    def rm_all_files(files: List[str]):
        """Remove all files from the list"""
        for file in files:
            try:
                os.remove(file)
            except Exception as e:  # noqa pylint: disable=broad-except
                logger.warning("Error when removing %s: %s", file, e)

    def run(self):
        """Remove temporary files and directories."""
        os.chdir(my_dir)
        self.rm_all_files(glob.glob('./build/*'))
        self.rm_all_files(glob.glob('./**/__pycache__/*', recursive=True))
        self.rm_all_files(glob.glob('./**/*.pyc', recursive=True))
        self.rm_all_files(glob.glob('./dist/*'))
        self.rm_all_files(glob.glob('./*.egg-info'))
        self.rm_all_files(glob.glob('./docker-context-files/*.whl'))
        self.rm_all_files(glob.glob('./docker-context-files/*.tgz'))


class CompileAssets(Command):
    """
    Compile and build the frontend assets using yarn and webpack.
    Registered as cmdclass in setup() so it can be called with ``python setup.py compile_assets``.
    """

    description = "Compile and build the frontend assets"
    user_options: List[str] = []

    def initialize_options(self):
        """Set default values for options."""

    def finalize_options(self):
        """Set final values for options."""

    def run(self):  # noqa
        """Run a command to compile and build assets."""
        subprocess.check_call('./airflow/www/compile_assets.sh')


class ListExtras(Command):
    """
    List all available extras
    Registered as cmdclass in setup() so it can be called with ``python setup.py list_extras``.
    """

    description = "List available extras"
    user_options: List[str] = []

    def initialize_options(self):
        """Set default values for options."""

    def finalize_options(self):
        """Set final values for options."""

    def run(self):  # noqa
        """List extras."""
        print("\n".join(wrap(", ".join(EXTRAS_REQUIREMENTS.keys()), 100)))


def git_version(version_: str) -> str:
    """
    Return a version to identify the state of the underlying git repo. The version will
    indicate whether the head of the current git-backed working directory is tied to a
    release tag or not : it will indicate the former with a 'release:{version}' prefix
    and the latter with a 'dev0' prefix. Following the prefix will be a sha of the current
    branch head. Finally, a "dirty" suffix is appended to indicate that uncommitted
    changes are present.

    :param str version_: Semver version
    :return: Found Airflow version in Git repo
    :rtype: str
    """
    try:
        import git

        try:
            repo = git.Repo(os.path.join(*[my_dir, '.git']))
        except git.NoSuchPathError:
            logger.warning('.git directory not found: Cannot compute the git version')
            return ''
        except git.InvalidGitRepositoryError:
            logger.warning('Invalid .git directory not found: Cannot compute the git version')
            return ''
    except ImportError:
        logger.warning('gitpython not found: Cannot compute the git version.')
        return ''
    if repo:
        sha = repo.head.commit.hexsha
        if repo.is_dirty():
            return f'.dev0+{sha}.dirty'
        # commit is clean
        return f'.release:{version_}+{sha}'
    return 'no_git_version'


def write_version(filename: str = os.path.join(*[my_dir, "airflow", "git_version"])):
    """
    Write the Semver version + git hash to file, e.g. ".dev0+2f635dc265e78db6708f59f68e8009abb92c1e65".

    :param str filename: Destination file to write
    """
    text = f"{git_version(version)}"
    with open(filename, 'w') as file:
        file.write(text)


def get_sphinx_theme_version() -> str:
    """
    Return sphinx theme version. If USE_THEME_FROM_GIT env variable is set, the theme is used from
    GitHub to allow dynamically update it during development. However for regular PIP release
    you cannot use @ package specification, so the latest available released theme package from
    PIP is used.
    :return: Version of sphinx theme to use.
    """
    if os.environ.get('USE_THEME_FROM_GIT'):
        return (
            "@ https://github.com/apache/airflow-site/releases/download/0.0.4/"
            + "sphinx_airflow_theme-0.0.4-py3-none-any.whl"
        )
    return ''


# 'Start dependencies group' and 'Start dependencies group' are mark for ./scripts/ci/check_order_setup.py
# If you change this mark you should also change ./scripts/ci/check_order_setup.py
# Start dependencies group
amazon = [
    'boto3>=1.15.0,<1.18.0',
    'watchtower~=0.7.3',
]
apache_beam = [
    'apache-beam>=2.20.0',
]
async_packages = [
    'eventlet>= 0.9.7',
    'gevent>=0.13',
    'greenlet>=0.4.9',
]
atlas = [
    'atlasclient>=0.1.2',
]
azure = [
    'azure-batch>=8.0.0',
    'azure-cosmos>=3.0.1,<4',
    'azure-datalake-store>=0.0.45',
    'azure-identity>=1.3.1',
    'azure-keyvault>=4.1.0',
    'azure-kusto-data>=0.0.43,<0.1',
    'azure-mgmt-containerinstance>=1.5.0,<2.0',
    'azure-mgmt-datafactory>=1.0.0,<2.0',
    'azure-mgmt-datalake-store>=0.5.0',
    'azure-mgmt-resource>=2.2.0',
    'azure-storage-blob>=12.7.0',
    'azure-storage-common>=2.1.0',
    'azure-storage-file>=2.1.0',
]
cassandra = [
    'cassandra-driver>=3.13.0,<4',
]
celery = [
    'celery~=4.4.2',
    'flower>=0.7.3, <1.0',
    'vine~=1.3',  # https://stackoverflow.com/questions/32757259/celery-no-module-named-five
]
cgroups = [
    'cgroupspy>=0.1.4',
]
cloudant = [
    'cloudant>=2.0',
]
dask = [
    'cloudpickle>=1.4.1, <1.5.0',
    'dask<2021.3.1;python_version>"3.7"',  # dask stopped supporting python 3.6 in 2021.3.1 version
    'dask>=2.9.0;python_version>="3.7"',
    'distributed>=2.11.1, <2.20',
]
databricks = [
    'requests>=2.20.0, <3',
]
datadog = [
    'datadog>=0.14.0',
]
doc = [
    # Sphinx is limited to < 3.5.0 because of https://github.com/sphinx-doc/sphinx/issues/8880
    'sphinx>=2.1.2, <3.5.0',
    f'sphinx-airflow-theme{get_sphinx_theme_version()}',
    'sphinx-argparse>=0.1.13',
    'sphinx-autoapi==1.0.0',
    'sphinx-copybutton',
    'sphinx-jinja~=1.1',
    'sphinx-rtd-theme>=0.1.6',
    'sphinxcontrib-httpdomain>=1.7.0',
    'sphinxcontrib-redoc>=1.6.0',
    'sphinxcontrib-spelling==5.2.1',
]
docker = [
    'docker~=3.0',
]
druid = [
    'pydruid>=0.4.1',
]
elasticsearch = [
    'elasticsearch>7, <7.6.0',
    'elasticsearch-dbapi==0.1.0',
    'elasticsearch-dsl>=5.0.0',
]
exasol = [
    'pyexasol>=0.5.1,<1.0.0',
]
facebook = [
    'facebook-business>=6.0.2',
]
flask_oauth = [
    'Flask-OAuthlib>=0.9.1,<0.9.6',  # Flask OAuthLib 0.9.6 requires Flask-Login 0.5.0 - breaks FAB
    'oauthlib!=2.0.3,!=2.0.4,!=2.0.5,<3.0.0,>=1.1.2',
    'requests-oauthlib<1.2.0',
]
google = [
    'PyOpenSSL',
    'google-ads>=4.0.0,<8.0.0',
    'google-api-core>=1.25.1,<2.0.0',
    'google-api-python-client>=1.6.0,<2.0.0',
    'google-auth>=1.0.0,<2.0.0',
    'google-auth-httplib2>=0.0.1',
    'google-cloud-automl>=2.1.0,<3.0.0',
    'google-cloud-bigquery-datatransfer>=3.0.0,<4.0.0',
    'google-cloud-bigtable>=1.0.0,<2.0.0',
    'google-cloud-container>=0.1.1,<2.0.0',
    'google-cloud-datacatalog>=3.0.0,<4.0.0',
    'google-cloud-dataproc>=2.2.0,<3.0.0',
    'google-cloud-dlp>=0.11.0,<2.0.0',
    'google-cloud-kms>=2.0.0,<3.0.0',
    'google-cloud-language>=1.1.1,<2.0.0',
    'google-cloud-logging>=2.1.1,<3.0.0',
    'google-cloud-memcache>=0.2.0',
    'google-cloud-monitoring>=2.0.0,<3.0.0',
    'google-cloud-os-login>=2.0.0,<3.0.0',
    'google-cloud-pubsub>=2.0.0,<3.0.0',
    'google-cloud-redis>=2.0.0,<3.0.0',
    'google-cloud-secret-manager>=0.2.0,<2.0.0',
    'google-cloud-spanner>=1.10.0,<2.0.0',
    'google-cloud-speech>=0.36.3,<2.0.0',
    'google-cloud-storage>=1.30,<2.0.0',
    'google-cloud-tasks>=2.0.0,<3.0.0',
    'google-cloud-texttospeech>=0.4.0,<2.0.0',
    'google-cloud-translate>=1.5.0,<2.0.0',
    'google-cloud-videointelligence>=1.7.0,<2.0.0',
    'google-cloud-vision>=0.35.2,<2.0.0',
    'google-cloud-workflows>=0.1.0,<2.0.0',
    'grpcio-gcp>=0.2.2',
    'json-merge-patch~=0.2',
    # pandas-gbq 0.15.0 release broke google provider's bigquery import
    # _check_google_client_version (airflow/providers/google/cloud/hooks/bigquery.py:49)
    'pandas-gbq<0.15.0',
    'plyvel',
]
grpc = [
    'google-auth>=1.0.0, <2.0.0dev',
    'google-auth-httplib2>=0.0.1',
    'grpcio>=1.15.0',
]
hashicorp = [
    'hvac~=0.10',
]
hdfs = [
    'snakebite-py3',
]
hive = [
    'hmsclient>=0.1.0',
    'pyhive[hive]>=0.6.0',
    'thrift>=0.9.2',
]
jdbc = [
    'jaydebeapi>=1.1.1',
]
jenkins = [
    'python-jenkins>=1.0.0',
]
jira = [
    'JIRA>1.0.7',
]
kerberos = [
    'pykerberos>=1.1.13',
    'requests_kerberos>=0.10.0',
    'thrift_sasl>=0.2.0',
]
kubernetes = [
    'cryptography>=2.0.0',
    'kubernetes>=3.0.0, <12.0.0',
]
kylin = ['kylinpy>=2.6']
ldap = [
    'ldap3>=2.5.1',
    'python-ldap',
]
mongo = [
    'dnspython>=1.13.0,<2.0.0',
    'pymongo>=3.6.0',
]
mssql = [
    'pymssql~=2.1,>=2.1.5',
]
mysql = [
    'mysql-connector-python>=8.0.11, <=8.0.22',
    'mysqlclient>=1.3.6,<3',
]
neo4j = ['neo4j>=4.2.1']
odbc = [
    'pyodbc',
]
oracle = [
    'cx_Oracle>=5.1.2',
]
pagerduty = [
    'pdpyras>=4.1.2,<5',
]
papermill = [
    'papermill[all]>=1.2.1',
    'scrapbook[all]',
]
password = [
    'bcrypt>=2.0.0',
    'flask-bcrypt>=0.7.1',
]
pinot = [
    # pinotdb v0.1.1 may still work with older versions of Apache Pinot, but we've confirmed that it
    # causes a problem with newer versions.
    'pinotdb>0.1.2,<1.0.0',
]
plexus = [
    'arrow>=0.16.0,<1.0.0',
]
postgres = [
    'psycopg2-binary>=2.7.4',
]
presto = ['presto-python-client>=0.7.0,<0.8']
qubole = [
    'qds-sdk>=1.10.4',
]
rabbitmq = [
    'amqp<5.0.0',
]
redis = [
    'redis~=3.2',
]
salesforce = [
    'simple-salesforce>=1.0.0',
    'tableauserverclient',
]
samba = [
    'pysmbclient>=0.1.3',
]
segment = [
    'analytics-python>=1.2.9',
]
sendgrid = [
    'sendgrid>=6.0.0,<7',
]
sentry = [
    'blinker>=1.1',
    'sentry-sdk>=0.8.0',
]
singularity = ['spython>=0.0.56']
slack = [
    'slack_sdk>=3.0.0,<4.0.0',
]
snowflake = [
    'snowflake-connector-python>=2.4.1',
    'snowflake-sqlalchemy>=1.1.0',
]
spark = [
    'pyspark',
]
ssh = [
    'paramiko>=2.6.0',
    'pysftp>=0.2.9',
    'sshtunnel>=0.1.4,<0.2',
]
statsd = [
    'statsd>=3.3.0, <4.0',
]
tableau = [
    'tableauserverclient',
]
telegram = [
    'python-telegram-bot==13.0',
]
trino = ['trino']
vertica = [
    'vertica-python>=0.5.1',
]
virtualenv = [
    'virtualenv',
]
webhdfs = [
    'hdfs[avro,dataframe,kerberos]>=2.0.4',
]
winrm = [
    'pywinrm~=0.4',
]
yandex = [
    'yandexcloud>=0.22.0',
]
zendesk = [
    'zdesk',
]
# End dependencies group

devel = [
    'aws_xray_sdk',
    'beautifulsoup4~=4.7.1',
    'black',
    'blinker',
    'bowler',
    'click~=7.1',
    'coverage',
    'docutils',
    'flake8>=3.6.0',
    'flake8-colors',
    'flaky',
    'freezegun',
    'github3.py',
    'gitpython',
    'importlib-resources~=1.4',
    'ipdb',
    'jira',
    'jsonpath-ng',
    'jsondiff',
    'mongomock',
    'moto~=2.0',
    'mypy==0.770',
    'parameterized',
    'paramiko',
    'pipdeptree',
    'pre-commit',
<<<<<<< HEAD
    'pylint~=2.8.1',
=======
    'pylint~=2.7.4',
>>>>>>> e229f354
    'pysftp',
    'pytest~=6.0',
    'pytest-cov',
    'pytest-instafail',
    'pytest-rerunfailures~=9.1',
    'pytest-timeouts',
    'pytest-xdist',
    'python-jose',
    'pywinrm',
    'qds-sdk>=1.9.6',
    'requests_mock',
    'wheel',
    'yamllint',
]

devel_minreq = cgroups + devel + doc + kubernetes + mysql + password
devel_hadoop = devel_minreq + hdfs + hive + kerberos + presto + webhdfs

# Dict of all providers which are part of the Apache Airflow repository together with their requirements
PROVIDERS_REQUIREMENTS: Dict[str, List[str]] = {
    'airbyte': [],
    'amazon': amazon,
    'apache.beam': apache_beam,
    'apache.cassandra': cassandra,
    'apache.druid': druid,
    'apache.hdfs': hdfs,
    'apache.hive': hive,
    'apache.kylin': kylin,
    'apache.livy': [],
    'apache.pig': [],
    'apache.pinot': pinot,
    'apache.spark': spark,
    'apache.sqoop': [],
    'celery': celery,
    'cloudant': cloudant,
    'cncf.kubernetes': kubernetes,
    'databricks': databricks,
    'datadog': datadog,
    'dingding': [],
    'discord': [],
    'docker': docker,
    'elasticsearch': elasticsearch,
    'exasol': exasol,
    'facebook': facebook,
    'ftp': [],
    'google': google,
    'grpc': grpc,
    'hashicorp': hashicorp,
    'http': [],
    'imap': [],
    'jdbc': jdbc,
    'jenkins': jenkins,
    'jira': jira,
    'microsoft.azure': azure,
    'microsoft.mssql': mssql,
    'microsoft.winrm': winrm,
    'mongo': mongo,
    'mysql': mysql,
    'neo4j': neo4j,
    'odbc': odbc,
    'openfaas': [],
    'opsgenie': [],
    'oracle': oracle,
    'pagerduty': pagerduty,
    'papermill': papermill,
    'plexus': plexus,
    'postgres': postgres,
    'presto': presto,
    'qubole': qubole,
    'redis': redis,
    'salesforce': salesforce,
    'samba': samba,
    'segment': segment,
    'sendgrid': sendgrid,
    'sftp': ssh,
    'singularity': singularity,
    'slack': slack,
    'snowflake': snowflake,
    'sqlite': [],
    'ssh': ssh,
    'tableau': tableau,
    'telegram': telegram,
    'trino': trino,
    'vertica': vertica,
    'yandex': yandex,
    'zendesk': zendesk,
}

# Those are all additional extras which do not have their own 'providers'
# The 'apache.atlas' and 'apache.webhdfs' are extras that provide additional libraries
# but they do not have separate providers (yet?), they are merely there to add extra libraries
# That can be used in custom python/bash operators.
ADDITIONAL_EXTRAS_REQUIREMENTS: Dict[str, List[str]] = {
    'apache.atlas': atlas,
    'apache.webhdfs': webhdfs,
}


# Those are extras that are extensions of the 'core' Airflow. They provide additional features
# To airflow core. They do not have separate providers because they do not have any operators/hooks etc.
CORE_EXTRAS_REQUIREMENTS: Dict[str, List[str]] = {
    'async': async_packages,
    'celery': celery,  # also has provider, but it extends the core with the Celery executor
    'cgroups': cgroups,
    'cncf.kubernetes': kubernetes,  # also has provider, but it extends the core with the KubernetesExecutor
    'dask': dask,
    'github_enterprise': flask_oauth,
    'google_auth': flask_oauth,
    'kerberos': kerberos,
    'ldap': ldap,
    'password': password,
    'rabbitmq': rabbitmq,
    'sentry': sentry,
    'statsd': statsd,
    'virtualenv': virtualenv,
}


EXTRAS_REQUIREMENTS: Dict[str, List[str]] = deepcopy(CORE_EXTRAS_REQUIREMENTS)


def add_extras_for_all_providers() -> None:
    """
    Adds extras for all providers.
    By default all providers have the same extra name as provider id, for example
    'apache.hive' extra has 'apache.hive' provider requirement.
    """
    for provider_name, provider_requirement in PROVIDERS_REQUIREMENTS.items():
        EXTRAS_REQUIREMENTS[provider_name] = provider_requirement


def add_additional_extras() -> None:
    """Adds extras for all additional extras."""
    for extra_name, extra_requirement in ADDITIONAL_EXTRAS_REQUIREMENTS.items():
        EXTRAS_REQUIREMENTS[extra_name] = extra_requirement


add_extras_for_all_providers()
add_additional_extras()

#############################################################################################################
#  The whole section can be removed in Airflow 3.0 as those old aliases are deprecated in 2.* series
#############################################################################################################

# Dictionary of aliases from 1.10 - deprecated in Airflow 2.*
EXTRAS_DEPRECATED_ALIASES: Dict[str, str] = {
    'atlas': 'apache.atlas',
    'aws': 'amazon',
    'azure': 'microsoft.azure',
    'cassandra': 'apache.cassandra',
    'crypto': '',  # All crypto requirements are installation requirements of core Airflow
    'druid': 'apache.druid',
    'gcp': 'google',
    'gcp_api': 'google',
    'hdfs': 'apache.hdfs',
    'hive': 'apache.hive',
    'kubernetes': 'cncf.kubernetes',
    'mssql': 'microsoft.mssql',
    'pinot': 'apache.pinot',
    'qds': 'qubole',
    's3': 'amazon',
    'spark': 'apache.spark',
    'webhdfs': 'apache.webhdfs',
    'winrm': 'microsoft.winrm',
}

EXTRAS_DEPRECATED_ALIASES_NOT_PROVIDERS: List[str] = [
    "crypto",
    "webhdfs",
]


def add_extras_for_all_deprecated_aliases() -> None:
    """
    Add extras for all deprecated aliases. Requirements for those deprecated aliases are the same
    as the extras they are replaced with.
    The requirements are not copies - those are the same lists as for the new extras. This is intended.
    Thanks to that if the original extras are later extended with providers, aliases are extended as well.
    """
    for alias, extra in EXTRAS_DEPRECATED_ALIASES.items():
        requirements = EXTRAS_REQUIREMENTS.get(extra) if extra != '' else []
        if requirements is None:
            raise Exception(f"The extra {extra} is missing for deprecated alias {alias}")
        EXTRAS_REQUIREMENTS[alias] = requirements


def add_all_deprecated_provider_packages() -> None:
    """
    For deprecated aliases that are providers, we will swap the providers requirements to instead
    be the provider itself.

    e.g. {"kubernetes": ["kubernetes>=3.0.0, <12.0.0", ...]} becomes
    {"kubernetes": ["apache-airflow-provider-cncf-kubernetes"]}
    """
    for alias, provider in EXTRAS_DEPRECATED_ALIASES.items():
        if alias in EXTRAS_DEPRECATED_ALIASES_NOT_PROVIDERS:
            continue
        replace_extra_requirement_with_provider_packages(alias, [provider])


add_extras_for_all_deprecated_aliases()

#############################################################################################################
#  End of deprecated section
#############################################################################################################

# This is list of all providers. It's a shortcut for anyone who would like to easily get list of
# All providers. It is used by pre-commits.
ALL_PROVIDERS = list(PROVIDERS_REQUIREMENTS.keys())

ALL_DB_PROVIDERS = [
    'apache.cassandra',
    'apache.druid',
    'apache.hdfs',
    'apache.hive',
    'apache.pinot',
    'cloudant',
    'exasol',
    'microsoft.mssql',
    'mongo',
    'mysql',
    'neo4j',
    'postgres',
    'presto',
    'trino',
    'vertica',
]

# Special requirements for all database-related providers. They are de-duplicated.
all_dbs = list({req for db_provider in ALL_DB_PROVIDERS for req in PROVIDERS_REQUIREMENTS[db_provider]})

# Requirements for all "user" extras (no devel). They are de-duplicated. Note that we do not need
# to separately add providers requirements - they have been already added as 'providers' extras above
_all_requirements = list({req for extras_reqs in EXTRAS_REQUIREMENTS.values() for req in extras_reqs})

# All user extras here
EXTRAS_REQUIREMENTS["all"] = _all_requirements

# All db user extras here
EXTRAS_REQUIREMENTS["all_dbs"] = all_dbs

# This can be simplified to devel_hadoop + _all_requirements due to inclusions
# but we keep it for explicit sake. We are de-duplicating it anyway.
devel_all = list(set(_all_requirements + doc + devel_minreq + devel_hadoop))

# Those are packages excluded for "all" dependencies
PACKAGES_EXCLUDED_FOR_ALL = []
PACKAGES_EXCLUDED_FOR_ALL.extend(
    [
        'snakebite',
    ]
)


def is_package_excluded(package: str, exclusion_list: List[str]):
    """
    Checks if package should be excluded.

    :param package: package name (beginning of it)
    :param exclusion_list: list of excluded packages
    :return: true if package should be excluded
    """
    return any(package.startswith(excluded_package) for excluded_package in exclusion_list)


devel_all = [
    package
    for package in devel_all
    if not is_package_excluded(package=package, exclusion_list=PACKAGES_EXCLUDED_FOR_ALL)
]

devel_ci = devel_all


# Those are extras that we have to add for development purposes
# They can be use to install some predefined set of dependencies.
EXTRAS_REQUIREMENTS["doc"] = doc
EXTRAS_REQUIREMENTS["devel"] = devel_minreq  # devel_minreq already includes doc
EXTRAS_REQUIREMENTS["devel_hadoop"] = devel_hadoop  # devel_hadoop already includes devel_minreq
EXTRAS_REQUIREMENTS["devel_all"] = devel_all
EXTRAS_REQUIREMENTS["devel_ci"] = devel_ci


def sort_extras_requirements() -> Dict[str, List[str]]:
    """
    For Python 3.6+ the dictionary order remains when keys() are retrieved.
    Sort both: extras and list of dependencies to make it easier to analyse problems
    external packages will be first, then if providers are added they are added at the end of the lists.
    """
    sorted_requirements = dict(sorted(EXTRAS_REQUIREMENTS.items()))  # noqa
    for extra_list in sorted_requirements.values():
        extra_list.sort()
    return sorted_requirements


EXTRAS_REQUIREMENTS = sort_extras_requirements()

# Those providers are pre-installed always when airflow is installed.
# Those providers do not have dependency on airflow2.0 because that would lead to circular dependencies.
# This is not a problem for PIP but some tools (pipdeptree) show those as a warning.
PREINSTALLED_PROVIDERS = [
    'ftp',
    'http',
    'imap',
    'sqlite',
]


def get_provider_package_from_package_id(package_id: str):
    """
    Builds the name of provider package out of the package id provided/

    :param package_id: id of the package (like amazon or microsoft.azure)
    :return: full name of package in PyPI
    """
    package_suffix = package_id.replace(".", "-")
    return f"apache-airflow-providers-{package_suffix}"


def get_all_provider_packages():
    """Returns all provider packages configured in setup.py"""
    return " ".join([get_provider_package_from_package_id(package) for package in PROVIDERS_REQUIREMENTS])


class AirflowDistribution(Distribution):
    """
    The setuptools.Distribution subclass with Airflow specific behaviour

    The reason for pylint: disable=signature-differs of parse_config_files is explained here:
    https://github.com/PyCQA/pylint/issues/3737

    """

    def parse_config_files(self, *args, **kwargs):  # pylint: disable=signature-differs
        """
        Ensure that when we have been asked to install providers from sources
        that we don't *also* try to install those providers from PyPI.
        Also we should make sure that in this case we copy provider.yaml files so that
        Providers manager can find package information.
        """
        super().parse_config_files(*args, **kwargs)
        if os.getenv(INSTALL_PROVIDERS_FROM_SOURCES) == 'true':
            self.install_requires = [  # noqa  pylint: disable=attribute-defined-outside-init
                req for req in self.install_requires if not req.startswith('apache-airflow-providers-')
            ]
            provider_yaml_files = glob.glob("airflow/providers/**/provider.yaml", recursive=True)
            for provider_yaml_file in provider_yaml_files:
                provider_relative_path = relpath(provider_yaml_file, os.path.join(my_dir, "airflow"))
                self.package_data['airflow'].append(provider_relative_path)
        else:
            self.install_requires.extend(
                [get_provider_package_from_package_id(package_id) for package_id in PREINSTALLED_PROVIDERS]
            )


def replace_extra_requirement_with_provider_packages(extra: str, providers: List[str]) -> None:
    """
    Replaces extra requirement with provider package. The intention here is that when
    the provider is added as dependency of extra, there is no need to add the dependencies
    separately. This is not needed and even harmful, because in case of future versions of
    the provider, the requirements might change, so hard-coding requirements from the version
    that was available at the release time might cause dependency conflicts in the future.

    Say for example that you have salesforce provider with those deps:

    { 'salesforce': ['simple-salesforce>=1.0.0', 'tableauserverclient'] }

    Initially ['salesforce'] extra has those requirements and it works like that when you install
    it when INSTALL_PROVIDERS_FROM_SOURCES is set to `true` (during the development). However, when
    the production installation is used, The dependencies are changed:

    { 'salesforce': ['apache-airflow-providers-salesforce'] }

    And then, 'apache-airflow-providers-salesforce' package has those 'install_requires' dependencies:
            ['simple-salesforce>=1.0.0', 'tableauserverclient']

    So transitively 'salesforce' extra has all the requirements it needs and in case the provider
    changes it's dependencies, they will transitively change as well.

    In the constraint mechanism we save both - provider versions and it's dependencies
    version, which means that installation using constraints is repeatable.

    :param extra: Name of the extra to add providers to
    :param providers: list of provider ids
    """
    EXTRAS_REQUIREMENTS[extra] = [
        get_provider_package_from_package_id(package_name) for package_name in providers
    ]


def add_provider_packages_to_extra_requirements(extra: str, providers: List[str]) -> None:
    """
    Adds provider packages as requirements to extra. This is used to add provider packages as requirements
    to the "bulk" kind of extras. Those bulk extras do not have the detailed 'extra' requirements as
    initial values, so instead of replacing them (see previous function) we can extend them.

    :param extra: Name of the extra to add providers to
    :param providers: list of provider ids
    """
    EXTRAS_REQUIREMENTS[extra].extend(
        [get_provider_package_from_package_id(package_name) for package_name in providers]
    )


def add_all_provider_packages() -> None:
    """
    In case of regular installation (providers installed from packages), we should add extra dependencies to
    Airflow - to get the providers automatically installed when those extras are installed.

    For providers installed from sources we skip that step. That helps to test and install airflow with
    all packages in CI - for example when new providers are added, otherwise the installation would fail
    as the new provider is not yet in PyPI.

    """
    for provider in ALL_PROVIDERS:
        replace_extra_requirement_with_provider_packages(provider, [provider])
    add_provider_packages_to_extra_requirements("all", ALL_PROVIDERS)
    add_provider_packages_to_extra_requirements("devel_ci", ALL_PROVIDERS)
    add_provider_packages_to_extra_requirements("devel_all", ALL_PROVIDERS)
    add_provider_packages_to_extra_requirements("all_dbs", ALL_DB_PROVIDERS)
    add_provider_packages_to_extra_requirements(
        "devel_hadoop", ["apache.hdfs", "apache.hive", "presto", "trino"]
    )
    add_all_deprecated_provider_packages()


class Develop(develop_orig):
    """Forces removal of providers in editable mode."""

    def run(self):
        self.announce('Installing in editable mode. Uninstalling provider packages!', level=log.INFO)
        # We need to run "python3 -m pip" because it might be that older PIP binary is in the path
        # And it results with an error when running pip directly (cannot import pip module)
        # also PIP does not have a stable API so we have to run subprocesses ¯\_(ツ)_/¯
        try:
            installed_packages = (
                subprocess.check_output(["python3", "-m", "pip", "freeze"]).decode().splitlines()
            )
            airflow_provider_packages = [
                package_line.split("=")[0]
                for package_line in installed_packages
                if package_line.startswith("apache-airflow-providers")
            ]
            self.announce(f'Uninstalling ${airflow_provider_packages}!', level=log.INFO)
            subprocess.check_call(["python3", "-m", "pip", "uninstall", "--yes", *airflow_provider_packages])
        except subprocess.CalledProcessError as e:
            self.announce(f'Error when uninstalling airflow provider packages: {e}!', level=log.WARN)
        super().run()


class Install(install_orig):
    """Forces installation of providers from sources in editable mode."""

    def run(self):
        self.announce('Standard installation. Providers are installed from packages', level=log.INFO)
        super().run()


def do_setup() -> None:
    """
    Perform the Airflow package setup.

    Most values come from setup.cfg, only the dynamically calculated ones are passed to setup
    function call. See https://setuptools.readthedocs.io/en/latest/userguide/declarative_config.html
    """
    setup_kwargs = {}

    def include_provider_namespace_packages_when_installing_from_sources() -> None:
        """
        When installing providers from sources we install all namespace packages found below airflow,
        including airflow and provider packages, otherwise defaults from setup.cfg control this.
        The kwargs in setup() call override those that are specified in setup.cfg.
        """
        if os.getenv(INSTALL_PROVIDERS_FROM_SOURCES) == 'true':
            setup_kwargs['packages'] = find_namespace_packages(include=['airflow*'])

    include_provider_namespace_packages_when_installing_from_sources()
    if os.getenv(INSTALL_PROVIDERS_FROM_SOURCES) == 'true':
        print("Installing providers from sources. Skip adding providers as dependencies")
    else:
        add_all_provider_packages()

    write_version()
    setup(
        distclass=AirflowDistribution,
        version=version,
        extras_require=EXTRAS_REQUIREMENTS,
        download_url=('https://archive.apache.org/dist/airflow/' + version),
        cmdclass={
            'extra_clean': CleanCommand,
            'compile_assets': CompileAssets,
            'list_extras': ListExtras,
            'install': Install,
            'develop': Develop,
        },
        test_suite='setup.airflow_test_suite',
        **setup_kwargs,
    )


if __name__ == "__main__":
    do_setup()<|MERGE_RESOLUTION|>--- conflicted
+++ resolved
@@ -502,11 +502,7 @@
     'paramiko',
     'pipdeptree',
     'pre-commit',
-<<<<<<< HEAD
     'pylint~=2.8.1',
-=======
-    'pylint~=2.7.4',
->>>>>>> e229f354
     'pysftp',
     'pytest~=6.0',
     'pytest-cov',
