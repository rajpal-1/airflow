#
# Licensed to the Apache Software Foundation (ASF) under one
# or more contributor license agreements.  See the NOTICE file
# distributed with this work for additional information
# regarding copyright ownership.  The ASF licenses this file
# to you under the Apache License, Version 2.0 (the
# "License"); you may not use this file except in compliance
# with the License.  You may obtain a copy of the License at
#
#   http://www.apache.org/licenses/LICENSE-2.0
#
# Unless required by applicable law or agreed to in writing,
# software distributed under the License is distributed on an
# "AS IS" BASIS, WITHOUT WARRANTIES OR CONDITIONS OF ANY
# KIND, either express or implied.  See the License for the
# specific language governing permissions and limitations
# under the License.
"""Setup.py for the Airflow project."""
<<<<<<< HEAD

import imp
import io
=======
import glob
>>>>>>> d25854dd
import logging
import os
import subprocess
import sys
<<<<<<< HEAD
import subprocess
import unittest
from os.path import dirname
from textwrap import wrap

from setuptools import setup, find_packages, Command

logger = logging.getLogger(__name__)

# noinspection PyUnresolvedReferences
version = imp.load_source('airflow.version', os.path.join('airflow', 'version.py')).version  # type: ignore

PY3 = sys.version_info[0] == 3
PY38 = PY3 and sys.version_info[1] >= 8

my_dir = dirname(__file__)

if not PY3:
    # noinspection PyShadowingBuiltins
    FileNotFoundError = IOError

# noinspection PyUnboundLocalVariable
try:
    with io.open(os.path.join(my_dir, 'README.md'), encoding='utf-8') as f:
        long_description = f.read()
except FileNotFoundError:
    long_description = ''


def airflow_test_suite():
    """Test suite for Airflow tests"""
    test_loader = unittest.TestLoader()
    test_suite = test_loader.discover(os.path.join(my_dir, 'tests'), pattern='test_*.py')
    return test_suite
=======
import unittest
from copy import deepcopy
from distutils import log
from os.path import dirname, relpath
from textwrap import wrap
from typing import Dict, List

from setuptools import Command, Distribution, find_namespace_packages, setup
from setuptools.command.develop import develop as develop_orig
from setuptools.command.install import install as install_orig

# Controls whether providers are installed from packages or directly from sources
# It is turned on by default in case of development environments such as Breeze
# And it is particularly useful when you add a new provider and there is no
# PyPI version to install the provider package from
INSTALL_PROVIDERS_FROM_SOURCES = 'INSTALL_PROVIDERS_FROM_SOURCES'
PY39 = sys.version_info >= (3, 9)

logger = logging.getLogger(__name__)

version = '2.1.2'

my_dir = dirname(__file__)


def airflow_test_suite() -> unittest.TestSuite:
    """Test suite for Airflow tests"""
    test_loader = unittest.TestLoader()
    test_suite = test_loader.discover(os.path.join(my_dir, 'tests'), pattern='test_*.py')
    return test_suite


class CleanCommand(Command):
    """
    Command to tidy up the project root.
    Registered as cmdclass in setup() so it can be called with ``python setup.py extra_clean``.
    """

    description = "Tidy up the project root"
    user_options: List[str] = []

    def initialize_options(self):
        """Set default values for options."""

    def finalize_options(self):
        """Set final values for options."""

    @staticmethod
    def rm_all_files(files: List[str]):
        """Remove all files from the list"""
        for file in files:
            try:
                os.remove(file)
            except Exception as e:
                logger.warning("Error when removing %s: %s", file, e)
>>>>>>> d25854dd

    def run(self):
        """Remove temporary files and directories."""
        os.chdir(my_dir)
        self.rm_all_files(glob.glob('./build/*'))
        self.rm_all_files(glob.glob('./**/__pycache__/*', recursive=True))
        self.rm_all_files(glob.glob('./**/*.pyc', recursive=True))
        self.rm_all_files(glob.glob('./dist/*'))
        self.rm_all_files(glob.glob('./*.egg-info'))
        self.rm_all_files(glob.glob('./docker-context-files/*.whl'))
        self.rm_all_files(glob.glob('./docker-context-files/*.tgz'))

<<<<<<< HEAD
class CleanCommand(Command):
    """
    Command to tidy up the project root.
    Registered as cmdclass in setup() so it can be called with ``python setup.py extra_clean``.
    """

    description = "Tidy up the project root"
    user_options = []  # type: ignore
=======

class CompileAssets(Command):
    """
    Compile and build the frontend assets using yarn and webpack.
    Registered as cmdclass in setup() so it can be called with ``python setup.py compile_assets``.
    """

    description = "Compile and build the frontend assets"
    user_options: List[str] = []
>>>>>>> d25854dd

    def initialize_options(self):
        """Set default values for options."""

    def finalize_options(self):
        """Set final values for options."""

<<<<<<< HEAD
    # noinspection PyMethodMayBeStatic
    def run(self):
        """Run command to remove temporary files and directories."""
        os.chdir(my_dir)
        os.system('rm -vrf ./build ./dist ./*.pyc ./*.tgz ./*.egg-info')


class CompileAssets(Command):
    """
    Compile and build the frontend assets using yarn and webpack.
    Registered as cmdclass in setup() so it can be called with ``python setup.py compile_assets``.
    """

    description = "Compile and build the frontend assets"
    user_options = []  # type: ignore

    def initialize_options(self):
        """Set default values for options."""

    def finalize_options(self):
        """Set final values for options."""

    # noinspection PyMethodMayBeStatic
    def run(self):
        """Run a command to compile and build assets."""
        subprocess.check_call('./airflow/www_rbac/compile_assets.sh')


class ListExtras(Command):
    """
    List all available extras
    Registered as cmdclass in setup() so it can be called with ``python setup.py list_extras``.
    """

    description = "List available extras"
    user_options = []  # type: ignore

    def initialize_options(self):
        """Set default values for options."""

    def finalize_options(self):
        """Set final values for options."""

    # noinspection PyMethodMayBeStatic
    def run(self):
        """List extras."""
        print("\n".join(wrap(", ".join(EXTRAS_REQUIREMENTS.keys()), 100)))


def git_version(version_):
=======
    def run(self) -> None:
        """Run a command to compile and build assets."""
        subprocess.check_call('./airflow/www/compile_assets.sh')


class ListExtras(Command):
    """
    List all available extras
    Registered as cmdclass in setup() so it can be called with ``python setup.py list_extras``.
    """

    description = "List available extras"
    user_options: List[str] = []

    def initialize_options(self):
        """Set default values for options."""

    def finalize_options(self):
        """Set final values for options."""

    def run(self) -> None:
        """List extras."""
        print("\n".join(wrap(", ".join(EXTRAS_REQUIREMENTS.keys()), 100)))


def git_version(version_: str) -> str:
>>>>>>> d25854dd
    """
    Return a version to identify the state of the underlying git repo. The version will
    indicate whether the head of the current git-backed working directory is tied to a
    release tag or not : it will indicate the former with a 'release:{version}' prefix
    and the latter with a '.dev0' suffix. Following the prefix will be a sha of the current
    branch head. Finally, a "dirty" suffix is appended to indicate that uncommitted
    changes are present.

    :param str version_: Semver version
    :return: Found Airflow version in Git repo
    :rtype: str
    """
    try:
        import git
<<<<<<< HEAD
=======

>>>>>>> d25854dd
        try:
            repo = git.Repo(os.path.join(*[my_dir, '.git']))
        except git.NoSuchPathError:
            logger.warning('.git directory not found: Cannot compute the git version')
            return ''
        except git.InvalidGitRepositoryError:
            logger.warning('Invalid .git directory not found: Cannot compute the git version')
            return ''
    except ImportError:
        logger.warning('gitpython not found: Cannot compute the git version.')
        return ''
    if repo:
        sha = repo.head.commit.hexsha
        if repo.is_dirty():
            return f'.dev0+{sha}.dirty'
        # commit is clean
<<<<<<< HEAD
        return '.release:{version}+{sha}'.format(version=version_, sha=sha)
    else:
        return 'no_git_version'


def write_version(filename=os.path.join(*[my_dir, "airflow", "git_version"])):
    """
    Write the Semver version + git hash to file, e.g. ".dev0+2f635dc265e78db6708f59f68e8009abb92c1e65".

    :param str filename: Destination file to write
    """
    text = "{}".format(git_version(version))
    with open(filename, 'w') as file:
        file.write(text)


# 'Start dependencies group' and 'Start dependencies group' are mark for ./test/test_order_setup.py
# If you change this mark you should also change ./test/test_order_setup.py function test_main_dependent_group
# Start dependencies group
=======
        return f'.release:{version_}+{sha}'
    return 'no_git_version'


def write_version(filename: str = os.path.join(*[my_dir, "airflow", "git_version"])):
    """
    Write the Semver version + git hash to file, e.g. ".dev0+2f635dc265e78db6708f59f68e8009abb92c1e65".

    :param str filename: Destination file to write
    """
    text = f"{git_version(version)}"
    with open(filename, 'w') as file:
        file.write(text)


# 'Start dependencies group' and 'Start dependencies group' are mark for ./scripts/ci/check_order_setup.py
# If you change this mark you should also change ./scripts/ci/check_order_setup.py
# Start dependencies group
amazon = [
    'boto3>=1.15.0,<1.18.0',
    'watchtower~=1.0.6',
]
apache_beam = [
    'apache-beam>=2.20.0',
]
asana = ['asana>=0.10', 'cached-property>=1.5.2']
>>>>>>> d25854dd
async_packages = [
    'eventlet>= 0.9.7',
    'gevent>=0.13',
    'greenlet>=0.4.9',
]
atlas = [
    'atlasclient>=0.1.2',
<<<<<<< HEAD
]
aws = [
    'boto3~=1.10',
]
azure_blob_storage = [
    'azure-storage>=0.34.0, <0.37.0',
    'azure-storage-blob<12.0.0;python_version<"3.6"',
    'azure-storage-blob;python_version>="3.6"',
    'azure-storage-common',
]
azure_container_instances = [
    'azure-mgmt-containerinstance>=1.5.0,<2'
]
azure_cosmos = [
    'azure-cosmos>=3.0.1,<4',
]
azure_data_lake = [
    'azure-datalake-store>=0.0.45',
    'azure-mgmt-datalake-store>=0.5.0',
    'azure-mgmt-resource>=2.2.0',
    'cffi<1.14.0;python_version<"3.0"'
]
azure_secrets = [
    'azure-identity>=1.3.1',
    'azure-keyvault>=4.1.0',
]
kafka = [
    'kafaka-python==2.0.2',
]
cassandra = [
    'cassandra-driver>=3.13.0,<3.21.0',
]
celery = [
    'celery~=4.3;python_version>="3.0"',
    'celery==4.3.1;python_version<"3.0"',
    'flower>=0.7.3, <1.0',
    'kombu==4.6.3;python_version<"3.0"',
    'tornado>=4.2.0, <6.0',  # Dep of flower. Pin to a version that works on Py3.5.2
=======
]
azure = [
    'azure-batch>=8.0.0',
    'azure-cosmos>=3.0.1,<4',
    'azure-datalake-store>=0.0.45',
    'azure-identity>=1.3.1',
    'azure-keyvault>=4.1.0',
    'azure-kusto-data>=0.0.43,<0.1',
    'azure-mgmt-containerinstance>=1.5.0,<2.0',
    'azure-mgmt-datafactory>=1.0.0,<2.0',
    'azure-mgmt-datalake-store>=0.5.0',
    'azure-mgmt-resource>=2.2.0',
    'azure-storage-blob>=12.7.0',
    'azure-storage-common>=2.1.0',
    'azure-storage-file>=2.1.0',
]
cassandra = [
    'cassandra-driver>=3.13.0,<4',
]
celery = [
    'celery~=4.4.2',
    'flower>=0.7.3, <1.0',
>>>>>>> d25854dd
    'vine~=1.3',  # https://stackoverflow.com/questions/32757259/celery-no-module-named-five
]
cgroups = [
    'cgroupspy>=0.1.4',
]
cloudant = [
<<<<<<< HEAD
    'cloudant>=0.5.9,<2.0',
]
crypto = [
    # Cryptography 3.2 for python 2.7 is broken
    # https://github.com/pyca/cryptography/issues/5359#issuecomment-727622403
    # Snowflake requires <3.0
    'cryptography>=0.9.3,<3.0; python_version<"3.0"',
    'cryptography>=0.9.3;python_version>="3.0"',
]
dask = [
    'distributed>=1.17.1, <2',
=======
    'cloudant>=2.0',
]
dask = [
    'cloudpickle>=1.4.1, <1.5.0',
    'dask<2021.3.1;python_version<"3.7"',  # dask stopped supporting python 3.6 in 2021.3.1 version
    'dask>=2.9.0, <2021.6.1;python_version>="3.7"',  # dask 2021.6.1 does not work with `distributed`
    'distributed>=2.11.1, <2.20',
>>>>>>> d25854dd
]
databricks = [
    'requests>=2.20.0, <3',
]
datadog = [
    'datadog>=0.14.0',
<<<<<<< HEAD
]
doc = [
    'sphinx>=2.1.2;python_version>="3.0"',
    'sphinx==1.8.5;python_version<"3.0"',
    'sphinx-argparse>=0.1.13',
    'sphinx-autoapi==1.0.0',
    'sphinx-copybutton;python_version>="3.6"',
    'sphinx-jinja~=1.1',
    'sphinx-rtd-theme>=0.1.6',
    'sphinxcontrib-httpdomain>=1.7.0',
]
docker = [
    'docker~=3.0',
]
druid = [
    'pydruid>=0.4.1,<=0.5.8',
]
elasticsearch = [
    'elasticsearch>=5.0.0,<6.0.0',
    'elasticsearch-dsl>=5.0.0,<6.0.0',
=======
]
deprecated_api = [
    'requests>=2.20.0',
]
doc = [
    # Sphinx is limited to < 3.5.0 because of https://github.com/sphinx-doc/sphinx/issues/8880
    'sphinx>=2.1.2, <3.5.0',
    'sphinx-airflow-theme',
    'sphinx-argparse>=0.1.13',
    'sphinx-autoapi==1.0.0',
    'sphinx-copybutton',
    'sphinx-jinja~=1.1',
    'sphinx-rtd-theme>=0.1.6',
    'sphinxcontrib-httpdomain>=1.7.0',
    'sphinxcontrib-redoc>=1.6.0',
    'sphinxcontrib-spelling==5.2.1',
]
docker = [
    'docker',
]
druid = [
    'pydruid>=0.4.1',
]
elasticsearch = [
    'elasticsearch>7',
    'elasticsearch-dbapi',
    'elasticsearch-dsl>=5.0.0',
]
exasol = [
    'pyexasol>=0.5.1,<1.0.0',
]
facebook = [
    'facebook-business>=6.0.2',
>>>>>>> d25854dd
]
flask_oauth = [
    'Flask-OAuthlib>=0.9.1,<0.9.6',  # Flask OAuthLib 0.9.6 requires Flask-Login 0.5.0 - breaks FAB
    'oauthlib!=2.0.3,!=2.0.4,!=2.0.5,<3.0.0,>=1.1.2',
<<<<<<< HEAD
    'requests-oauthlib==1.1.0',
]
gcp = [
    'PyOpenSSL<20.0.0;python_version<"3.0"',
    'PyOpenSSL;python_version>="3.0"',
    'google-api-python-client>=1.6.0, <2.0.0',
    'google-auth>=1.0.0, <2.0.0',
    'google-auth-httplib2>=0.0.1',
    'google-cloud-bigtable>=1.0.0,<2.0.0',
    'google-cloud-container>=0.1.1,<2.0.0',
    'google-cloud-dlp>=0.11.0,<2.0.0',
    'google-cloud-language>=1.1.1,<2.0.0',
    'google-cloud-secret-manager>=0.2.0,<2.0.0',
    'google-cloud-spanner>=1.10.0,<2.0.0',
    'google-cloud-speech>=0.36.3,<2.0.0',
    'google-cloud-storage>=1.16,<2.0.0',
    'google-cloud-texttospeech>=0.4.0,<2',
    'google-cloud-translate>=1.3.3,<2.0.0',
    'google-cloud-videointelligence>=1.7.0,<2.0.0',
    'google-cloud-vision>=0.35.2,<2.0.0',
    'grpcio-gcp>=0.2.2',
    'pandas-gbq',
]
grpc = [
=======
    'requests-oauthlib<1.2.0',
]
google = [
    'PyOpenSSL',
    'google-ads>=4.0.0,<8.0.0',
    'google-api-core>=1.25.1,<2.0.0',
    'google-api-python-client>=1.6.0,<2.0.0',
    'google-auth>=1.0.0,<2.0.0',
    'google-auth-httplib2>=0.0.1',
    'google-cloud-automl>=2.1.0,<3.0.0',
    'google-cloud-bigquery-datatransfer>=3.0.0,<4.0.0',
    'google-cloud-bigtable>=1.0.0,<2.0.0',
    'google-cloud-container>=0.1.1,<2.0.0',
    'google-cloud-datacatalog>=3.0.0,<4.0.0',
    'google-cloud-dataproc>=2.2.0,<3.0.0',
    'google-cloud-dlp>=0.11.0,<2.0.0',
    'google-cloud-kms>=2.0.0,<3.0.0',
    'google-cloud-language>=1.1.1,<2.0.0',
    'google-cloud-logging>=2.1.1,<3.0.0',
    'google-cloud-memcache>=0.2.0',
    'google-cloud-monitoring>=2.0.0,<3.0.0',
    'google-cloud-os-login>=2.0.0,<3.0.0',
    'google-cloud-pubsub>=2.0.0,<3.0.0',
    'google-cloud-redis>=2.0.0,<3.0.0',
    'google-cloud-secret-manager>=0.2.0,<2.0.0',
    'google-cloud-spanner>=1.10.0,<2.0.0',
    'google-cloud-speech>=0.36.3,<2.0.0',
    'google-cloud-storage>=1.30,<2.0.0',
    'google-cloud-tasks>=2.0.0,<3.0.0',
    'google-cloud-texttospeech>=0.4.0,<2.0.0',
    'google-cloud-translate>=1.5.0,<2.0.0',
    'google-cloud-videointelligence>=1.7.0,<2.0.0',
    'google-cloud-vision>=0.35.2,<2.0.0',
    'google-cloud-workflows>=0.1.0,<2.0.0',
    'grpcio-gcp>=0.2.2',
    'httpx',
    'json-merge-patch~=0.2',
    # pandas-gbq 0.15.0 release broke google provider's bigquery import
    # _check_google_client_version (airflow/providers/google/cloud/hooks/bigquery.py:49)
    'pandas-gbq<0.15.0',
]
grpc = [
    'google-auth>=1.0.0, <2.0.0dev',
    'google-auth-httplib2>=0.0.1',
>>>>>>> d25854dd
    'grpcio>=1.15.0',
]
hashicorp = [
    'hvac~=0.10',
]
hdfs = [
<<<<<<< HEAD
    'snakebite>=2.7.8;python_version<"3.0"',
    'snakebite-py3;python_version>="3.0"'
]
hive = [
    'hmsclient>=0.1.0',
    'pyhive[hive]>=0.6.0',
]
jdbc = [
    'JPype1==0.7.1',
=======
    'snakebite-py3',
]
hive = [
    'hmsclient>=0.1.0',
    'pyhive[hive]>=0.6.0;python_version<"3.9"',
    'thrift>=0.9.2',
]
http = [
    'requests>=2.20.0',
]
http_provider = [
    # NOTE ! The HTTP provider is NOT preinstalled by default when Airflow is installed - because it
    #        depends on `requests` library and until `chardet` is mandatory dependency of `requests`
    #        See https://github.com/psf/requests/pull/5797
    #        This means that providers that depend on Http and cannot work without it, have to have
    #        explicit dependency on `apache-airflow-providers-http` which needs to be pulled in for them.
    #        Other cross-provider-dependencies are optional (usually cross-provider dependencies only enable
    #        some features of providers and majority of those providers works). They result with an extra,
    #        not with the `install-requires` dependency.
    'apache-airflow-providers-http',
]
jdbc = [
>>>>>>> d25854dd
    'jaydebeapi>=1.1.1',
]
jenkins = [
    'python-jenkins>=1.0.0',
]
jira = [
    'JIRA>1.0.7',
]
kerberos = [
    'pykerberos>=1.1.13',
    'requests_kerberos>=0.10.0',
<<<<<<< HEAD
    'thrift_sasl>=0.2.0,<0.4.1;python_version<"3.0"',
    'thrift_sasl>=0.2.0;python_version>="3.0"',
=======
    'thrift_sasl>=0.2.0',
>>>>>>> d25854dd
]
kubernetes = [
    'cryptography>=2.0.0',
    'kubernetes>=3.0.0, <12.0.0',
]
<<<<<<< HEAD
ldap = [
    'ldap3>=2.5.1',
]
mongo = [
    'dnspython>=1.13.0,<2.0.0',
    'pymongo>=3.6.0,<3.11.0',
]
mssql = [
    'pymssql~=2.1.1',
]
mysql = [
    'mysqlclient>=1.3.6,<1.4',
]
oracle = [
    'cx_Oracle>=5.1.2, <8.0;python_version<"3.0"',
    'cx_Oracle>=5.1.2;python_version>="3.0"',
]
pagerduty = [
    'pypd>=1.1.0',
]
papermill = [
    'papermill[all]>=1.0.0',
    'nteract-scrapbook[all]>=0.2.1',
    'pyarrow<1.0.0',
    'fsspec<0.8.0;python_version=="3.5"',
    'black==20.8b0;python_version>="3.6"'  # we need to limit black version as we have click < 7
=======
kylin = ['kylinpy>=2.6']
ldap = [
    'ldap3>=2.5.1',
    'python-ldap',
]
leveldb = ['plyvel']
mongo = [
    'dnspython>=1.13.0,<2.0.0',
    'pymongo>=3.6.0',
]
mssql = [
    'pymssql~=2.1,>=2.1.5',
]
mysql = [
    'mysql-connector-python>=8.0.11, <=8.0.22',
    'mysqlclient>=1.3.6,<3',
]
neo4j = ['neo4j>=4.2.1']
odbc = [
    'pyodbc',
]
oracle = [
    'cx_Oracle>=5.1.2',
]
pagerduty = [
    'pdpyras>=4.1.2,<5',
]
papermill = [
    'papermill[all]>=1.2.1',
    'scrapbook[all]',
>>>>>>> d25854dd
]
password = [
    'bcrypt>=2.0.0',
    'flask-bcrypt>=0.7.1',
]
pinot = [
<<<<<<< HEAD
    'pinotdb==0.1.1',
=======
    # pinotdb v0.1.1 may still work with older versions of Apache Pinot, but we've confirmed that it
    # causes a problem with newer versions.
    'pinotdb>0.1.2,<1.0.0',
]
plexus = [
    'arrow>=0.16.0',
>>>>>>> d25854dd
]
postgres = [
    'psycopg2-binary>=2.7.4',
]
<<<<<<< HEAD
presto = [
    'presto-python-client>=0.7.0,<0.8'
]
qds = [
=======
presto = ['presto-python-client>=0.7.0,<0.8']
qubole = [
>>>>>>> d25854dd
    'qds-sdk>=1.10.4',
]
rabbitmq = [
    'amqp<5.0.0',
]
redis = [
    'redis~=3.2',
]
salesforce = [
<<<<<<< HEAD
    'simple-salesforce>=0.72,<1.0.0',
=======
    'simple-salesforce>=1.0.0',
    'tableauserverclient',
>>>>>>> d25854dd
]
samba = [
    'pysmbclient>=0.1.3',
]
segment = [
    'analytics-python>=1.2.9',
]
sendgrid = [
<<<<<<< HEAD
    'sendgrid>=5.2.0,<6',
=======
    'sendgrid>=6.0.0,<7',
>>>>>>> d25854dd
]
sentry = [
    'blinker>=1.1',
    'sentry-sdk>=0.8.0',
]
<<<<<<< HEAD
slack = [
    'slackclient>=1.0.0,<2.0.0',
    'websocket-client<0.55.0'
]
snowflake = [
    'boto3<1.11',
    'snowflake-connector-python>=1.5.2',
    'snowflake-sqlalchemy>=1.1.0',
]
ssh = [
    'paramiko>=2.1.1',
=======
singularity = ['spython>=0.0.56']
slack = [
    'slack_sdk>=3.0.0,<4.0.0',
]
snowflake = [
    'snowflake-connector-python>=2.4.1',
    'snowflake-sqlalchemy>=1.1.0',
]
spark = [
    'pyspark',
]
ssh = [
    'paramiko>=2.6.0',
>>>>>>> d25854dd
    'pysftp>=0.2.9',
    'sshtunnel>=0.1.4,<0.2',
]
statsd = [
    'statsd>=3.3.0, <4.0',
]
<<<<<<< HEAD
=======
tableau = [
    'tableauserverclient',
]
telegram = [
    'python-telegram-bot~=13.0',
]
trino = ['trino']
>>>>>>> d25854dd
vertica = [
    'vertica-python>=0.5.1',
]
virtualenv = [
    'virtualenv',
]
webhdfs = [
    'hdfs[avro,dataframe,kerberos]>=2.0.4',
]
winrm = [
    'pywinrm~=0.4',
]
<<<<<<< HEAD
=======
yandex = [
    'yandexcloud>=0.22.0',
]
>>>>>>> d25854dd
zendesk = [
    'zdesk',
]
# End dependencies group
<<<<<<< HEAD

all_dbs = (cassandra + cloudant + druid + hdfs + hive + mongo + mssql + mysql +
           pinot + postgres + presto + vertica)
=======
>>>>>>> d25854dd

############################################################################################################
# IMPORTANT NOTE!!!!!!!!!!!!!!!
# IF you are removing dependencies from this list, please make sure that you also increase
# DEPENDENCIES_EPOCH_NUMBER in the Dockerfile.ci
############################################################################################################
devel = [
<<<<<<< HEAD
    'beautifulsoup4~=4.7.1',
    'click==6.7',
    'contextdecorator;python_version<"3.4"',
    'coverage',
    'docutils>=0.14, <0.16',
    'ecdsa<0.15',  # Required for moto 1.3.14
=======
    'aws_xray_sdk',
    'beautifulsoup4~=4.7.1',
    'black',
    'blinker',
    'bowler',
    'click~=7.1',
    'coverage',
    'filelock',
>>>>>>> d25854dd
    'flake8>=3.6.0',
    'flake8-colors',
    'flaky',
    'freezegun',
<<<<<<< HEAD
    'gitpython',
    'idna<2.9',  # Required for moto 1.3.14
    'importlib-metadata~=2.0; python_version<"3.9"',
    'ipdb',
    'jira',
    'mock;python_version<"3.3"',
    'mongomock',
    'moto==1.3.14',  # TODO - fix Datasync issues to get higher version of moto:
                     #        See: https://github.com/apache/airflow/issues/10985
    'packaging',
=======
    'github3.py',
    'gitpython',
    'importlib-resources~=1.4',
    'ipdb',
    'jira',
    'jsondiff',
    'mongomock',
    'moto~=2.0',
    'mypy==0.770',
>>>>>>> d25854dd
    'parameterized',
    'paramiko',
    'pipdeptree',
    'pre-commit',
<<<<<<< HEAD
    'pyrsistent<=0.16.0;python_version<"3.0"',
    'pyrsistent;python_version>="3.0"',
    'pysftp',
    'pytest<6.0.0',  # FIXME: pylint complaining for pytest.mark.* on v6.0
    'pytest-cov',
    'pytest-instafail',
    'pytest-timeouts',
    'pywinrm',
    'qds-sdk>=1.9.6',
    'requests_mock',
    'yamllint',
]
############################################################################################################
# IMPORTANT NOTE!!!!!!!!!!!!!!!
# IF you are removing dependencies from the above list, please make sure that you also increase
# DEPENDENCIES_EPOCH_NUMBER in the Dockerfile.ci
############################################################################################################

if PY3:
    devel += ['mypy==0.720']
else:
    devel += ['unittest2']

devel_minreq = aws + cgroups + devel + doc + kubernetes + mysql + password
devel_hadoop = devel_minreq + hdfs + hive + kerberos + presto + webhdfs

devel_azure = azure_blob_storage + azure_container_instances + azure_cosmos + azure_data_lake + azure_secrets + devel_minreq  # noqa
devel_all = (all_dbs + atlas + aws +
             devel_azure +
             celery + cgroups + crypto + datadog + devel + doc + docker +
             elasticsearch + gcp + grpc + hashicorp + jdbc + jenkins + kerberos + kubernetes + ldap +
             oracle + papermill + password +
             rabbitmq + redis + samba + segment + sendgrid + sentry + slack + snowflake + ssh +
             virtualenv + webhdfs + zendesk + kafka)

# Snakebite is not Python 3 compatible :'(
if PY3:
    package_to_excludes = ['snakebite>=2.7.8', 'snakebite[kerberos]>=2.7.8']
    if PY38:
        package_to_excludes.extend(['pymssql~=2.1.1'])
    devel_all = [package for package in devel_all if package not in package_to_excludes]
    devel_ci = devel_all
else:
    devel_ci = devel_all + ['unittest2']

#####################################################################################################
# IMPORTANT NOTE!!!!!!!!!!!!!!!
# IF you are removing dependencies from this list, please make sure that you also increase
# DEPENDENCIES_EPOCH_NUMBER in the Dockerfile
#####################################################################################################
EXTRAS_REQUIREMENTS = {
    'all': devel_all,
    'all_dbs': all_dbs,
    'amazon': aws,
    'apache.atlas': atlas,
    "apache.cassandra": cassandra,
    "apache.druid": druid,
    "apache.hdfs": hdfs,
    "apache.hive": hive,
    "apache.pinot": pinot,
    "apache.presto": presto,
    "apache.webhdfs": webhdfs,
    'async': async_packages,
    'atlas': atlas,
    'aws': aws,
    'azure': azure_blob_storage + azure_container_instances + azure_cosmos + azure_data_lake + azure_secrets,
    'azure_blob_storage': azure_blob_storage,
    'azure_container_instances': azure_container_instances,
    'azure_cosmos': azure_cosmos,
    'azure_data_lake': azure_data_lake,
    'azure_secrets': azure_secrets,
    'cassandra': cassandra,
    'celery': celery,
    'cgroups': cgroups,
    'cloudant': cloudant,
    'cncf.kubernetes': kubernetes,
    'crypto': crypto,
    'dask': dask,
    'databricks': databricks,
    'datadog': datadog,
    'devel': devel_minreq,
    'devel_all': devel_all,
    'devel_azure': devel_azure,
    'devel_ci': devel_ci,
    'devel_hadoop': devel_hadoop,
    'doc': doc,
    'docker': docker,
    'druid': druid,
    'elasticsearch': elasticsearch,
    'emr': aws,
    'gcp': gcp,
    'gcp_api': gcp,
    'github_enterprise': flask_oauth,
    'google': gcp,
    'google_auth': flask_oauth,
    'grpc': grpc,
    'hashicorp': hashicorp,
    'hdfs': hdfs,
    'hive': hive,
    'jdbc': jdbc,
    'jira': jira,
    'kerberos': kerberos,
    'kubernetes': kubernetes,
    'ldap': ldap,
    'mongo': mongo,
    'mssql': mssql,
    'microsoft.azure':
    azure_blob_storage + azure_container_instances + azure_cosmos + azure_data_lake + azure_secrets,
    'microsoft.mssql': mssql,
    'microsoft.winrm': winrm,
    'mysql': mysql,
    'oracle': oracle,
    'papermill': papermill,
    'password': password,
    'pinot': pinot,
    'postgres': postgres,
    'presto': presto,
    'qds': qds,
    'rabbitmq': rabbitmq,
    'redis': redis,
    's3': aws,
=======
    'pygithub',
    'pysftp',
    'pytest~=6.0',
    'pytest-cov',
    'pytest-instafail',
    'pytest-rerunfailures~=9.1',
    'pytest-timeouts',
    'pytest-xdist',
    'python-jose',
    'pywinrm',
    'qds-sdk>=1.9.6',
    'pytest-httpx',
    'requests_mock',
    'wheel',
    'yamllint',
]

devel_minreq = cgroups + devel + doc + kubernetes + mysql + password
devel_hadoop = devel_minreq + hdfs + hive + kerberos + presto + webhdfs

# Dict of all providers which are part of the Apache Airflow repository together with their requirements
PROVIDERS_REQUIREMENTS: Dict[str, List[str]] = {
    'airbyte': http_provider,
    'amazon': amazon,
    'apache.beam': apache_beam,
    'apache.cassandra': cassandra,
    'apache.druid': druid,
    'apache.hdfs': hdfs,
    'apache.hive': hive,
    'apache.kylin': kylin,
    'apache.livy': http_provider,
    'apache.pig': [],
    'apache.pinot': pinot,
    'apache.spark': spark,
    'apache.sqoop': [],
    'asana': asana,
    'celery': celery,
    'cloudant': cloudant,
    'cncf.kubernetes': kubernetes,
    'databricks': databricks,
    'datadog': datadog,
    'dingding': [],
    'discord': [],
    'docker': docker,
    'elasticsearch': elasticsearch,
    'exasol': exasol,
    'facebook': facebook,
    'ftp': [],
    'google': google,
    'grpc': grpc,
    'hashicorp': hashicorp,
    'http': http,
    'imap': [],
    'jdbc': jdbc,
    'jenkins': jenkins,
    'jira': jira,
    'microsoft.azure': azure,
    'microsoft.mssql': mssql,
    'microsoft.winrm': winrm,
    'mongo': mongo,
    'mysql': mysql,
    'neo4j': neo4j,
    'odbc': odbc,
    'openfaas': [],
    'opsgenie': http_provider,
    'oracle': oracle,
    'pagerduty': pagerduty,
    'papermill': papermill,
    'plexus': plexus,
    'postgres': postgres,
    'presto': presto,
    'qubole': qubole,
    'redis': redis,
>>>>>>> d25854dd
    'salesforce': salesforce,
    'samba': samba,
    'segment': segment,
    'sendgrid': sendgrid,
<<<<<<< HEAD
    'sentry': sentry,
    'slack': slack,
    'snowflake': snowflake,
    'ssh': ssh,
    'statsd': statsd,
    'vertica': vertica,
    'virtualenv': virtualenv,
    'webhdfs': webhdfs,
    'winrm': winrm,
    'kafka': kafka,
}

#####################################################################################################
# IMPORTANT NOTE!!!!!!!!!!!!!!!
# IF you are removing dependencies from this list, please make sure that you also increase
# DEPENDENCIES_EPOCH_NUMBER in the Dockerfile.ci
#####################################################################################################
INSTALL_REQUIREMENTS = [
    'alembic>=1.0, <2.0',
    'argcomplete~=1.10',
    'attrs>=20.0, <21.0',
    'cached_property~=1.5',
    # cattrs >= 1.1.0 dropped support for Python 3.6
    'cattrs>=1.0, <1.1.0;python_version<="3.6"',
    'cattrs>=1.0, <2.0;python_version>"3.6"',
    'click<8.0.0;python_version<"3.0"',  # click >8 is python 3.6 only but not marked as such yet
    'colorlog==4.0.2',
    'configparser>=3.5.0, <3.6.0',
    'croniter>=0.3.17, <0.4',
    'cryptography>=0.9.3,<3.0; python_version<"3.0"',  # required by snowflake
    'cryptography>=0.9.3;python_version>="3.0"',
    'dill>=0.2.2, <0.4',
    'email-validator',
    'enum34~=1.1.6;python_version<"3.4"',
    'flask>=1.1.0, <2.0',
    'flask-admin==1.5.4',
    'flask-appbuilder>=1.12.2, <2.0.0;python_version<"3.6"',
    'flask-appbuilder==2.3.0;python_version>="3.6"',
    'flask-caching>=1.3.3, <1.4.0',
    'flask-login>=0.3, <0.5',
    'flask-swagger>=0.2.13, <0.3',
    'flask-wtf>=0.14.2, <0.15',
    'funcsigs>=1.0.0, <2.0.0',
    'future>=0.16.0, <0.19',
    'graphviz>=0.12',
    'gunicorn>=19.5.0, <21.0',
    'importlib-metadata~=2.0; python_version<"3.9"',
    'importlib_resources~=1.4',
    'iso8601>=0.1.12',
    'jinja2>=2.10.1, <2.12.0',
    'json-merge-patch==0.2',
    'jsonschema~=3.0',
    'lazy_object_proxy<1.5.0',  # Required to keep pip-check happy with astroid
    'markdown>=2.5.2, <3.0',
    'marshmallow-sqlalchemy>=0.16.1, <0.24.0;python_version>="3.6"',
    'marshmallow-sqlalchemy>=0.16.1, <0.19.0;python_version<"3.6"',
    'packaging',
    'pandas>=0.17.1, <2.0',
    'pendulum==1.4.4',
    'pep562~=1.0;python_version<"3.7"',
    'psutil>=4.2.0, <6.0.0',
    'pygments>=2.0.1, <3.0',
    'python-daemon>=2.1.1',
    'python-dateutil>=2.3, <3',
    'python-nvd3~=0.15.0',
    'python-slugify>=3.0.0,<5.0',
    'requests>=2.20.0, <2.23.0;python_version<"3.0"',  # Required to keep snowflake happy
    'requests>=2.20.0, <2.24.0;python_version>="3.0"',  # Required to keep snowflake happy
    'setproctitle>=1.1.8, <2',
    'sqlalchemy~=1.3.23',
    'sqlalchemy_jsonfield==0.8.0;python_version<"3.5"',
    'sqlalchemy_jsonfield~=0.9;python_version>="3.5"',
    'tabulate>=0.7.5, <0.9',
    'tenacity==4.12.0',
    'thrift>=0.11.0',
    'typing;python_version<"3.5"',
    'typing-extensions>=3.7.4;python_version<"3.8"',
    'tzlocal>=1.4,<2.0.0',
    'unicodecsv>=0.14.1',
    'werkzeug<1.0.0',
    'zope.deprecation>=4.0, <5.0',
    'flask_paginate==0.7.0',
    'kafka-python==2.0.2'
]


def get_dependency_name(dep):
    """Get name of a dependency."""
    return dep.replace(">", '=').replace("<", "=").split("=")[0]


def do_setup():
    """Perform the Airflow package setup."""
    write_version()
    setup(
        name='apache-airflow',
        description='Programmatically author, schedule and monitor data pipelines',
        long_description=long_description,
        long_description_content_type='text/markdown',
        license='Apache License 2.0',
        version=version,
        packages=find_packages(exclude=['tests*', 'airflow.upgrade*']),
        package_data={
            '': ['airflow/alembic.ini', "airflow/git_version", "*.ipynb",
                 "airflow/providers/cncf/kubernetes/example_dags/*.yaml"],
            'airflow.serialization': ["*.json"],
            'airflow.utils': ["*.csv"]
        },
        include_package_data=True,
        zip_safe=False,
        scripts=['airflow/bin/airflow'],
        install_requires=INSTALL_REQUIREMENTS,
        setup_requires=[
            'bowler',
            'docutils>=0.14,<0.16',
            'gitpython>=2.0.2',
            'setuptools',
            'wheel',
        ],
        extras_require=EXTRAS_REQUIREMENTS,
        classifiers=[
            'Development Status :: 5 - Production/Stable',
            'Environment :: Console',
            'Environment :: Web Environment',
            'Intended Audience :: Developers',
            'Intended Audience :: System Administrators',
            'License :: OSI Approved :: Apache Software License',
            'Programming Language :: Python :: 2.7',
            'Programming Language :: Python :: 3.5',
            'Programming Language :: Python :: 3.6',
            'Programming Language :: Python :: 3.7',
            'Programming Language :: Python :: 3.8',
            'Topic :: System :: Monitoring',
        ],
        author='Apache Software Foundation',
        author_email='dev@airflow.apache.org',
        url='http://airflow.apache.org/',
        download_url=(
            'https://archive.apache.org/dist/airflow/' + version),
=======
    'sftp': ssh,
    'singularity': singularity,
    'slack': slack,
    'snowflake': snowflake,
    'sqlite': [],
    'ssh': ssh,
    'tableau': tableau,
    'telegram': telegram,
    'trino': trino,
    'vertica': vertica,
    'yandex': yandex,
    'zendesk': zendesk,
}

# Those are all additional extras which do not have their own 'providers'
# The 'apache.atlas' and 'apache.webhdfs' are extras that provide additional libraries
# but they do not have separate providers (yet?), they are merely there to add extra libraries
# That can be used in custom python/bash operators.
ADDITIONAL_EXTRAS_REQUIREMENTS: Dict[str, List[str]] = {
    'apache.atlas': atlas,
    'apache.webhdfs': webhdfs,
}


# Those are extras that are extensions of the 'core' Airflow. They provide additional features
# To airflow core. They do not have separate providers because they do not have any operators/hooks etc.
CORE_EXTRAS_REQUIREMENTS: Dict[str, List[str]] = {
    'async': async_packages,
    'celery': celery,  # also has provider, but it extends the core with the Celery executor
    'cgroups': cgroups,
    'cncf.kubernetes': kubernetes,  # also has provider, but it extends the core with the KubernetesExecutor
    'dask': dask,
    'deprecated_api': deprecated_api,
    'github_enterprise': flask_oauth,
    'google_auth': flask_oauth,
    'kerberos': kerberos,
    'ldap': ldap,
    'leveldb': leveldb,
    'password': password,
    'rabbitmq': rabbitmq,
    'sentry': sentry,
    'statsd': statsd,
    'virtualenv': virtualenv,
}

EXTRAS_REQUIREMENTS: Dict[str, List[str]] = deepcopy(CORE_EXTRAS_REQUIREMENTS)


def add_extras_for_all_providers() -> None:
    """
    Adds extras for all providers.
    By default all providers have the same extra name as provider id, for example
    'apache.hive' extra has 'apache.hive' provider requirement.
    """
    for provider_name, provider_requirement in PROVIDERS_REQUIREMENTS.items():
        EXTRAS_REQUIREMENTS[provider_name] = provider_requirement


def add_additional_extras() -> None:
    """Adds extras for all additional extras."""
    for extra_name, extra_requirement in ADDITIONAL_EXTRAS_REQUIREMENTS.items():
        EXTRAS_REQUIREMENTS[extra_name] = extra_requirement


add_extras_for_all_providers()
add_additional_extras()

#############################################################################################################
#  The whole section can be removed in Airflow 3.0 as those old aliases are deprecated in 2.* series
#############################################################################################################

# Dictionary of aliases from 1.10 - deprecated in Airflow 2.*
EXTRAS_DEPRECATED_ALIASES: Dict[str, str] = {
    'atlas': 'apache.atlas',
    'aws': 'amazon',
    'azure': 'microsoft.azure',
    'cassandra': 'apache.cassandra',
    'crypto': '',  # All crypto requirements are installation requirements of core Airflow
    'druid': 'apache.druid',
    'gcp': 'google',
    'gcp_api': 'google',
    'hdfs': 'apache.hdfs',
    'hive': 'apache.hive',
    'kubernetes': 'cncf.kubernetes',
    'mssql': 'microsoft.mssql',
    'pinot': 'apache.pinot',
    'qds': 'qubole',
    's3': 'amazon',
    'spark': 'apache.spark',
    'webhdfs': 'apache.webhdfs',
    'winrm': 'microsoft.winrm',
}

EXTRAS_DEPRECATED_ALIASES_NOT_PROVIDERS: List[str] = [
    "crypto",
    "webhdfs",
]


def add_extras_for_all_deprecated_aliases() -> None:
    """
    Add extras for all deprecated aliases. Requirements for those deprecated aliases are the same
    as the extras they are replaced with.
    The requirements are not copies - those are the same lists as for the new extras. This is intended.
    Thanks to that if the original extras are later extended with providers, aliases are extended as well.
    """
    for alias, extra in EXTRAS_DEPRECATED_ALIASES.items():
        requirements = EXTRAS_REQUIREMENTS.get(extra) if extra != '' else []
        if requirements is None:
            raise Exception(f"The extra {extra} is missing for deprecated alias {alias}")
        EXTRAS_REQUIREMENTS[alias] = requirements


def add_all_deprecated_provider_packages() -> None:
    """
    For deprecated aliases that are providers, we will swap the providers requirements to instead
    be the provider itself.

    e.g. {"kubernetes": ["kubernetes>=3.0.0, <12.0.0", ...]} becomes
    {"kubernetes": ["apache-airflow-provider-cncf-kubernetes"]}
    """
    for alias, provider in EXTRAS_DEPRECATED_ALIASES.items():
        if alias in EXTRAS_DEPRECATED_ALIASES_NOT_PROVIDERS:
            continue
        replace_extra_requirement_with_provider_packages(alias, [provider])


add_extras_for_all_deprecated_aliases()

#############################################################################################################
#  End of deprecated section
#############################################################################################################

# This is list of all providers. It's a shortcut for anyone who would like to easily get list of
# All providers. It is used by pre-commits.
ALL_PROVIDERS = list(PROVIDERS_REQUIREMENTS.keys())

ALL_DB_PROVIDERS = [
    'apache.cassandra',
    'apache.druid',
    'apache.hdfs',
    'apache.hive',
    'apache.pinot',
    'cloudant',
    'exasol',
    'microsoft.mssql',
    'mongo',
    'mysql',
    'neo4j',
    'postgres',
    'presto',
    'trino',
    'vertica',
]

# Special requirements for all database-related providers. They are de-duplicated.
all_dbs = list({req for db_provider in ALL_DB_PROVIDERS for req in PROVIDERS_REQUIREMENTS[db_provider]})

# Requirements for all "user" extras (no devel). They are de-duplicated. Note that we do not need
# to separately add providers requirements - they have been already added as 'providers' extras above
_all_requirements = list({req for extras_reqs in EXTRAS_REQUIREMENTS.values() for req in extras_reqs})

# All user extras here
EXTRAS_REQUIREMENTS["all"] = _all_requirements

# All db user extras here
EXTRAS_REQUIREMENTS["all_dbs"] = all_dbs

# This can be simplified to devel_hadoop + _all_requirements due to inclusions
# but we keep it for explicit sake. We are de-duplicating it anyway.
devel_all = list(set(_all_requirements + doc + devel_minreq + devel_hadoop))

# Those are packages excluded for "all" dependencies
PACKAGES_EXCLUDED_FOR_ALL = []
PACKAGES_EXCLUDED_FOR_ALL.extend(
    [
        'snakebite',
    ]
)


def is_package_excluded(package: str, exclusion_list: List[str]):
    """
    Checks if package should be excluded.

    :param package: package name (beginning of it)
    :param exclusion_list: list of excluded packages
    :return: true if package should be excluded
    """
    return any(package.startswith(excluded_package) for excluded_package in exclusion_list)


devel_all = [
    package
    for package in devel_all
    if not is_package_excluded(package=package, exclusion_list=PACKAGES_EXCLUDED_FOR_ALL)
]

devel_ci = devel_all


# Those are extras that we have to add for development purposes
# They can be use to install some predefined set of dependencies.
EXTRAS_REQUIREMENTS["doc"] = doc
EXTRAS_REQUIREMENTS["devel"] = devel_minreq  # devel_minreq already includes doc
EXTRAS_REQUIREMENTS["devel_hadoop"] = devel_hadoop  # devel_hadoop already includes devel_minreq
EXTRAS_REQUIREMENTS["devel_all"] = devel_all
EXTRAS_REQUIREMENTS["devel_ci"] = devel_ci


def sort_extras_requirements() -> Dict[str, List[str]]:
    """
    For Python 3.6+ the dictionary order remains when keys() are retrieved.
    Sort both: extras and list of dependencies to make it easier to analyse problems
    external packages will be first, then if providers are added they are added at the end of the lists.
    """
    sorted_requirements = dict(sorted(EXTRAS_REQUIREMENTS.items()))
    for extra_list in sorted_requirements.values():
        extra_list.sort()
    return sorted_requirements


EXTRAS_REQUIREMENTS = sort_extras_requirements()

# Those providers are pre-installed always when airflow is installed.
# Those providers do not have dependency on airflow2.0 because that would lead to circular dependencies.
# This is not a problem for PIP but some tools (pipdeptree) show those as a warning.
# NOTE ! The HTTP provider is NOT preinstalled by default when Airflow is installed - because it
#        depends on `requests` library and until `chardet` is mandatory dependency of `requests`
#        we cannot make it mandatory dependency. See https://github.com/psf/requests/pull/5797
PREINSTALLED_PROVIDERS = [
    'ftp',
    # 'http',
    'imap',
    'sqlite',
]


def get_provider_package_from_package_id(package_id: str):
    """
    Builds the name of provider package out of the package id provided/

    :param package_id: id of the package (like amazon or microsoft.azure)
    :return: full name of package in PyPI
    """
    package_suffix = package_id.replace(".", "-")
    return f"apache-airflow-providers-{package_suffix}"


def get_excluded_providers():
    """
    Returns packages excluded for the current python version.
    Currently the only excluded provider is apache hive for Python 3.9.
    Until https://github.com/dropbox/PyHive/issues/380 is fixed.
    """
    return ['apache.hive'] if PY39 else []


def get_all_provider_packages():
    """Returns all provider packages configured in setup.py"""
    excluded_providers = get_excluded_providers()
    return " ".join(
        get_provider_package_from_package_id(package)
        for package in PROVIDERS_REQUIREMENTS
        if package not in excluded_providers
    )


class AirflowDistribution(Distribution):
    """The setuptools.Distribution subclass with Airflow specific behaviour"""

    def parse_config_files(self, *args, **kwargs) -> None:
        """
        Ensure that when we have been asked to install providers from sources
        that we don't *also* try to install those providers from PyPI.
        Also we should make sure that in this case we copy provider.yaml files so that
        Providers manager can find package information.
        """
        super().parse_config_files(*args, **kwargs)
        if os.getenv(INSTALL_PROVIDERS_FROM_SOURCES) == 'true':
            self.install_requires = [
                req for req in self.install_requires if not req.startswith('apache-airflow-providers-')
            ]
            provider_yaml_files = glob.glob("airflow/providers/**/provider.yaml", recursive=True)
            for provider_yaml_file in provider_yaml_files:
                provider_relative_path = relpath(provider_yaml_file, os.path.join(my_dir, "airflow"))
                self.package_data['airflow'].append(provider_relative_path)
        else:
            self.install_requires.extend(
                [get_provider_package_from_package_id(package_id) for package_id in PREINSTALLED_PROVIDERS]
            )


def replace_extra_requirement_with_provider_packages(extra: str, providers: List[str]) -> None:
    """
    Replaces extra requirement with provider package. The intention here is that when
    the provider is added as dependency of extra, there is no need to add the dependencies
    separately. This is not needed and even harmful, because in case of future versions of
    the provider, the requirements might change, so hard-coding requirements from the version
    that was available at the release time might cause dependency conflicts in the future.

    Say for example that you have salesforce provider with those deps:

    { 'salesforce': ['simple-salesforce>=1.0.0', 'tableauserverclient'] }

    Initially ['salesforce'] extra has those requirements and it works like that when you install
    it when INSTALL_PROVIDERS_FROM_SOURCES is set to `true` (during the development). However, when
    the production installation is used, The dependencies are changed:

    { 'salesforce': ['apache-airflow-providers-salesforce'] }

    And then, 'apache-airflow-providers-salesforce' package has those 'install_requires' dependencies:
            ['simple-salesforce>=1.0.0', 'tableauserverclient']

    So transitively 'salesforce' extra has all the requirements it needs and in case the provider
    changes it's dependencies, they will transitively change as well.

    In the constraint mechanism we save both - provider versions and it's dependencies
    version, which means that installation using constraints is repeatable.

    :param extra: Name of the extra to add providers to
    :param providers: list of provider ids
    """
    EXTRAS_REQUIREMENTS[extra] = [
        get_provider_package_from_package_id(package_name) for package_name in providers
    ]


def add_provider_packages_to_extra_requirements(extra: str, providers: List[str]) -> None:
    """
    Adds provider packages as requirements to extra. This is used to add provider packages as requirements
    to the "bulk" kind of extras. Those bulk extras do not have the detailed 'extra' requirements as
    initial values, so instead of replacing them (see previous function) we can extend them.

    :param extra: Name of the extra to add providers to
    :param providers: list of provider ids
    """
    EXTRAS_REQUIREMENTS[extra].extend(
        [get_provider_package_from_package_id(package_name) for package_name in providers]
    )


def add_all_provider_packages() -> None:
    """
    In case of regular installation (providers installed from packages), we should add extra dependencies to
    Airflow - to get the providers automatically installed when those extras are installed.

    For providers installed from sources we skip that step. That helps to test and install airflow with
    all packages in CI - for example when new providers are added, otherwise the installation would fail
    as the new provider is not yet in PyPI.

    """
    for provider in ALL_PROVIDERS:
        replace_extra_requirement_with_provider_packages(provider, [provider])
    add_provider_packages_to_extra_requirements("all", ALL_PROVIDERS)
    add_provider_packages_to_extra_requirements("devel_ci", ALL_PROVIDERS)
    add_provider_packages_to_extra_requirements("devel_all", ALL_PROVIDERS)
    add_provider_packages_to_extra_requirements("all_dbs", ALL_DB_PROVIDERS)
    add_provider_packages_to_extra_requirements(
        "devel_hadoop", ["apache.hdfs", "apache.hive", "presto", "trino"]
    )
    add_all_deprecated_provider_packages()


class Develop(develop_orig):
    """Forces removal of providers in editable mode."""

    def run(self):
        self.announce('Installing in editable mode. Uninstalling provider packages!', level=log.INFO)
        # We need to run "python3 -m pip" because it might be that older PIP binary is in the path
        # And it results with an error when running pip directly (cannot import pip module)
        # also PIP does not have a stable API so we have to run subprocesses ¯\_(ツ)_/¯
        try:
            installed_packages = (
                subprocess.check_output(["python3", "-m", "pip", "freeze"]).decode().splitlines()
            )
            airflow_provider_packages = [
                package_line.split("=")[0]
                for package_line in installed_packages
                if package_line.startswith("apache-airflow-providers")
            ]
            self.announce(f'Uninstalling ${airflow_provider_packages}!', level=log.INFO)
            subprocess.check_call(["python3", "-m", "pip", "uninstall", "--yes", *airflow_provider_packages])
        except subprocess.CalledProcessError as e:
            self.announce(f'Error when uninstalling airflow provider packages: {e}!', level=log.WARN)
        super().run()


class Install(install_orig):
    """Forces installation of providers from sources in editable mode."""

    def run(self):
        self.announce('Standard installation. Providers are installed from packages', level=log.INFO)
        super().run()


def do_setup() -> None:
    """
    Perform the Airflow package setup.

    Most values come from setup.cfg, only the dynamically calculated ones are passed to setup
    function call. See https://setuptools.readthedocs.io/en/latest/userguide/declarative_config.html
    """
    setup_kwargs = {}

    def include_provider_namespace_packages_when_installing_from_sources() -> None:
        """
        When installing providers from sources we install all namespace packages found below airflow,
        including airflow and provider packages, otherwise defaults from setup.cfg control this.
        The kwargs in setup() call override those that are specified in setup.cfg.
        """
        if os.getenv(INSTALL_PROVIDERS_FROM_SOURCES) == 'true':
            setup_kwargs['packages'] = find_namespace_packages(include=['airflow*'])

    include_provider_namespace_packages_when_installing_from_sources()
    if os.getenv(INSTALL_PROVIDERS_FROM_SOURCES) == 'true':
        print("Installing providers from sources. Skip adding providers as dependencies")
    else:
        add_all_provider_packages()

    write_version()
    setup(
        distclass=AirflowDistribution,
        version=version,
        extras_require=EXTRAS_REQUIREMENTS,
        download_url=('https://archive.apache.org/dist/airflow/' + version),
>>>>>>> d25854dd
        cmdclass={
            'extra_clean': CleanCommand,
            'compile_assets': CompileAssets,
            'list_extras': ListExtras,
<<<<<<< HEAD
        },
        test_suite='setup.airflow_test_suite',
        python_requires='>=2.7,!=3.0.*,!=3.1.*,!=3.2.*,!=3.3.*,!=3.4.*',
        project_urls={
            'Documentation': 'https://airflow.apache.org/docs/',
            'Bug Tracker': 'https://github.com/apache/airflow/issues',
            'Source Code': 'https://github.com/apache/airflow',
=======
            'install': Install,
            'develop': Develop,
>>>>>>> d25854dd
        },
        test_suite='setup.airflow_test_suite',
        **setup_kwargs,
    )


if __name__ == "__main__":
    # Warn about py2 support going away. This likely won't show up if installed
    # via pip, but we may as well have it here
    if sys.version_info[0] == 2:
        sys.stderr.writelines(
            "DEPRECATION: Python 2.7 will reach the end of its life on January 1st, 2020. Airflow 1.10 "
            "will be the last release series to support Python 2\n"
        )
    do_setup()<|MERGE_RESOLUTION|>--- conflicted
+++ resolved
@@ -16,53 +16,11 @@
 # specific language governing permissions and limitations
 # under the License.
 """Setup.py for the Airflow project."""
-<<<<<<< HEAD
-
-import imp
-import io
-=======
 import glob
->>>>>>> d25854dd
 import logging
 import os
 import subprocess
 import sys
-<<<<<<< HEAD
-import subprocess
-import unittest
-from os.path import dirname
-from textwrap import wrap
-
-from setuptools import setup, find_packages, Command
-
-logger = logging.getLogger(__name__)
-
-# noinspection PyUnresolvedReferences
-version = imp.load_source('airflow.version', os.path.join('airflow', 'version.py')).version  # type: ignore
-
-PY3 = sys.version_info[0] == 3
-PY38 = PY3 and sys.version_info[1] >= 8
-
-my_dir = dirname(__file__)
-
-if not PY3:
-    # noinspection PyShadowingBuiltins
-    FileNotFoundError = IOError
-
-# noinspection PyUnboundLocalVariable
-try:
-    with io.open(os.path.join(my_dir, 'README.md'), encoding='utf-8') as f:
-        long_description = f.read()
-except FileNotFoundError:
-    long_description = ''
-
-
-def airflow_test_suite():
-    """Test suite for Airflow tests"""
-    test_loader = unittest.TestLoader()
-    test_suite = test_loader.discover(os.path.join(my_dir, 'tests'), pattern='test_*.py')
-    return test_suite
-=======
 import unittest
 from copy import deepcopy
 from distutils import log
@@ -118,7 +76,6 @@
                 os.remove(file)
             except Exception as e:
                 logger.warning("Error when removing %s: %s", file, e)
->>>>>>> d25854dd
 
     def run(self):
         """Remove temporary files and directories."""
@@ -131,16 +88,6 @@
         self.rm_all_files(glob.glob('./docker-context-files/*.whl'))
         self.rm_all_files(glob.glob('./docker-context-files/*.tgz'))
 
-<<<<<<< HEAD
-class CleanCommand(Command):
-    """
-    Command to tidy up the project root.
-    Registered as cmdclass in setup() so it can be called with ``python setup.py extra_clean``.
-    """
-
-    description = "Tidy up the project root"
-    user_options = []  # type: ignore
-=======
 
 class CompileAssets(Command):
     """
@@ -150,7 +97,6 @@
 
     description = "Compile and build the frontend assets"
     user_options: List[str] = []
->>>>>>> d25854dd
 
     def initialize_options(self):
         """Set default values for options."""
@@ -158,58 +104,6 @@
     def finalize_options(self):
         """Set final values for options."""
 
-<<<<<<< HEAD
-    # noinspection PyMethodMayBeStatic
-    def run(self):
-        """Run command to remove temporary files and directories."""
-        os.chdir(my_dir)
-        os.system('rm -vrf ./build ./dist ./*.pyc ./*.tgz ./*.egg-info')
-
-
-class CompileAssets(Command):
-    """
-    Compile and build the frontend assets using yarn and webpack.
-    Registered as cmdclass in setup() so it can be called with ``python setup.py compile_assets``.
-    """
-
-    description = "Compile and build the frontend assets"
-    user_options = []  # type: ignore
-
-    def initialize_options(self):
-        """Set default values for options."""
-
-    def finalize_options(self):
-        """Set final values for options."""
-
-    # noinspection PyMethodMayBeStatic
-    def run(self):
-        """Run a command to compile and build assets."""
-        subprocess.check_call('./airflow/www_rbac/compile_assets.sh')
-
-
-class ListExtras(Command):
-    """
-    List all available extras
-    Registered as cmdclass in setup() so it can be called with ``python setup.py list_extras``.
-    """
-
-    description = "List available extras"
-    user_options = []  # type: ignore
-
-    def initialize_options(self):
-        """Set default values for options."""
-
-    def finalize_options(self):
-        """Set final values for options."""
-
-    # noinspection PyMethodMayBeStatic
-    def run(self):
-        """List extras."""
-        print("\n".join(wrap(", ".join(EXTRAS_REQUIREMENTS.keys()), 100)))
-
-
-def git_version(version_):
-=======
     def run(self) -> None:
         """Run a command to compile and build assets."""
         subprocess.check_call('./airflow/www/compile_assets.sh')
@@ -236,7 +130,6 @@
 
 
 def git_version(version_: str) -> str:
->>>>>>> d25854dd
     """
     Return a version to identify the state of the underlying git repo. The version will
     indicate whether the head of the current git-backed working directory is tied to a
@@ -251,10 +144,7 @@
     """
     try:
         import git
-<<<<<<< HEAD
-=======
-
->>>>>>> d25854dd
+
         try:
             repo = git.Repo(os.path.join(*[my_dir, '.git']))
         except git.NoSuchPathError:
@@ -271,27 +161,6 @@
         if repo.is_dirty():
             return f'.dev0+{sha}.dirty'
         # commit is clean
-<<<<<<< HEAD
-        return '.release:{version}+{sha}'.format(version=version_, sha=sha)
-    else:
-        return 'no_git_version'
-
-
-def write_version(filename=os.path.join(*[my_dir, "airflow", "git_version"])):
-    """
-    Write the Semver version + git hash to file, e.g. ".dev0+2f635dc265e78db6708f59f68e8009abb92c1e65".
-
-    :param str filename: Destination file to write
-    """
-    text = "{}".format(git_version(version))
-    with open(filename, 'w') as file:
-        file.write(text)
-
-
-# 'Start dependencies group' and 'Start dependencies group' are mark for ./test/test_order_setup.py
-# If you change this mark you should also change ./test/test_order_setup.py function test_main_dependent_group
-# Start dependencies group
-=======
         return f'.release:{version_}+{sha}'
     return 'no_git_version'
 
@@ -318,7 +187,6 @@
     'apache-beam>=2.20.0',
 ]
 asana = ['asana>=0.10', 'cached-property>=1.5.2']
->>>>>>> d25854dd
 async_packages = [
     'eventlet>= 0.9.7',
     'gevent>=0.13',
@@ -326,46 +194,6 @@
 ]
 atlas = [
     'atlasclient>=0.1.2',
-<<<<<<< HEAD
-]
-aws = [
-    'boto3~=1.10',
-]
-azure_blob_storage = [
-    'azure-storage>=0.34.0, <0.37.0',
-    'azure-storage-blob<12.0.0;python_version<"3.6"',
-    'azure-storage-blob;python_version>="3.6"',
-    'azure-storage-common',
-]
-azure_container_instances = [
-    'azure-mgmt-containerinstance>=1.5.0,<2'
-]
-azure_cosmos = [
-    'azure-cosmos>=3.0.1,<4',
-]
-azure_data_lake = [
-    'azure-datalake-store>=0.0.45',
-    'azure-mgmt-datalake-store>=0.5.0',
-    'azure-mgmt-resource>=2.2.0',
-    'cffi<1.14.0;python_version<"3.0"'
-]
-azure_secrets = [
-    'azure-identity>=1.3.1',
-    'azure-keyvault>=4.1.0',
-]
-kafka = [
-    'kafaka-python==2.0.2',
-]
-cassandra = [
-    'cassandra-driver>=3.13.0,<3.21.0',
-]
-celery = [
-    'celery~=4.3;python_version>="3.0"',
-    'celery==4.3.1;python_version<"3.0"',
-    'flower>=0.7.3, <1.0',
-    'kombu==4.6.3;python_version<"3.0"',
-    'tornado>=4.2.0, <6.0',  # Dep of flower. Pin to a version that works on Py3.5.2
-=======
 ]
 azure = [
     'azure-batch>=8.0.0',
@@ -382,32 +210,21 @@
     'azure-storage-common>=2.1.0',
     'azure-storage-file>=2.1.0',
 ]
+kafka = [
+    'kafaka-python==2.0.2',
+]
 cassandra = [
     'cassandra-driver>=3.13.0,<4',
 ]
 celery = [
     'celery~=4.4.2',
     'flower>=0.7.3, <1.0',
->>>>>>> d25854dd
     'vine~=1.3',  # https://stackoverflow.com/questions/32757259/celery-no-module-named-five
 ]
 cgroups = [
     'cgroupspy>=0.1.4',
 ]
 cloudant = [
-<<<<<<< HEAD
-    'cloudant>=0.5.9,<2.0',
-]
-crypto = [
-    # Cryptography 3.2 for python 2.7 is broken
-    # https://github.com/pyca/cryptography/issues/5359#issuecomment-727622403
-    # Snowflake requires <3.0
-    'cryptography>=0.9.3,<3.0; python_version<"3.0"',
-    'cryptography>=0.9.3;python_version>="3.0"',
-]
-dask = [
-    'distributed>=1.17.1, <2',
-=======
     'cloudant>=2.0',
 ]
 dask = [
@@ -415,35 +232,12 @@
     'dask<2021.3.1;python_version<"3.7"',  # dask stopped supporting python 3.6 in 2021.3.1 version
     'dask>=2.9.0, <2021.6.1;python_version>="3.7"',  # dask 2021.6.1 does not work with `distributed`
     'distributed>=2.11.1, <2.20',
->>>>>>> d25854dd
 ]
 databricks = [
     'requests>=2.20.0, <3',
 ]
 datadog = [
     'datadog>=0.14.0',
-<<<<<<< HEAD
-]
-doc = [
-    'sphinx>=2.1.2;python_version>="3.0"',
-    'sphinx==1.8.5;python_version<"3.0"',
-    'sphinx-argparse>=0.1.13',
-    'sphinx-autoapi==1.0.0',
-    'sphinx-copybutton;python_version>="3.6"',
-    'sphinx-jinja~=1.1',
-    'sphinx-rtd-theme>=0.1.6',
-    'sphinxcontrib-httpdomain>=1.7.0',
-]
-docker = [
-    'docker~=3.0',
-]
-druid = [
-    'pydruid>=0.4.1,<=0.5.8',
-]
-elasticsearch = [
-    'elasticsearch>=5.0.0,<6.0.0',
-    'elasticsearch-dsl>=5.0.0,<6.0.0',
-=======
 ]
 deprecated_api = [
     'requests>=2.20.0',
@@ -477,37 +271,10 @@
 ]
 facebook = [
     'facebook-business>=6.0.2',
->>>>>>> d25854dd
 ]
 flask_oauth = [
     'Flask-OAuthlib>=0.9.1,<0.9.6',  # Flask OAuthLib 0.9.6 requires Flask-Login 0.5.0 - breaks FAB
     'oauthlib!=2.0.3,!=2.0.4,!=2.0.5,<3.0.0,>=1.1.2',
-<<<<<<< HEAD
-    'requests-oauthlib==1.1.0',
-]
-gcp = [
-    'PyOpenSSL<20.0.0;python_version<"3.0"',
-    'PyOpenSSL;python_version>="3.0"',
-    'google-api-python-client>=1.6.0, <2.0.0',
-    'google-auth>=1.0.0, <2.0.0',
-    'google-auth-httplib2>=0.0.1',
-    'google-cloud-bigtable>=1.0.0,<2.0.0',
-    'google-cloud-container>=0.1.1,<2.0.0',
-    'google-cloud-dlp>=0.11.0,<2.0.0',
-    'google-cloud-language>=1.1.1,<2.0.0',
-    'google-cloud-secret-manager>=0.2.0,<2.0.0',
-    'google-cloud-spanner>=1.10.0,<2.0.0',
-    'google-cloud-speech>=0.36.3,<2.0.0',
-    'google-cloud-storage>=1.16,<2.0.0',
-    'google-cloud-texttospeech>=0.4.0,<2',
-    'google-cloud-translate>=1.3.3,<2.0.0',
-    'google-cloud-videointelligence>=1.7.0,<2.0.0',
-    'google-cloud-vision>=0.35.2,<2.0.0',
-    'grpcio-gcp>=0.2.2',
-    'pandas-gbq',
-]
-grpc = [
-=======
     'requests-oauthlib<1.2.0',
 ]
 google = [
@@ -552,24 +319,12 @@
 grpc = [
     'google-auth>=1.0.0, <2.0.0dev',
     'google-auth-httplib2>=0.0.1',
->>>>>>> d25854dd
     'grpcio>=1.15.0',
 ]
 hashicorp = [
     'hvac~=0.10',
 ]
 hdfs = [
-<<<<<<< HEAD
-    'snakebite>=2.7.8;python_version<"3.0"',
-    'snakebite-py3;python_version>="3.0"'
-]
-hive = [
-    'hmsclient>=0.1.0',
-    'pyhive[hive]>=0.6.0',
-]
-jdbc = [
-    'JPype1==0.7.1',
-=======
     'snakebite-py3',
 ]
 hive = [
@@ -592,7 +347,6 @@
     'apache-airflow-providers-http',
 ]
 jdbc = [
->>>>>>> d25854dd
     'jaydebeapi>=1.1.1',
 ]
 jenkins = [
@@ -604,45 +358,12 @@
 kerberos = [
     'pykerberos>=1.1.13',
     'requests_kerberos>=0.10.0',
-<<<<<<< HEAD
-    'thrift_sasl>=0.2.0,<0.4.1;python_version<"3.0"',
-    'thrift_sasl>=0.2.0;python_version>="3.0"',
-=======
     'thrift_sasl>=0.2.0',
->>>>>>> d25854dd
 ]
 kubernetes = [
     'cryptography>=2.0.0',
     'kubernetes>=3.0.0, <12.0.0',
 ]
-<<<<<<< HEAD
-ldap = [
-    'ldap3>=2.5.1',
-]
-mongo = [
-    'dnspython>=1.13.0,<2.0.0',
-    'pymongo>=3.6.0,<3.11.0',
-]
-mssql = [
-    'pymssql~=2.1.1',
-]
-mysql = [
-    'mysqlclient>=1.3.6,<1.4',
-]
-oracle = [
-    'cx_Oracle>=5.1.2, <8.0;python_version<"3.0"',
-    'cx_Oracle>=5.1.2;python_version>="3.0"',
-]
-pagerduty = [
-    'pypd>=1.1.0',
-]
-papermill = [
-    'papermill[all]>=1.0.0',
-    'nteract-scrapbook[all]>=0.2.1',
-    'pyarrow<1.0.0',
-    'fsspec<0.8.0;python_version=="3.5"',
-    'black==20.8b0;python_version>="3.6"'  # we need to limit black version as we have click < 7
-=======
 kylin = ['kylinpy>=2.6']
 ldap = [
     'ldap3>=2.5.1',
@@ -673,36 +394,24 @@
 papermill = [
     'papermill[all]>=1.2.1',
     'scrapbook[all]',
->>>>>>> d25854dd
 ]
 password = [
     'bcrypt>=2.0.0',
     'flask-bcrypt>=0.7.1',
 ]
 pinot = [
-<<<<<<< HEAD
-    'pinotdb==0.1.1',
-=======
     # pinotdb v0.1.1 may still work with older versions of Apache Pinot, but we've confirmed that it
     # causes a problem with newer versions.
     'pinotdb>0.1.2,<1.0.0',
 ]
 plexus = [
     'arrow>=0.16.0',
->>>>>>> d25854dd
 ]
 postgres = [
     'psycopg2-binary>=2.7.4',
 ]
-<<<<<<< HEAD
-presto = [
-    'presto-python-client>=0.7.0,<0.8'
-]
-qds = [
-=======
 presto = ['presto-python-client>=0.7.0,<0.8']
 qubole = [
->>>>>>> d25854dd
     'qds-sdk>=1.10.4',
 ]
 rabbitmq = [
@@ -712,12 +421,8 @@
     'redis~=3.2',
 ]
 salesforce = [
-<<<<<<< HEAD
-    'simple-salesforce>=0.72,<1.0.0',
-=======
     'simple-salesforce>=1.0.0',
     'tableauserverclient',
->>>>>>> d25854dd
 ]
 samba = [
     'pysmbclient>=0.1.3',
@@ -726,29 +431,12 @@
     'analytics-python>=1.2.9',
 ]
 sendgrid = [
-<<<<<<< HEAD
-    'sendgrid>=5.2.0,<6',
-=======
     'sendgrid>=6.0.0,<7',
->>>>>>> d25854dd
 ]
 sentry = [
     'blinker>=1.1',
     'sentry-sdk>=0.8.0',
 ]
-<<<<<<< HEAD
-slack = [
-    'slackclient>=1.0.0,<2.0.0',
-    'websocket-client<0.55.0'
-]
-snowflake = [
-    'boto3<1.11',
-    'snowflake-connector-python>=1.5.2',
-    'snowflake-sqlalchemy>=1.1.0',
-]
-ssh = [
-    'paramiko>=2.1.1',
-=======
 singularity = ['spython>=0.0.56']
 slack = [
     'slack_sdk>=3.0.0,<4.0.0',
@@ -762,15 +450,12 @@
 ]
 ssh = [
     'paramiko>=2.6.0',
->>>>>>> d25854dd
     'pysftp>=0.2.9',
     'sshtunnel>=0.1.4,<0.2',
 ]
 statsd = [
     'statsd>=3.3.0, <4.0',
 ]
-<<<<<<< HEAD
-=======
 tableau = [
     'tableauserverclient',
 ]
@@ -778,7 +463,6 @@
     'python-telegram-bot~=13.0',
 ]
 trino = ['trino']
->>>>>>> d25854dd
 vertica = [
     'vertica-python>=0.5.1',
 ]
@@ -791,37 +475,15 @@
 winrm = [
     'pywinrm~=0.4',
 ]
-<<<<<<< HEAD
-=======
 yandex = [
     'yandexcloud>=0.22.0',
 ]
->>>>>>> d25854dd
 zendesk = [
     'zdesk',
 ]
 # End dependencies group
-<<<<<<< HEAD
-
-all_dbs = (cassandra + cloudant + druid + hdfs + hive + mongo + mssql + mysql +
-           pinot + postgres + presto + vertica)
-=======
->>>>>>> d25854dd
-
-############################################################################################################
-# IMPORTANT NOTE!!!!!!!!!!!!!!!
-# IF you are removing dependencies from this list, please make sure that you also increase
-# DEPENDENCIES_EPOCH_NUMBER in the Dockerfile.ci
-############################################################################################################
+
 devel = [
-<<<<<<< HEAD
-    'beautifulsoup4~=4.7.1',
-    'click==6.7',
-    'contextdecorator;python_version<"3.4"',
-    'coverage',
-    'docutils>=0.14, <0.16',
-    'ecdsa<0.15',  # Required for moto 1.3.14
-=======
     'aws_xray_sdk',
     'beautifulsoup4~=4.7.1',
     'black',
@@ -830,23 +492,10 @@
     'click~=7.1',
     'coverage',
     'filelock',
->>>>>>> d25854dd
     'flake8>=3.6.0',
     'flake8-colors',
     'flaky',
     'freezegun',
-<<<<<<< HEAD
-    'gitpython',
-    'idna<2.9',  # Required for moto 1.3.14
-    'importlib-metadata~=2.0; python_version<"3.9"',
-    'ipdb',
-    'jira',
-    'mock;python_version<"3.3"',
-    'mongomock',
-    'moto==1.3.14',  # TODO - fix Datasync issues to get higher version of moto:
-                     #        See: https://github.com/apache/airflow/issues/10985
-    'packaging',
-=======
     'github3.py',
     'gitpython',
     'importlib-resources~=1.4',
@@ -856,134 +505,10 @@
     'mongomock',
     'moto~=2.0',
     'mypy==0.770',
->>>>>>> d25854dd
     'parameterized',
     'paramiko',
     'pipdeptree',
     'pre-commit',
-<<<<<<< HEAD
-    'pyrsistent<=0.16.0;python_version<"3.0"',
-    'pyrsistent;python_version>="3.0"',
-    'pysftp',
-    'pytest<6.0.0',  # FIXME: pylint complaining for pytest.mark.* on v6.0
-    'pytest-cov',
-    'pytest-instafail',
-    'pytest-timeouts',
-    'pywinrm',
-    'qds-sdk>=1.9.6',
-    'requests_mock',
-    'yamllint',
-]
-############################################################################################################
-# IMPORTANT NOTE!!!!!!!!!!!!!!!
-# IF you are removing dependencies from the above list, please make sure that you also increase
-# DEPENDENCIES_EPOCH_NUMBER in the Dockerfile.ci
-############################################################################################################
-
-if PY3:
-    devel += ['mypy==0.720']
-else:
-    devel += ['unittest2']
-
-devel_minreq = aws + cgroups + devel + doc + kubernetes + mysql + password
-devel_hadoop = devel_minreq + hdfs + hive + kerberos + presto + webhdfs
-
-devel_azure = azure_blob_storage + azure_container_instances + azure_cosmos + azure_data_lake + azure_secrets + devel_minreq  # noqa
-devel_all = (all_dbs + atlas + aws +
-             devel_azure +
-             celery + cgroups + crypto + datadog + devel + doc + docker +
-             elasticsearch + gcp + grpc + hashicorp + jdbc + jenkins + kerberos + kubernetes + ldap +
-             oracle + papermill + password +
-             rabbitmq + redis + samba + segment + sendgrid + sentry + slack + snowflake + ssh +
-             virtualenv + webhdfs + zendesk + kafka)
-
-# Snakebite is not Python 3 compatible :'(
-if PY3:
-    package_to_excludes = ['snakebite>=2.7.8', 'snakebite[kerberos]>=2.7.8']
-    if PY38:
-        package_to_excludes.extend(['pymssql~=2.1.1'])
-    devel_all = [package for package in devel_all if package not in package_to_excludes]
-    devel_ci = devel_all
-else:
-    devel_ci = devel_all + ['unittest2']
-
-#####################################################################################################
-# IMPORTANT NOTE!!!!!!!!!!!!!!!
-# IF you are removing dependencies from this list, please make sure that you also increase
-# DEPENDENCIES_EPOCH_NUMBER in the Dockerfile
-#####################################################################################################
-EXTRAS_REQUIREMENTS = {
-    'all': devel_all,
-    'all_dbs': all_dbs,
-    'amazon': aws,
-    'apache.atlas': atlas,
-    "apache.cassandra": cassandra,
-    "apache.druid": druid,
-    "apache.hdfs": hdfs,
-    "apache.hive": hive,
-    "apache.pinot": pinot,
-    "apache.presto": presto,
-    "apache.webhdfs": webhdfs,
-    'async': async_packages,
-    'atlas': atlas,
-    'aws': aws,
-    'azure': azure_blob_storage + azure_container_instances + azure_cosmos + azure_data_lake + azure_secrets,
-    'azure_blob_storage': azure_blob_storage,
-    'azure_container_instances': azure_container_instances,
-    'azure_cosmos': azure_cosmos,
-    'azure_data_lake': azure_data_lake,
-    'azure_secrets': azure_secrets,
-    'cassandra': cassandra,
-    'celery': celery,
-    'cgroups': cgroups,
-    'cloudant': cloudant,
-    'cncf.kubernetes': kubernetes,
-    'crypto': crypto,
-    'dask': dask,
-    'databricks': databricks,
-    'datadog': datadog,
-    'devel': devel_minreq,
-    'devel_all': devel_all,
-    'devel_azure': devel_azure,
-    'devel_ci': devel_ci,
-    'devel_hadoop': devel_hadoop,
-    'doc': doc,
-    'docker': docker,
-    'druid': druid,
-    'elasticsearch': elasticsearch,
-    'emr': aws,
-    'gcp': gcp,
-    'gcp_api': gcp,
-    'github_enterprise': flask_oauth,
-    'google': gcp,
-    'google_auth': flask_oauth,
-    'grpc': grpc,
-    'hashicorp': hashicorp,
-    'hdfs': hdfs,
-    'hive': hive,
-    'jdbc': jdbc,
-    'jira': jira,
-    'kerberos': kerberos,
-    'kubernetes': kubernetes,
-    'ldap': ldap,
-    'mongo': mongo,
-    'mssql': mssql,
-    'microsoft.azure':
-    azure_blob_storage + azure_container_instances + azure_cosmos + azure_data_lake + azure_secrets,
-    'microsoft.mssql': mssql,
-    'microsoft.winrm': winrm,
-    'mysql': mysql,
-    'oracle': oracle,
-    'papermill': papermill,
-    'password': password,
-    'pinot': pinot,
-    'postgres': postgres,
-    'presto': presto,
-    'qds': qds,
-    'rabbitmq': rabbitmq,
-    'redis': redis,
-    's3': aws,
-=======
     'pygithub',
     'pysftp',
     'pytest~=6.0',
@@ -1057,152 +582,10 @@
     'presto': presto,
     'qubole': qubole,
     'redis': redis,
->>>>>>> d25854dd
     'salesforce': salesforce,
     'samba': samba,
     'segment': segment,
     'sendgrid': sendgrid,
-<<<<<<< HEAD
-    'sentry': sentry,
-    'slack': slack,
-    'snowflake': snowflake,
-    'ssh': ssh,
-    'statsd': statsd,
-    'vertica': vertica,
-    'virtualenv': virtualenv,
-    'webhdfs': webhdfs,
-    'winrm': winrm,
-    'kafka': kafka,
-}
-
-#####################################################################################################
-# IMPORTANT NOTE!!!!!!!!!!!!!!!
-# IF you are removing dependencies from this list, please make sure that you also increase
-# DEPENDENCIES_EPOCH_NUMBER in the Dockerfile.ci
-#####################################################################################################
-INSTALL_REQUIREMENTS = [
-    'alembic>=1.0, <2.0',
-    'argcomplete~=1.10',
-    'attrs>=20.0, <21.0',
-    'cached_property~=1.5',
-    # cattrs >= 1.1.0 dropped support for Python 3.6
-    'cattrs>=1.0, <1.1.0;python_version<="3.6"',
-    'cattrs>=1.0, <2.0;python_version>"3.6"',
-    'click<8.0.0;python_version<"3.0"',  # click >8 is python 3.6 only but not marked as such yet
-    'colorlog==4.0.2',
-    'configparser>=3.5.0, <3.6.0',
-    'croniter>=0.3.17, <0.4',
-    'cryptography>=0.9.3,<3.0; python_version<"3.0"',  # required by snowflake
-    'cryptography>=0.9.3;python_version>="3.0"',
-    'dill>=0.2.2, <0.4',
-    'email-validator',
-    'enum34~=1.1.6;python_version<"3.4"',
-    'flask>=1.1.0, <2.0',
-    'flask-admin==1.5.4',
-    'flask-appbuilder>=1.12.2, <2.0.0;python_version<"3.6"',
-    'flask-appbuilder==2.3.0;python_version>="3.6"',
-    'flask-caching>=1.3.3, <1.4.0',
-    'flask-login>=0.3, <0.5',
-    'flask-swagger>=0.2.13, <0.3',
-    'flask-wtf>=0.14.2, <0.15',
-    'funcsigs>=1.0.0, <2.0.0',
-    'future>=0.16.0, <0.19',
-    'graphviz>=0.12',
-    'gunicorn>=19.5.0, <21.0',
-    'importlib-metadata~=2.0; python_version<"3.9"',
-    'importlib_resources~=1.4',
-    'iso8601>=0.1.12',
-    'jinja2>=2.10.1, <2.12.0',
-    'json-merge-patch==0.2',
-    'jsonschema~=3.0',
-    'lazy_object_proxy<1.5.0',  # Required to keep pip-check happy with astroid
-    'markdown>=2.5.2, <3.0',
-    'marshmallow-sqlalchemy>=0.16.1, <0.24.0;python_version>="3.6"',
-    'marshmallow-sqlalchemy>=0.16.1, <0.19.0;python_version<"3.6"',
-    'packaging',
-    'pandas>=0.17.1, <2.0',
-    'pendulum==1.4.4',
-    'pep562~=1.0;python_version<"3.7"',
-    'psutil>=4.2.0, <6.0.0',
-    'pygments>=2.0.1, <3.0',
-    'python-daemon>=2.1.1',
-    'python-dateutil>=2.3, <3',
-    'python-nvd3~=0.15.0',
-    'python-slugify>=3.0.0,<5.0',
-    'requests>=2.20.0, <2.23.0;python_version<"3.0"',  # Required to keep snowflake happy
-    'requests>=2.20.0, <2.24.0;python_version>="3.0"',  # Required to keep snowflake happy
-    'setproctitle>=1.1.8, <2',
-    'sqlalchemy~=1.3.23',
-    'sqlalchemy_jsonfield==0.8.0;python_version<"3.5"',
-    'sqlalchemy_jsonfield~=0.9;python_version>="3.5"',
-    'tabulate>=0.7.5, <0.9',
-    'tenacity==4.12.0',
-    'thrift>=0.11.0',
-    'typing;python_version<"3.5"',
-    'typing-extensions>=3.7.4;python_version<"3.8"',
-    'tzlocal>=1.4,<2.0.0',
-    'unicodecsv>=0.14.1',
-    'werkzeug<1.0.0',
-    'zope.deprecation>=4.0, <5.0',
-    'flask_paginate==0.7.0',
-    'kafka-python==2.0.2'
-]
-
-
-def get_dependency_name(dep):
-    """Get name of a dependency."""
-    return dep.replace(">", '=').replace("<", "=").split("=")[0]
-
-
-def do_setup():
-    """Perform the Airflow package setup."""
-    write_version()
-    setup(
-        name='apache-airflow',
-        description='Programmatically author, schedule and monitor data pipelines',
-        long_description=long_description,
-        long_description_content_type='text/markdown',
-        license='Apache License 2.0',
-        version=version,
-        packages=find_packages(exclude=['tests*', 'airflow.upgrade*']),
-        package_data={
-            '': ['airflow/alembic.ini', "airflow/git_version", "*.ipynb",
-                 "airflow/providers/cncf/kubernetes/example_dags/*.yaml"],
-            'airflow.serialization': ["*.json"],
-            'airflow.utils': ["*.csv"]
-        },
-        include_package_data=True,
-        zip_safe=False,
-        scripts=['airflow/bin/airflow'],
-        install_requires=INSTALL_REQUIREMENTS,
-        setup_requires=[
-            'bowler',
-            'docutils>=0.14,<0.16',
-            'gitpython>=2.0.2',
-            'setuptools',
-            'wheel',
-        ],
-        extras_require=EXTRAS_REQUIREMENTS,
-        classifiers=[
-            'Development Status :: 5 - Production/Stable',
-            'Environment :: Console',
-            'Environment :: Web Environment',
-            'Intended Audience :: Developers',
-            'Intended Audience :: System Administrators',
-            'License :: OSI Approved :: Apache Software License',
-            'Programming Language :: Python :: 2.7',
-            'Programming Language :: Python :: 3.5',
-            'Programming Language :: Python :: 3.6',
-            'Programming Language :: Python :: 3.7',
-            'Programming Language :: Python :: 3.8',
-            'Topic :: System :: Monitoring',
-        ],
-        author='Apache Software Foundation',
-        author_email='dev@airflow.apache.org',
-        url='http://airflow.apache.org/',
-        download_url=(
-            'https://archive.apache.org/dist/airflow/' + version),
-=======
     'sftp': ssh,
     'singularity': singularity,
     'slack': slack,
@@ -1215,6 +598,7 @@
     'vertica': vertica,
     'yandex': yandex,
     'zendesk': zendesk,
+    'kafka': kafka,
 }
 
 # Those are all additional extras which do not have their own 'providers'
@@ -1629,23 +1013,12 @@
         version=version,
         extras_require=EXTRAS_REQUIREMENTS,
         download_url=('https://archive.apache.org/dist/airflow/' + version),
->>>>>>> d25854dd
         cmdclass={
             'extra_clean': CleanCommand,
             'compile_assets': CompileAssets,
             'list_extras': ListExtras,
-<<<<<<< HEAD
-        },
-        test_suite='setup.airflow_test_suite',
-        python_requires='>=2.7,!=3.0.*,!=3.1.*,!=3.2.*,!=3.3.*,!=3.4.*',
-        project_urls={
-            'Documentation': 'https://airflow.apache.org/docs/',
-            'Bug Tracker': 'https://github.com/apache/airflow/issues',
-            'Source Code': 'https://github.com/apache/airflow',
-=======
             'install': Install,
             'develop': Develop,
->>>>>>> d25854dd
         },
         test_suite='setup.airflow_test_suite',
         **setup_kwargs,
@@ -1653,11 +1026,4 @@
 
 
 if __name__ == "__main__":
-    # Warn about py2 support going away. This likely won't show up if installed
-    # via pip, but we may as well have it here
-    if sys.version_info[0] == 2:
-        sys.stderr.writelines(
-            "DEPRECATION: Python 2.7 will reach the end of its life on January 1st, 2020. Airflow 1.10 "
-            "will be the last release series to support Python 2\n"
-        )
     do_setup()