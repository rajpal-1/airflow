--- conflicted
+++ resolved
@@ -57,41 +57,21 @@
     run_command(["bash", script_file])
 
 
-<<<<<<< HEAD
-def docker_examples(directory: Path, xfails: list[str] | None = None):
-    xfails = xfails or []
-=======
 def docker_examples(directory: Path, xfails: dict[str, str] | None = None):
     xfails = xfails or {}
->>>>>>> 17b792d8
     result = []
     for filepath in sorted(directory.rglob("**/Dockerfile")):
         markers = []
         rel_path = filepath.relative_to(directory).as_posix()
-<<<<<<< HEAD
-        if rel_path in xfails:
-            markers.append(pytest.mark.xfail)
-=======
         if xfail_reason := xfails.get(rel_path):
             markers.append(pytest.mark.xfail(reason=xfail_reason))
->>>>>>> 17b792d8
         result.append(pytest.param(filepath, rel_path, marks=markers, id=rel_path))
     return result
 
 
 @pytest.mark.parametrize(
     "dockerfile, relative_path",
-<<<<<<< HEAD
-    docker_examples(
-        DOCKER_EXAMPLES_DIR,
-        xfails=[
-            # FIXME https://github.com/apache/airflow/issues/38988
-            "extending/add-build-essential-extend/Dockerfile",
-        ],
-    ),
-=======
     docker_examples(DOCKER_EXAMPLES_DIR, xfails=QUARANTINED_DOCKER_EXAMPLES),
->>>>>>> 17b792d8
 )
 def test_dockerfile_example(dockerfile, relative_path, tmp_path):
     image_name = relative_path.lower().replace("/", "-")
