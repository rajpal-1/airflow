# Licensed to the Apache Software Foundation (ASF) under one
# or more contributor license agreements.  See the NOTICE file
# distributed with this work for additional information
# regarding copyright ownership.  The ASF licenses this file
# to you under the Apache License, Version 2.0 (the
# "License"); you may not use this file except in compliance
# with the License.  You may obtain a copy of the License at
#
#   http://www.apache.org/licenses/LICENSE-2.0
#
# Unless required by applicable law or agreed to in writing,
# software distributed under the License is distributed on an
# "AS IS" BASIS, WITHOUT WARRANTIES OR CONDITIONS OF ANY
# KIND, either express or implied.  See the License for the
# specific language governing permissions and limitations
# under the License.
from __future__ import annotations

import os
from copy import deepcopy
from dataclasses import dataclass, field
from functools import cached_property
from pathlib import Path

from airflow_breeze.branch_defaults import AIRFLOW_BRANCH, DEFAULT_AIRFLOW_CONSTRAINTS_BRANCH
from airflow_breeze.global_constants import (
    ALL_INTEGRATIONS,
    ALLOWED_BACKENDS,
    ALLOWED_CONSTRAINTS_MODES_CI,
    ALLOWED_DOCKER_COMPOSE_PROJECTS,
    ALLOWED_INSTALLATION_PACKAGE_FORMATS,
    ALLOWED_MYSQL_VERSIONS,
    ALLOWED_POSTGRES_VERSIONS,
    ALLOWED_PYTHON_MAJOR_MINOR_VERSIONS,
    APACHE_AIRFLOW_GITHUB_REPOSITORY,
    CELERY_BROKER_URLS_MAP,
    DEFAULT_CELERY_BROKER,
    DOCKER_DEFAULT_PLATFORM,
    FLOWER_HOST_PORT,
    MOUNT_ALL,
    MOUNT_REMOVE,
    MOUNT_SELECTED,
<<<<<<< HEAD
    MOUNT_SKIP,
=======
    MSSQL_HOST_PORT,
>>>>>>> fba682b1
    MYSQL_HOST_PORT,
    POSTGRES_HOST_PORT,
    REDIS_HOST_PORT,
    SSH_PORT,
    START_AIRFLOW_DEFAULT_ALLOWED_EXECUTOR,
    TESTABLE_INTEGRATIONS,
    WEBSERVER_HOST_PORT,
    get_airflow_version,
)
from airflow_breeze.utils.console import get_console
from airflow_breeze.utils.host_info_utils import get_host_group_id, get_host_os, get_host_user_id
from airflow_breeze.utils.packages import get_suspended_provider_folders
from airflow_breeze.utils.path_utils import (
    AIRFLOW_SOURCES_ROOT,
    BUILD_CACHE_DIR,
    GENERATED_DOCKER_COMPOSE_ENV_FILE,
    GENERATED_DOCKER_ENV_FILE,
    GENERATED_DOCKER_LOCK_FILE,
    SCRIPTS_CI_DIR,
)
from airflow_breeze.utils.run_utils import commit_sha, run_command
from airflow_breeze.utils.shared_options import get_forced_answer, get_verbose

DOCKER_COMPOSE_DIR = SCRIPTS_CI_DIR / "docker-compose"


def generated_socket_compose_file(local_socket_path: str) -> str:
    return f"""
---
services:
  airflow:
    volumes:
      - {local_socket_path}:/var/run/docker.sock
"""


def generated_docker_host_environment() -> str:
    return """
---
services:
  airflow:
    environment:
      - DOCKER_HOST=${DOCKER_HOST}
"""


def _set_var(env: dict[str, str], variable: str, attribute: str | bool | None, default: str | None = None):
    """Set variable in env dict.

    Priorities:
    1. attribute comes first if not None
    2. then environment variable if set
    3. then not None default value if environment variable is None
    4. if default is None, then the key is not set at all in dictionary

    """
    if attribute is not None:
        if isinstance(attribute, bool):
            env[variable] = str(attribute).lower()
        else:
            env[variable] = str(attribute)
    else:
        os_variable_value = os.environ.get(variable)
        if os_variable_value is not None:
            env[variable] = os_variable_value
        elif default is not None:
            env[variable] = default


@dataclass
class ShellParams:
    """
    Shell parameters. Those parameters are used to determine command issued to run shell command.
    """

    airflow_branch: str = os.environ.get("DEFAULT_BRANCH", AIRFLOW_BRANCH)
    airflow_constraints_mode: str = ALLOWED_CONSTRAINTS_MODES_CI[0]
    airflow_constraints_reference: str = DEFAULT_AIRFLOW_CONSTRAINTS_BRANCH
    airflow_extras: str = ""
    backend: str = ALLOWED_BACKENDS[0]
    base_branch: str = "main"
    builder: str = "autodetect"
    celery_broker: str = DEFAULT_CELERY_BROKER
    celery_flower: bool = False
    chicken_egg_providers: str = ""
    collect_only: bool = False
    database_isolation: bool = False
    db_reset: bool = False
    default_constraints_branch: str = os.environ.get(
        "DEFAULT_CONSTRAINTS_BRANCH", DEFAULT_AIRFLOW_CONSTRAINTS_BRANCH
    )
    dev_mode: bool = False
    docker_host: str | None = os.environ.get("DOCKER_HOST")
    downgrade_sqlalchemy: bool = False
    dry_run: bool = False
    enable_coverage: bool = False
    executor: str = START_AIRFLOW_DEFAULT_ALLOWED_EXECUTOR
    extra_args: tuple = ()
    force_build: bool = False
    forward_credentials: str = "false"
    forward_ports: bool = True
    github_actions: str = os.environ.get("GITHUB_ACTIONS", "false")
    github_repository: str = APACHE_AIRFLOW_GITHUB_REPOSITORY
    github_token: str = os.environ.get("GITHUB_TOKEN", "")
    helm_test_package: str | None = None
    image_tag: str | None = None
    include_mypy_volume: bool = False
    install_airflow_version: str = ""
    install_providers_from_sources: bool = True
    install_selected_providers: str | None = None
    integration: tuple[str, ...] = ()
    issue_id: str = ""
    load_default_connections: bool = False
    load_example_dags: bool = False
    mount_sources: str = MOUNT_SELECTED
    mysql_version: str = ALLOWED_MYSQL_VERSIONS[0]
    num_runs: str = ""
    only_min_version_update: bool = False
    package_format: str = ALLOWED_INSTALLATION_PACKAGE_FORMATS[0]
    parallel_test_types_list: list[str] = field(default_factory=list)
    parallelism: int = 0
    platform: str = DOCKER_DEFAULT_PLATFORM
    postgres_version: str = ALLOWED_POSTGRES_VERSIONS[0]
    project_name: str = ALLOWED_DOCKER_COMPOSE_PROJECTS[0]
    python: str = ALLOWED_PYTHON_MAJOR_MINOR_VERSIONS[0]
    quiet: bool = False
    regenerate_missing_docs: bool = False
    remove_arm_packages: bool = False
    restart: bool = False
    run_db_tests_only: bool = False
    run_system_tests: bool = os.environ.get("RUN_SYSTEM_TESTS", "false") == "true"
    run_tests: bool = False
    skip_constraints: bool = False
    skip_db_tests: bool = False
    skip_environment_initialization: bool = False
    skip_image_upgrade_check: bool = False
    skip_provider_dependencies_check: bool = False
    skip_provider_tests: bool = False
    skip_ssh_setup: bool = os.environ.get("SKIP_SSH_SETUP", "false") == "true"
    standalone_dag_processor: bool = False
    start_airflow: str = "false"
    test_type: str | None = None
    tty: str = "auto"
    upgrade_boto: bool = False
    use_airflow_version: str | None = None
    use_packages_from_dist: bool = False
    use_xdist: bool = False
    verbose: bool = False
    verbose_commands: bool = False
    version_suffix_for_pypi: str = ""
    warn_image_upgrade_needed: bool = False

    def clone_with_test(self, test_type: str) -> ShellParams:
        new_params = deepcopy(self)
        new_params.test_type = test_type
        return new_params

    @cached_property
    def host_user_id(self) -> str:
        return get_host_group_id()

    @cached_property
    def host_group_id(self) -> str:
        return get_host_group_id()

    @cached_property
    def host_os(self) -> str:
        return get_host_os()

    @cached_property
    def airflow_version(self):
        return get_airflow_version()

    @cached_property
    def airflow_version_for_production_image(self):
        cmd = ["docker", "run", "--entrypoint", "/bin/bash", f"{self.airflow_image_name}"]
        cmd.extend(["-c", 'echo "${AIRFLOW_VERSION}"'])
        output = run_command(cmd, capture_output=True, text=True)
        return output.stdout.strip() if output.stdout else "UNKNOWN_VERSION"

    @cached_property
    def airflow_base_image_name(self) -> str:
        image = f"ghcr.io/{self.github_repository.lower()}"
        return image

    @cached_property
    def airflow_image_name(self) -> str:
        """Construct CI image link"""
        image = f"{self.airflow_base_image_name}/{self.airflow_branch}/ci/python{self.python}"
        return image

    @cached_property
    def airflow_image_name_with_tag(self) -> str:
        image = self.airflow_image_name
        return image if not self.image_tag else image + f":{self.image_tag}"

    @cached_property
    def airflow_image_kubernetes(self) -> str:
        image = f"{self.airflow_base_image_name}/{self.airflow_branch}/kubernetes/python{self.python}"
        return image

    @cached_property
    def airflow_sources(self):
        return AIRFLOW_SOURCES_ROOT

    @cached_property
    def image_type(self) -> str:
        return "CI"

    @cached_property
    def md5sum_cache_dir(self) -> Path:
        cache_dir = Path(BUILD_CACHE_DIR, self.airflow_branch, self.python, self.image_type)
        return cache_dir

    @cached_property
    def backend_version(self) -> str:
        version = ""
        if self.backend == "postgres":
            version = self.postgres_version
        if self.backend == "mysql":
            version = self.mysql_version
        return version

    @cached_property
    def sqlite_url(self) -> str:
        return "sqlite:////root/airflow/sqlite/airflow.db"

    def print_badge_info(self):
        if get_verbose():
            get_console().print(f"[info]Use {self.image_type} image[/]")
            get_console().print(f"[info]Branch Name: {self.airflow_branch}[/]")
            get_console().print(f"[info]Docker Image: {self.airflow_image_name_with_tag}[/]")
            get_console().print(f"[info]Airflow source version:{self.airflow_version}[/]")
            get_console().print(f"[info]Python Version: {self.python}[/]")
            get_console().print(f"[info]Backend: {self.backend} {self.backend_version}[/]")
            get_console().print(f"[info]Airflow used at runtime: {self.use_airflow_version}[/]")

    def get_backend_compose_files(self, backend: str) -> list[Path]:
        backend_docker_compose_file = DOCKER_COMPOSE_DIR / f"backend-{backend}.yml"
        if backend in ("sqlite", "none") or not self.forward_ports:
            return [backend_docker_compose_file]
        if self.project_name == "pre-commit":
            # do not forward ports for pre-commit runs - to not clash with running containers from
            # breeze
            return [backend_docker_compose_file]
        return [backend_docker_compose_file, DOCKER_COMPOSE_DIR / f"backend-{backend}-port.yml"]

    @cached_property
    def compose_file(self) -> str:
        compose_file_list: list[Path] = []
        backend_files: list[Path] = []
        if self.backend != "all":
            backend_files = self.get_backend_compose_files(self.backend)
        else:
            for backend in ALLOWED_BACKENDS:
                backend_files.extend(self.get_backend_compose_files(backend))

        if self.executor == "CeleryExecutor":
            compose_file_list.append(DOCKER_COMPOSE_DIR / "integration-celery.yml")

        compose_file_list.append(DOCKER_COMPOSE_DIR / "base.yml")
        self.add_docker_in_docker(compose_file_list)
        compose_file_list.extend(backend_files)
        compose_file_list.append(DOCKER_COMPOSE_DIR / "files.yml")

        if self.use_airflow_version is not None:
            get_console().print(
                "[info]Forcing --mount-sources to `remove` since we are not installing airflow "
                f"from sources but from {self.use_airflow_version}[/]"
            )
            self.mount_sources = MOUNT_REMOVE
        if self.forward_ports and not self.project_name == "pre-commit":
            compose_file_list.append(DOCKER_COMPOSE_DIR / "base-ports.yml")
        if self.mount_sources == MOUNT_SELECTED:
            compose_file_list.append(DOCKER_COMPOSE_DIR / "local.yml")
        elif self.mount_sources == MOUNT_ALL:
            compose_file_list.append(DOCKER_COMPOSE_DIR / "local-all-sources.yml")
        elif self.mount_sources == MOUNT_REMOVE:
            compose_file_list.append(DOCKER_COMPOSE_DIR / "remove-sources.yml")
        if self.forward_credentials:
            compose_file_list.append(DOCKER_COMPOSE_DIR / "forward-credentials.yml")
        if self.use_airflow_version is not None:
            compose_file_list.append(DOCKER_COMPOSE_DIR / "remove-sources.yml")
        if self.include_mypy_volume:
            compose_file_list.append(DOCKER_COMPOSE_DIR / "mypy.yml")
        if "all-testable" in self.integration:
            integrations = TESTABLE_INTEGRATIONS
        elif "all" in self.integration:
            integrations = ALL_INTEGRATIONS
        else:
            integrations = self.integration
        for integration in integrations:
            compose_file_list.append(DOCKER_COMPOSE_DIR / f"integration-{integration}.yml")
        if "trino" in integrations and "kerberos" not in integrations:
            get_console().print(
                "[warning]Adding `kerberos` integration as it is implicitly needed by trino",
            )
            compose_file_list.append(DOCKER_COMPOSE_DIR / "integration-kerberos.yml")
        return os.pathsep.join([os.fspath(f) for f in compose_file_list])

    @cached_property
    def command_passed(self):
        return str(self.extra_args[0]) if self.extra_args else None

    @cached_property
    def airflow_celery_broker_url(self) -> str:
        if not self.celery_broker:
            return ""
        broker_url = CELERY_BROKER_URLS_MAP.get(self.celery_broker)
        if not broker_url:
            get_console().print(
                f"[warning]The broker {self.celery_broker} should "
                f"be one of {CELERY_BROKER_URLS_MAP.keys()}"
            )
            return ""
        # Map from short form (rabbitmq/redis) to actual urls
        return broker_url

    @cached_property
    def suspended_providers_folders(self):
        return " ".join(get_suspended_provider_folders()).strip()

    def add_docker_in_docker(self, compose_file_list: list[Path]):
        generated_compose_file = DOCKER_COMPOSE_DIR / "_generated_docker_in_docker.yml"
        unix_prefix = "unix://"
        if self.docker_host:
            if self.docker_host.startswith(unix_prefix):
                # Socket is locally available
                socket_path = Path(self.docker_host[len(unix_prefix) :])
                if (
                    get_host_os() == "darwin"
                    and socket_path.resolve() == (Path.home() / ".docker" / "run" / "docker.sock").resolve()
                ):
                    # We are running on MacOS and the socket is the default "user" bound one
                    # We need to pretend that we are running on Linux and use the default socket
                    # in the VM instead - see https://github.com/docker/for-mac/issues/6545
                    compose_file_list.append(DOCKER_COMPOSE_DIR / "docker-socket.yml")
                    return
                if socket_path.is_socket():
                    generated_compose_file.write_text(generated_socket_compose_file(socket_path.as_posix()))
                    compose_file_list.append(generated_compose_file)
                else:
                    get_console().print(
                        f"[warning]The socket {socket_path} pointed at by DOCKER_HOST does not exist or is "
                        "not a socket. Cannot use it for docker-compose for docker-in-docker forwarding[/]\n"
                        "[info]If you know where your socket is, you can set DOCKER_HOST "
                        "environment variable to unix://path_to_docker.sock[/]\n"
                    )
            else:
                # Socket is something different (TCP?) just pass it through as DOCKER_HOST variable
                generated_compose_file.write_text(generated_docker_host_environment())
                compose_file_list.append(generated_compose_file)
        elif self.rootless_docker:
            xdg_runtime_dir = Path(os.environ.get("XDG_RUNTIME_DIR", f"/run/user/{get_host_user_id()}"))
            socket_path = xdg_runtime_dir / "docker.sock"
            if socket_path.is_socket():
                generated_compose_file.write_text(generated_socket_compose_file(socket_path.as_posix()))
                compose_file_list.append(generated_compose_file)
            else:
                get_console().print(
                    f"[warning]The socket {socket_path} does not exist or is not a socket. "
                    "Cannot use it for docker-compose for docker-in-docker forwarding[/]\n"
                    "[info]If you know where your socket is, you can set DOCKER_HOST environment variable "
                    "to unix://path_to_docker.sock[/]\n"
                )
        else:
            # We fall back to default docker socket when no host is defined including MacOS
            # NOTE! Even if we are using "desktop-linux" context where "/var/run/docker.sock" is not used,
            # Docker engine works fine because "/var/run/docker.sock" is mounted at the VM and there
            # the /var/run/docker.sock is available. See https://github.com/docker/for-mac/issues/6545
            compose_file_list.append(DOCKER_COMPOSE_DIR / "docker-socket.yml")

    @cached_property
    def rootless_docker(self) -> bool:
        try:
            response = run_command(
                ["docker", "info", "-f", "{{println .SecurityOptions}}"],
                capture_output=True,
                check=False,
                text=True,
            )
            if response.returncode == 0 and "rootless" in response.stdout.strip():
                get_console().print("[info]Docker is running in rootless mode.[/]\n")
                return True
        except FileNotFoundError:
            # we ignore if docker is missing
            pass
        return False

    @cached_property
    def env_variables_for_docker_commands(self) -> dict[str, str]:
        """
        Constructs environment variables needed by the docker-compose command, based on Shell parameters
        passed to it.

        This is the only place where you need to add environment variables if you want to pass them to
        docker or docker-compose.

        :return: dictionary of env variables to use for docker-compose and docker command
        """

        _env: dict[str, str] = {}
        _set_var(_env, "AIRFLOW_CI_IMAGE", self.airflow_image_name)
        _set_var(_env, "AIRFLOW_CI_IMAGE_WITH_TAG", self.airflow_image_name_with_tag)
        _set_var(
            _env, "AIRFLOW_CONSTRAINTS_MODE", self.airflow_constraints_mode, "constraints-source-providers"
        )
        _set_var(
            _env,
            "AIRFLOW_CONSTRAINTS_REFERENCE",
            self.airflow_constraints_reference,
            "constraints-source-providers",
        )
        _set_var(_env, "AIRFLOW_ENABLE_AIP_44", None, "true")
        _set_var(_env, "AIRFLOW_ENV", "development")
        _set_var(_env, "AIRFLOW_EXTRAS", self.airflow_extras)
        _set_var(_env, "AIRFLOW_IMAGE_KUBERNETES", self.airflow_image_kubernetes)
        _set_var(_env, "AIRFLOW_VERSION", self.airflow_version)
        _set_var(_env, "AIRFLOW__CELERY__BROKER_URL", self.airflow_celery_broker_url)
        _set_var(_env, "AIRFLOW__CORE__EXECUTOR", self.executor)
        _set_var(_env, "ANSWER", get_forced_answer() or "")
        _set_var(_env, "BACKEND", self.backend)
        _set_var(_env, "BASE_BRANCH", self.base_branch, "main")
        _set_var(_env, "BREEZE", "true")
        _set_var(_env, "BREEZE_INIT_COMMAND", None, "")
        _set_var(_env, "CELERY_FLOWER", self.celery_flower)
        _set_var(_env, "CHICKEN_EGG_PROVIDERS", self.chicken_egg_providers)
        _set_var(_env, "CI", None, "false")
        _set_var(_env, "CI_BUILD_ID", None, "0")
        _set_var(_env, "CI_EVENT_TYPE", None, "pull_request")
        _set_var(_env, "CI_JOB_ID", None, "0")
        _set_var(_env, "CI_TARGET_BRANCH", self.airflow_branch)
        _set_var(_env, "CI_TARGET_REPO", self.github_repository)
        _set_var(_env, "COLLECT_ONLY", self.collect_only)
        _set_var(_env, "COMMIT_SHA", None, commit_sha())
        _set_var(_env, "COMPOSE_FILE", self.compose_file)
        _set_var(_env, "DATABASE_ISOLATION", self.database_isolation)
        _set_var(_env, "DB_RESET", self.db_reset)
        _set_var(_env, "DEFAULT_BRANCH", self.airflow_branch)
        _set_var(_env, "DEFAULT_CONSTRAINTS_BRANCH", self.default_constraints_branch)
        _set_var(_env, "DEV_MODE", self.dev_mode)
        _set_var(_env, "DOCKER_IS_ROOTLESS", self.rootless_docker)
        _set_var(_env, "DOWNGRADE_SQLALCHEMY", self.downgrade_sqlalchemy)
        _set_var(_env, "ENABLED_SYSTEMS", None, "")
        _set_var(_env, "FLOWER_HOST_PORT", None, FLOWER_HOST_PORT)
        _set_var(_env, "GITHUB_ACTIONS", self.github_actions)
        _set_var(_env, "HELM_TEST_PACKAGE", self.helm_test_package, "")
        _set_var(_env, "HOST_GROUP_ID", self.host_group_id)
        _set_var(_env, "HOST_OS", self.host_os)
        _set_var(_env, "HOST_USER_ID", self.host_user_id)
        _set_var(_env, "INIT_SCRIPT_FILE", None, "init.sh")
        _set_var(_env, "INSTALL_AIRFLOW_VERSION", self.install_airflow_version)
        _set_var(_env, "INSTALL_PROVIDERS_FROM_SOURCES", self.install_providers_from_sources)
        _set_var(_env, "INSTALL_SELECTED_PROVIDERS", self.install_selected_providers)
        _set_var(_env, "ISSUE_ID", self.issue_id)
        _set_var(_env, "LOAD_DEFAULT_CONNECTIONS", self.load_default_connections)
        _set_var(_env, "LOAD_EXAMPLES", self.load_example_dags)
        _set_var(_env, "MYSQL_HOST_PORT", None, MYSQL_HOST_PORT)
        _set_var(_env, "MYSQL_VERSION", self.mysql_version)
        _set_var(_env, "NUM_RUNS", self.num_runs)
        _set_var(_env, "ONLY_MIN_VERSION_UPDATE", self.only_min_version_update)
        _set_var(_env, "PACKAGE_FORMAT", self.package_format)
        _set_var(_env, "POSTGRES_HOST_PORT", None, POSTGRES_HOST_PORT)
        _set_var(_env, "POSTGRES_VERSION", self.postgres_version)
        _set_var(_env, "PYTHONDONTWRITEBYTECODE", "true")
        _set_var(_env, "PYTHONWARNINGS", None, None)
        _set_var(_env, "PYTHON_MAJOR_MINOR_VERSION", self.python)
        _set_var(_env, "QUIET", self.quiet)
        _set_var(_env, "REDIS_HOST_PORT", None, REDIS_HOST_PORT)
        _set_var(_env, "REGENERATE_MISSING_DOCS", self.regenerate_missing_docs)
        _set_var(_env, "REMOVE_ARM_PACKAGES", self.remove_arm_packages)
        _set_var(_env, "RUN_SYSTEM_TESTS", self.run_system_tests)
        _set_var(_env, "RUN_TESTS", self.run_tests)
        _set_var(_env, "SKIP_CONSTRAINTS", self.skip_constraints)
        _set_var(_env, "SKIP_ENVIRONMENT_INITIALIZATION", self.skip_environment_initialization)
        _set_var(_env, "SKIP_SSH_SETUP", self.skip_ssh_setup)
        _set_var(_env, "SQLITE_URL", self.sqlite_url)
        _set_var(_env, "SSH_PORT", None, SSH_PORT)
        _set_var(_env, "STANDALONE_DAG_PROCESSOR", self.standalone_dag_processor)
        _set_var(_env, "START_AIRFLOW", self.start_airflow)
        _set_var(_env, "SUSPENDED_PROVIDERS_FOLDERS", self.suspended_providers_folders)
        _set_var(_env, "TEST_TYPE", self.test_type, "")
        _set_var(_env, "UPGRADE_BOTO", self.upgrade_boto)
        _set_var(_env, "USE_AIRFLOW_VERSION", self.use_airflow_version, "")
        _set_var(_env, "USE_PACKAGES_FROM_DIST", self.use_packages_from_dist)
        _set_var(_env, "USE_XDIST", self.use_xdist)
        _set_var(_env, "VERBOSE", get_verbose())
        _set_var(_env, "VERBOSE_COMMANDS", self.verbose_commands)
        _set_var(_env, "VERSION_SUFFIX_FOR_PYPI", self.version_suffix_for_pypi)
        _set_var(_env, "WEBSERVER_HOST_PORT", None, WEBSERVER_HOST_PORT)
        _set_var(_env, "_AIRFLOW_RUN_DB_TESTS_ONLY", self.run_db_tests_only)
        _set_var(_env, "_AIRFLOW_SKIP_DB_TESTS", self.skip_db_tests)
        self._generate_env_for_docker_compose_file_if_needed(_env)

        _target_env: dict[str, str] = os.environ.copy()
        _target_env.update(_env)
        return _target_env

    @staticmethod
    def _generate_env_for_docker_compose_file_if_needed(env: dict[str, str]):
        """
        Generates docker-compose env file if needed.

        :param env: dictionary of env variables to use for docker-compose and docker env files.

        Writes env files for docker and docker compose to make sure the envs will be passed
        to docker-compose/docker when running commands.

        The list of variables might change over time, and we want to keep the list updated only in
        one place (above env_variables_for_docker_commands method). So we need to regenerate the env
        files automatically when new variable is added to the list or removed.

        Docker-Compose based tests can start in parallel, so we want to make sure we generate it once
        per invocation of breeze command otherwise there could be nasty race condition that
        the file would be empty while another compose tries to use it when starting.

        Also, it means that we need to pass the values through environment rather than writing
        them to the file directly, because they might differ between different parallel runs
        of compose or docker.

        Unfortunately docker and docker-compose do not share the same env files any more as of Compose V2
        format for passing variables from the environment, so we need to generate both files.
        Documentation is a bit vague about this.

        The docker file contain simply list of all variables that should be passed to docker.

        See https://docs.docker.com/engine/reference/commandline/run/#env

        > When running the command, the Docker CLI client checks the value the variable has in
        > your local environment and passes it to the container. If no = is provided and that
        > variable is not exported in your local environment, the variable isn't set in the container.

        The docker-compose file should instead contain VARIABLE=${VARIABLE} for each variable
        that should be passed to docker compose.

        From https://docs.docker.com/compose/compose-file/05-services/#env_file

        > VAL may be omitted, in such cases the variable value is an empty string. =VAL may be omitted,
        > in such cases the variable is unset.

        """
        from filelock import FileLock

        with FileLock(GENERATED_DOCKER_LOCK_FILE):
            if GENERATED_DOCKER_ENV_FILE.exists():
                generated_keys = GENERATED_DOCKER_ENV_FILE.read_text().splitlines()
                if set(env.keys()) == set(generated_keys):
                    # we check if the set of env variables had not changed since last run
                    # if so - cool, we do not need to do anything else
                    return
                else:
                    if get_verbose():
                        get_console().print(
                            f"[info]The keys has changed vs last run. Regenerating[/]: "
                            f"{GENERATED_DOCKER_ENV_FILE} and {GENERATED_DOCKER_COMPOSE_ENV_FILE}"
                        )
            if get_verbose():
                get_console().print(f"[info]Generating new docker env file [/]: {GENERATED_DOCKER_ENV_FILE}")
            GENERATED_DOCKER_ENV_FILE.write_text("\n".join(sorted(env.keys())))
            if get_verbose():
                get_console().print(
                    f"[info]Generating new docker compose env file [/]: {GENERATED_DOCKER_COMPOSE_ENV_FILE}"
                )
            GENERATED_DOCKER_COMPOSE_ENV_FILE.write_text(
                "\n".join([f"{k}=${{{k}}}" for k in sorted(env.keys())])
            )<|MERGE_RESOLUTION|>--- conflicted
+++ resolved
@@ -40,11 +40,6 @@
     MOUNT_ALL,
     MOUNT_REMOVE,
     MOUNT_SELECTED,
-<<<<<<< HEAD
-    MOUNT_SKIP,
-=======
-    MSSQL_HOST_PORT,
->>>>>>> fba682b1
     MYSQL_HOST_PORT,
     POSTGRES_HOST_PORT,
     REDIS_HOST_PORT,
