# Licensed to the Apache Software Foundation (ASF) under one
# or more contributor license agreements.  See the NOTICE file
# distributed with this work for additional information
# regarding copyright ownership.  The ASF licenses this file
# to you under the Apache License, Version 2.0 (the
# "License"); you may not use this file except in compliance
# with the License.  You may obtain a copy of the License at
#
#   http://www.apache.org/licenses/LICENSE-2.0
#
# Unless required by applicable law or agreed to in writing,
# software distributed under the License is distributed on an
# "AS IS" BASIS, WITHOUT WARRANTIES OR CONDITIONS OF ANY
# KIND, either express or implied.  See the License for the
# specific language governing permissions and limitations
# under the License.
"""
Global constants that are used by all other Breeze components.
"""
from __future__ import annotations

import json
import platform
from enum import Enum
from functools import lru_cache
from pathlib import Path
from typing import Iterable

from airflow_breeze.utils.host_info_utils import Architecture
from airflow_breeze.utils.path_utils import AIRFLOW_SOURCES_ROOT

RUNS_ON_PUBLIC_RUNNER = '["ubuntu-22.04"]'
# we should get more sophisticated logic here in the future, but for now we just check if
# we use self airflow, vm-based, amd hosted runner as a default
# TODO: when we have it properly set-up with labels we should change it to
# RUNS_ON_SELF_HOSTED_RUNNER = '["self-hosted", "airflow-runner", "vm-runner", "X64"]'
RUNS_ON_SELF_HOSTED_RUNNER = '["self-hosted", "Linux", "X64"]'
SELF_HOSTED_RUNNERS_CPU_COUNT = 8

ANSWER = ""

APACHE_AIRFLOW_GITHUB_REPOSITORY = "apache/airflow"

# Checked before putting in build cache
ALLOWED_PYTHON_MAJOR_MINOR_VERSIONS = ["3.8", "3.9", "3.10", "3.11"]
DEFAULT_PYTHON_MAJOR_MINOR_VERSION = ALLOWED_PYTHON_MAJOR_MINOR_VERSIONS[0]
ALLOWED_ARCHITECTURES = [Architecture.X86_64, Architecture.ARM]
# Database Backends used when starting Breeze. The "none" value means that invalid configuration
# Is set and no database started - access to a database will fail.
ALLOWED_BACKENDS = ["sqlite", "mysql", "postgres", "none"]
ALLOWED_PROD_BACKENDS = ["mysql", "postgres"]
DEFAULT_BACKEND = ALLOWED_BACKENDS[0]
TESTABLE_INTEGRATIONS = ["cassandra", "celery", "kerberos", "mongo", "pinot", "trino", "kafka"]
OTHER_INTEGRATIONS = ["statsd", "otel", "openlineage"]
ALLOWED_DEBIAN_VERSIONS = ["bookworm", "bullseye"]
ALL_INTEGRATIONS = sorted(
    [
        *TESTABLE_INTEGRATIONS,
        *OTHER_INTEGRATIONS,
    ]
)
AUTOCOMPLETE_INTEGRATIONS = sorted(
    [
        "all-testable",
        "all",
        *ALL_INTEGRATIONS,
    ]
)
ALLOWED_TTY = ["auto", "enabled", "disabled"]
ALLOWED_DOCKER_COMPOSE_PROJECTS = ["breeze", "pre-commit", "docker-compose"]

# Unlike everything else, k8s versions are supported as long as 2 major cloud providers support them.
# See:
#   - https://endoflife.date/amazon-eks
#   - https://endoflife.date/azure-kubernetes-service
#   - https://endoflife.date/google-kubernetes-engine
ALLOWED_KUBERNETES_VERSIONS = ["v1.25.11", "v1.26.6", "v1.27.3", "v1.28.0"]
ALLOWED_EXECUTORS = [
    "LocalExecutor",
    "KubernetesExecutor",
    "CeleryExecutor",
    "CeleryKubernetesExecutor",
    "SequentialExecutor",
]

DEFAULT_ALLOWED_EXECUTOR = ALLOWED_EXECUTORS[0]
START_AIRFLOW_ALLOWED_EXECUTORS = ["LocalExecutor", "CeleryExecutor", "SequentialExecutor"]
START_AIRFLOW_DEFAULT_ALLOWED_EXECUTOR = START_AIRFLOW_ALLOWED_EXECUTORS[0]

SEQUENTIAL_EXECUTOR = "SequentialExecutor"

ALLOWED_KIND_OPERATIONS = ["start", "stop", "restart", "status", "deploy", "test", "shell", "k9s"]
ALLOWED_CONSTRAINTS_MODES_CI = ["constraints-source-providers", "constraints", "constraints-no-providers"]
ALLOWED_CONSTRAINTS_MODES_PROD = ["constraints", "constraints-no-providers", "constraints-source-providers"]

ALLOWED_CELERY_BROKERS = ["rabbitmq", "redis"]
DEFAULT_CELERY_BROKER = ALLOWED_CELERY_BROKERS[1]

MOUNT_SELECTED = "selected"
MOUNT_ALL = "all"
MOUNT_SKIP = "skip"
MOUNT_REMOVE = "remove"

ALLOWED_MOUNT_OPTIONS = [MOUNT_SELECTED, MOUNT_ALL, MOUNT_SKIP, MOUNT_REMOVE]
ALLOWED_POSTGRES_VERSIONS = ["12", "13", "14", "15", "16"]
# Oracle introduced new release model for MySQL
# - LTS: Long Time Support releases, new release approx every 2 year,
#  with 5 year premier and 3 year extended support, no new features/removals during current LTS release.
#  the first LTS release should be in summer/fall 2024.
# - Innovations: Shot living releases with short support cycle - only until next Innovation/LTS release.
# See: https://dev.mysql.com/blog-archive/introducing-mysql-innovation-and-long-term-support-lts-versions/
MYSQL_LTS_RELEASES: list[str] = []
MYSQL_OLD_RELEASES = ["8.0"]
MYSQL_INNOVATION_RELEASE = "8.2"
ALLOWED_MYSQL_VERSIONS = [*MYSQL_OLD_RELEASES, *MYSQL_LTS_RELEASES]
if MYSQL_INNOVATION_RELEASE:
    ALLOWED_MYSQL_VERSIONS.append(MYSQL_INNOVATION_RELEASE)

<<<<<<< HEAD
PIP_VERSION = "23.3.1"
=======
ALLOWED_INSTALL_MYSQL_CLIENT_TYPES = ["mariadb", "mysql"]

ALLOWED_MSSQL_VERSIONS = ["2017-latest", "2019-latest"]

PIP_VERSION = "23.3.2"
>>>>>>> 51d31147

# packages that  providers docs
REGULAR_DOC_PACKAGES = [
    "apache-airflow",
    "docker-stack",
    "helm-chart",
    "apache-airflow-providers",
]


@lru_cache(maxsize=None)
def all_selective_test_types() -> tuple[str, ...]:
    return tuple(sorted(e.value for e in SelectiveUnitTestTypes))


class SelectiveUnitTestTypes(Enum):
    ALWAYS = "Always"
    API = "API"
    BRANCH_PYTHON_VENV = "BranchPythonVenv"
    EXTERNAL_PYTHON = "ExternalPython"
    EXTERNAL_BRANCH_PYTHON = "BranchExternalPython"
    CLI = "CLI"
    CORE = "Core"
    SERIALIZATION = "Serialization"
    OTHER = "Other"
    OPERATORS = "Operators"
    PLAIN_ASSERTS = "PlainAsserts"
    PROVIDERS = "Providers"
    PYTHON_VENV = "PythonVenv"
    WWW = "WWW"


ALLOWED_TEST_TYPE_CHOICES = [
    "All",
    "Default",
    *all_selective_test_types(),
    "All-Postgres",
    "All-MySQL",
    "All-Quarantined",
]

ALLOWED_PARALLEL_TEST_TYPE_CHOICES = [
    *all_selective_test_types(),
]


@lru_cache(maxsize=None)
def all_helm_test_packages() -> list[str]:
    return sorted(
        [
            candidate.name
            for candidate in (AIRFLOW_SOURCES_ROOT / "helm_tests").iterdir()
            if candidate.is_dir() and candidate.name != "__pycache__"
        ]
    )


ALLOWED_HELM_TEST_PACKAGES = [
    "all",
    *all_helm_test_packages(),
]

ALLOWED_PACKAGE_FORMATS = ["wheel", "sdist", "both"]
ALLOWED_INSTALLATION_PACKAGE_FORMATS = ["wheel", "sdist"]
ALLOWED_INSTALLATION_METHODS = [".", "apache-airflow"]
ALLOWED_BUILD_CACHE = ["registry", "local", "disabled"]
ALLOWED_BUILD_PROGRESS = ["auto", "plain", "tty"]
MULTI_PLATFORM = "linux/amd64,linux/arm64"
SINGLE_PLATFORMS = ["linux/amd64", "linux/arm64"]
ALLOWED_PLATFORMS = [*SINGLE_PLATFORMS, MULTI_PLATFORM]

ALLOWED_USE_AIRFLOW_VERSIONS = ["none", "wheel", "sdist"]


ALL_HISTORICAL_PYTHON_VERSIONS = ["3.6", "3.7", "3.8", "3.9", "3.10", "3.11"]


def get_default_platform_machine() -> str:
    machine = platform.uname().machine
    # Some additional conversion for various platforms...
    machine = {"x86_64": "amd64"}.get(machine, machine)
    return machine


# Initialise base variables
DOCKER_DEFAULT_PLATFORM = f"linux/{get_default_platform_machine()}"
DOCKER_BUILDKIT = 1

SSH_PORT = "12322"
WEBSERVER_HOST_PORT = "28080"
POSTGRES_HOST_PORT = "25433"
MYSQL_HOST_PORT = "23306"
FLOWER_HOST_PORT = "25555"
REDIS_HOST_PORT = "26379"
CELERY_BROKER_URLS_MAP = {"rabbitmq": "amqp://guest:guest@rabbitmq:5672", "redis": "redis://redis:6379/0"}

SQLITE_URL = "sqlite:////root/airflow/sqlite/airflow.db"
PYTHONDONTWRITEBYTECODE = True

PRODUCTION_IMAGE = False
ALL_PYTHON_MAJOR_MINOR_VERSIONS = ["3.8", "3.9", "3.10", "3.11"]
CURRENT_PYTHON_MAJOR_MINOR_VERSIONS = ALL_PYTHON_MAJOR_MINOR_VERSIONS
CURRENT_POSTGRES_VERSIONS = ["12", "13", "14", "15", "16"]
DEFAULT_POSTGRES_VERSION = CURRENT_POSTGRES_VERSIONS[0]
USE_MYSQL_INNOVATION_RELEASE = True
if USE_MYSQL_INNOVATION_RELEASE:
    CURRENT_MYSQL_VERSIONS = ALLOWED_MYSQL_VERSIONS.copy()
else:
    CURRENT_MYSQL_VERSIONS = [*MYSQL_OLD_RELEASES, *MYSQL_LTS_RELEASES]
DEFAULT_MYSQL_VERSION = CURRENT_MYSQL_VERSIONS[0]


AIRFLOW_PYTHON_COMPATIBILITY_MATRIX = {
    "2.0.0": ["3.6", "3.7", "3.8"],
    "2.0.1": ["3.6", "3.7", "3.8"],
    "2.0.2": ["3.6", "3.7", "3.8"],
    "2.1.0": ["3.6", "3.7", "3.8"],
    "2.1.1": ["3.6", "3.7", "3.8"],
    "2.1.2": ["3.6", "3.7", "3.8", "3.9"],
    "2.1.3": ["3.6", "3.7", "3.8", "3.9"],
    "2.1.4": ["3.6", "3.7", "3.8", "3.9"],
    "2.2.0": ["3.6", "3.7", "3.8", "3.9"],
    "2.2.1": ["3.6", "3.7", "3.8", "3.9"],
    "2.2.2": ["3.6", "3.7", "3.8", "3.9"],
    "2.2.3": ["3.6", "3.7", "3.8", "3.9"],
    "2.2.4": ["3.6", "3.7", "3.8", "3.9"],
    "2.2.5": ["3.6", "3.7", "3.8", "3.9"],
    "2.3.0": ["3.7", "3.8", "3.9", "3.10"],
    "2.3.1": ["3.7", "3.8", "3.9", "3.10"],
    "2.3.2": ["3.7", "3.8", "3.9", "3.10"],
    "2.3.3": ["3.7", "3.8", "3.9", "3.10"],
    "2.3.4": ["3.7", "3.8", "3.9", "3.10"],
    "2.4.0": ["3.7", "3.8", "3.9", "3.10"],
    "2.4.1": ["3.7", "3.8", "3.9", "3.10"],
    "2.4.2": ["3.7", "3.8", "3.9", "3.10"],
    "2.4.3": ["3.7", "3.8", "3.9", "3.10"],
    "2.5.0": ["3.7", "3.8", "3.9", "3.10"],
    "2.5.1": ["3.7", "3.8", "3.9", "3.10"],
    "2.5.2": ["3.7", "3.8", "3.9", "3.10"],
    "2.5.3": ["3.7", "3.8", "3.9", "3.10"],
    "2.6.0": ["3.7", "3.8", "3.9", "3.10"],
    "2.6.1": ["3.7", "3.8", "3.9", "3.10"],
    "2.6.2": ["3.7", "3.8", "3.9", "3.10", "3.11"],
    "2.6.3": ["3.7", "3.8", "3.9", "3.10", "3.11"],
    "2.7.0": ["3.8", "3.9", "3.10", "3.11"],
    "2.7.1": ["3.8", "3.9", "3.10", "3.11"],
    "2.7.2": ["3.8", "3.9", "3.10", "3.11"],
    "2.7.3": ["3.8", "3.9", "3.10", "3.11"],
}

DB_RESET = False
START_AIRFLOW = "false"
LOAD_EXAMPLES = False
LOAD_DEFAULT_CONNECTIONS = False
PRESERVE_VOLUMES = False
CLEANUP_CONTEXT = False
INIT_SCRIPT_FILE = ""
BREEZE_INIT_COMMAND = ""
DRY_RUN_DOCKER = False
INSTALL_AIRFLOW_VERSION = ""

COMMITTERS = [
    "BasPH",
    "Fokko",
    "KevinYang21",
    "Taragolis",
    "XD-DENG",
    "aijamalnk",
    "alexvanboxel",
    "amoghrajesh",
    "aoen",
    "artwr",
    "ashb",
    "bbovenzi",
    "bolkedebruin",
    "criccomini",
    "dimberman",
    "dstandish",
    "eladkal",
    "ephraimbuddy",
    "feluelle",
    "feng-tao",
    "ferruzzi",
    "houqp",
    "hussein-awala",
    "jedcunningham",
    "jgao54",
    "jghoman",
    "jhtimmins",
    "jmcarp",
    "josh-fell",
    "jscheffl",
    "kaxil",
    "leahecole",
    "malthe",
    "mik-laj",
    "milton0825",
    "mistercrunch",
    "mobuchowski",
    "msumit",
    "o-nikolas",
    "pankajastro",
    "pankajkoti",
    "phanikumv",
    "pierrejeambrun",
    "pingzh",
    "potiuk",
    "r39132",
    "ryanahamilton",
    "ryw",
    "saguziel",
    "sekikn",
    "turbaszek",
    "uranusjr",
    "vikramkoka",
    "vincbeck",
    "xinbinhuang",
    "yuqian90",
    "zhongjiajie",
]


def get_airflow_version():
    airflow_init_py_file = AIRFLOW_SOURCES_ROOT / "airflow" / "__init__.py"
    airflow_version = "unknown"
    with open(airflow_init_py_file) as init_file:
        while line := init_file.readline():
            if "__version__ = " in line:
                airflow_version = line.split()[2][1:-1]
                break
    if airflow_version == "unknown":
        raise Exception("Unable to determine Airflow version")
    return airflow_version


def get_airflow_extras():
    airflow_dockerfile = AIRFLOW_SOURCES_ROOT / "Dockerfile"
    with open(airflow_dockerfile) as dockerfile:
        for line in dockerfile.readlines():
            if "ARG AIRFLOW_EXTRAS=" in line:
                line = line.split("=")[1].strip()
                return line.replace('"', "")


# Initialize integrations
AVAILABLE_INTEGRATIONS = [
    "cassandra",
    "kerberos",
    "mongo",
    "pinot",
    "celery",
    "statsd",
    "trino",
]
ALL_PROVIDER_YAML_FILES = Path(AIRFLOW_SOURCES_ROOT, "airflow", "providers").rglob("provider.yaml")
PROVIDER_RUNTIME_DATA_SCHEMA_PATH = AIRFLOW_SOURCES_ROOT / "airflow" / "provider_info.schema.json"

with Path(AIRFLOW_SOURCES_ROOT, "generated", "provider_dependencies.json").open() as f:
    PROVIDER_DEPENDENCIES = json.load(f)

# Initialize files for rebuild check
FILES_FOR_REBUILD_CHECK = [
    "setup.py",
    "setup.cfg",
    "Dockerfile.ci",
    ".dockerignore",
    "generated/provider_dependencies.json",
    "scripts/docker/common.sh",
    "scripts/docker/install_additional_dependencies.sh",
    "scripts/docker/install_airflow.sh",
    "scripts/docker/install_airflow_dependencies_from_branch_tip.sh",
    "scripts/docker/install_from_docker_context_files.sh",
    "scripts/docker/install_mysql.sh",
]

ENABLED_SYSTEMS = ""

CURRENT_KUBERNETES_VERSIONS = ALLOWED_KUBERNETES_VERSIONS
CURRENT_EXECUTORS = ["KubernetesExecutor"]

DEFAULT_KUBERNETES_VERSION = CURRENT_KUBERNETES_VERSIONS[0]
DEFAULT_EXECUTOR = CURRENT_EXECUTORS[0]

KIND_VERSION = "v0.20.0"
HELM_VERSION = "v3.9.4"

# Initialize image build variables - Have to check if this has to go to ci dataclass
USE_AIRFLOW_VERSION = None
GITHUB_ACTIONS = ""

ISSUE_ID = ""
NUM_RUNS = ""

MIN_DOCKER_VERSION = "24.0.0"
MIN_DOCKER_COMPOSE_VERSION = "2.20.2"

AIRFLOW_SOURCES_FROM = "."
AIRFLOW_SOURCES_TO = "/opt/airflow"

DEFAULT_EXTRAS = [
    # BEGINNING OF EXTRAS LIST UPDATED BY PRE COMMIT
    "aiobotocore",
    "amazon",
    "async",
    "celery",
    "cncf.kubernetes",
    "common.io",
    "docker",
    "elasticsearch",
    "ftp",
    "google",
    "google_auth",
    "grpc",
    "hashicorp",
    "http",
    "ldap",
    "microsoft.azure",
    "mysql",
    "odbc",
    "openlineage",
    "pandas",
    "postgres",
    "redis",
    "sendgrid",
    "sftp",
    "slack",
    "snowflake",
    "ssh",
    "statsd",
    "virtualenv",
    # END OF EXTRAS LIST UPDATED BY PRE COMMIT
]

CHICKEN_EGG_PROVIDERS = " ".join(
    [
        "fab",
    ]
)


def _exclusion(providers: Iterable[str]) -> str:
    return " ".join([f"apache_airflow_providers_{provider.replace('.', '_')}*" for provider in providers])


BASE_PROVIDERS_COMPATIBILITY_CHECKS: list[dict[str, str]] = [
    {
        "python-version": "3.8",
        "airflow-version": "2.6.0",
        "remove-providers": _exclusion(["openlineage", "common.io", "cohere", "fab"]),
    },
    {
        "python-version": "3.9",
        "airflow-version": "2.6.0",
        "remove-providers": _exclusion(["openlineage", "common.io", "fab"]),
    },
    {
        "python-version": "3.8",
        "airflow-version": "2.7.1",
        "remove-providers": _exclusion(["common.io", "fab"]),
    },
]


class GithubEvents(Enum):
    PULL_REQUEST = "pull_request"
    PULL_REQUEST_REVIEW = "pull_request_review"
    PULL_REQUEST_TARGET = "pull_request_target"
    PULL_REQUEST_WORKFLOW = "pull_request_workflow"
    PUSH = "push"
    SCHEDULE = "schedule"
    WORKFLOW_DISPATCH = "workflow_dispatch"
    WORKFLOW_RUN = "workflow_run"


@lru_cache(maxsize=None)
def github_events() -> list[str]:
    return [e.value for e in GithubEvents]<|MERGE_RESOLUTION|>--- conflicted
+++ resolved
@@ -116,15 +116,9 @@
 if MYSQL_INNOVATION_RELEASE:
     ALLOWED_MYSQL_VERSIONS.append(MYSQL_INNOVATION_RELEASE)
 
-<<<<<<< HEAD
-PIP_VERSION = "23.3.1"
-=======
 ALLOWED_INSTALL_MYSQL_CLIENT_TYPES = ["mariadb", "mysql"]
 
-ALLOWED_MSSQL_VERSIONS = ["2017-latest", "2019-latest"]
-
 PIP_VERSION = "23.3.2"
->>>>>>> 51d31147
 
 # packages that  providers docs
 REGULAR_DOC_PACKAGES = [
