# INSTALL / BUILD instructions for Apache Airflow

##  Basic installation of Airflow from sources and development environment setup

This is a generic installation method that requires minimum starndard tools to develop airflow and
test it in local virtual environment (using standard CPyhon installation and `pip`).

Depending on your system you might need different prerequisites, but the following
systems/prerequisites are known to work:

Linux (Debian Bookworm):

    sudo apt install -y --no-install-recommends apt-transport-https apt-utils ca-certificates \
    curl dumb-init freetds-bin gosu krb5-user libgeos-dev \
    ldap-utils libsasl2-2 libsasl2-modules libxmlsec1 locales libffi8 libldap-2.5-0 libssl3 netcat-openbsd \
    lsb-release openssh-client python3-selinux rsync sasl2-bin sqlite3 sudo unixodbc

You might need to install MariaDB development headers to build some of the dependencies

    sudo apt-get install libmariadb-dev libmariadbclient-dev

MacOS (Mojave/Catalina) you might need to to install XCode command line tools and brew and those packages:

    brew install sqlite mysql postgresql

## Downloading and installing Airflow from sources

While you can get Airflow sources in various ways (including cloning https://github.com/apache/airflow/), the
canonical way to download it is to fetch the tarball published at https://downloads.apache.org where you can
also verify checksum, signatures of the downloaded file. You can then and un-tar the source move into the
directory that was un-tarred.

When you download source packages from https://downloads.apache.org, you download sources of Airflow and
all providers separately, however when you clone the GitHub repository at https://github.com/apache/airflow/
you get all sources in one place. This is the most convenient way to develop Airflow and Providers together.
otherwise you have to separately install Airflow and Providers from sources in the same environment, which
is not as convenient.

## Creating virtualenv

Airflow pulls in quite a lot of dependencies in order to connect to other services. You generally want to
test or run Airflow from a virtual env to make sure those dependencies are separated from your system
wide versions. Using system-installed Python installation is strongly discouraged as the versions of Python
shipped with operating system often have a number of limitations and are not up to date. It is recommended
to install Python using either https://www.python.org/downloads/ or other tools that use them. See later
for description of `Hatch` as one of the tools that is Airflow's tool of choice to build Airflow packages.

Once you have a suitable Python version installed, you can create a virtualenv and activate it:

    python3 -m venv PATH_TO_YOUR_VENV
    source PATH_TO_YOUR_VENV/bin/activate

## Installing airflow locally

Installing airflow locally can be done using pip - note that this will install "development" version of
Airflow, where all providers are installed from local sources (if they are available), not from `pypi`.
It will also not include pre-installed providers installed from PyPI. In case you install from sources of
just Airflow, you need to install separately each provider that you want to develop. In case you install
from GitHub repository, all the current providers are available after installing Airflow.

    pip install .

If you develop Airflow and iterate on it you should install it in editable mode (with -e) flag and then
you do not need to re-install it after each change to sources. This is useful if you want to develop and
iterate on Airflow and Providers (together) if you install sources from cloned GitHub repository.

Note that you might want to install `devel` extra when you install airflow for development in editable env
as this one contains minimum set of tools and dependencies that are needed to run unit tests.


    pip install -e ".[devel]"


You can also install optional packages that are needed to run certain tests. In case of local installation
for example you can install all prerequisites for google provider, tests and
all hadoop providers with this command:

    pip install -e ".[google,devel-tests,devel-hadoop]"


or you can install all packages needed to run tests for core, providers and all extensions of airflow:

    pip install -e ".[devel-all]"

You can see the list of all available extras below.

# Using Hatch to manage your Python, virtualenvs and build packages

Airflow uses [hatch](https://hatch.pypa.io/) as a build and development tool of choice. It is one of popular
build tools and environment managers for Python, maintained by the Python Packaging Authority.
It is an optional tool that is only really needed when you want to build packages from sources, but
it is also very convenient to manage your Python versions and virtualenvs.

Airflow project contains some pre-defined virtualenv definitions in ``pyproject.toml`` that can be
easily used by hatch to create your local venvs. This is not necessary for you to develop and test
Airflow, but it is a convenient way to manage your local Python versions and virtualenvs.

## Installing Hatch

You can install hat using various other ways (including Gui installers).

Example using `pipx`:

    pipx install hatch

We recommend using `pipx` as you can manage installed Python apps easily and later use it
to upgrade `hatch` easily as needed with:

    pipx upgrade hatch

## Using Hatch to manage your Python versions

You can also use hatch to install and manage airflow virtualenvs and development
environments. For example, you can install Python 3.10 with this command:

    hatch python install 3.10

or install all Python versions that are used in Airflow:

    hatch python install all

## Using Hatch to manage your virtualenvs

Airflow has some pre-defined virtualenvs that you can use to develop and test airflow.
You can see the list of available envs with:

    hatch show env

This is what it shows currently:

┏━━━━━━━━━━━━━┳━━━━━━━━━┳━━━━━━━━━━┳━━━━━━━━━━━━━━━━━━━━━━━━━━━━━━━━━━━━━━━━━━━━━━━━━━━━━━━━━━━━━━━┓
┃ Name        ┃ Type    ┃ Features ┃ Description                                                   ┃
┡━━━━━━━━━━━━━╇━━━━━━━━━╇━━━━━━━━━━╇━━━━━━━━━━━━━━━━━━━━━━━━━━━━━━━━━━━━━━━━━━━━━━━━━━━━━━━━━━━━━━━┩
│ default     │ virtual │ devel    │ Default environment with Python 3.8 for maximum compatibility │
├─────────────┼─────────┼──────────┼───────────────────────────────────────────────────────────────┤
│ airflow-38  │ virtual │          │ Environment with Python 3.8. No devel installed.              │
├─────────────┼─────────┼──────────┼───────────────────────────────────────────────────────────────┤
│ airflow-39  │ virtual │          │ Environment with Python 3.9. No devel installed.              │
├─────────────┼─────────┼──────────┼───────────────────────────────────────────────────────────────┤
│ airflow-310 │ virtual │          │ Environment with Python 3.10. No devel installed.             │
├─────────────┼─────────┼──────────┼───────────────────────────────────────────────────────────────┤
│ airflow-311 │ virtual │          │ Environment with Python 3.11. No devel installed              │
└─────────────┴─────────┴──────────┴───────────────────────────────────────────────────────────────┘

The default env (if you have not used one explicitly) is `default` and it is a Python 3.8
virtualenv for maximum compatibility with `devel` extra installed - this devel extra contains the minimum set
of dependencies and tools that should be used during unit testing of core Airflow and running all `airflow`
CLI commands - without support for providers or databases.

The other environments are just bare-bones Python virtualenvs with Airflow core requirements only,
without any extras installed and without any tools. They are much faster to create than the default
environment, and you can manually install either appropriate extras or directly tools that you need for
testing or development.

    hatch env create

You can create specific environment by using them in create command:

    hatch env create airflow-310

You can install extras in the environment by running pip command:

    hatch -e airflow-310 run -- pip install -e ".[devel,google]"

And you can enter the environment with running a shell of your choice (for example zsh) where you
can run any commands

    hatch -e airflow-310 shell

Once you are in the environment (indicated usually by updated prompt), you can just install
extra dependencies you need:

    [~/airflow] [airflow-310] pip install -e ".[devel,google]"

You can exit the environment by just exiting the shell.

You can also see where hatch created the virtualenvs and use it in your IDE or activate it manually:

    hatch env find airflow-310

You will get path similar to:

    /Users/jarek/Library/Application Support/hatch/env/virtual/apache-airflow/TReRdyYt/apache-airflow

Then you will find `python` binary and `activate` script in the `bin` sub-folder of this directory and
you can configure your IDE to use this python virtualenv if you want to use that environment in your IDE.

You can also set default environment name by HATCH_ENV environment variable.

You can clean the env by running:

    hatch env prune

More information about hatch can be found in https://hatch.pypa.io/1.9/environment/

## Using Hatch to build your packages

You can use hatch to build installable package from the airflow sources. Such package will
include all metadata that is configured in `pyproject.toml` and will be installable with pip.

The packages will have pre-installed dependencies for providers that are always
installed when Airflow is installed from PyPI. By default both `wheel` and `sdist` packages are built.

    hatch build

You can also build only `wheel` or `sdist` packages:

    hatch build -t wheel
    hatch build -t sdist

## Installing recommended version of dependencies

Whatever virtualenv solution you use, when you want to make sure you are using the same
version of dependencies as in main, you can install recommended version of the dependencies by using
constraint-python<PYTHON_MAJOR_MINOR_VERSION>.txt files as `constraint` file. This might be useful
to avoid "works-for-me" syndrome, where you use different version of dependencies than the ones
that are used in main, CI tests and by other contributors.

There are different constraint files for different python versions. For example this command will install
all basic devel requirements and requirements of google provider as last successfully tested for Python 3.8:

    pip install -e ".[devel,google]"" \
      --constraint "https://raw.githubusercontent.com/apache/airflow/constraints-main/constraints-3.8.txt"

You can upgrade just airflow, without paying attention to provider's dependencies by using
the 'constraints-no-providers' constraint files. This allows you to keep installed provider dependencies
and install to latest supported ones by pure airflow core.

pip install -e ".[devel]" \
  --constraint "https://raw.githubusercontent.com/apache/airflow/constraints-main/constraints-no-providers-3.8.txt"

## All airflow extras

Airflow has a number of extras that you can install to get additional dependencies. They sometimes install
providers, sometimes enable other features where packages are not installed by default.

You can read more about those extras in the extras reference:
https://airflow.apache.org/docs/apache-airflow/stable/extra-packages-ref.html

The list of available extras is below.

Regular extras that are available for users in the Airflow package.

# START REGULAR EXTRAS HERE

aiobotocore, airbyte, alibaba, all, all-core, all-dbs, amazon, apache-atlas, apache-beam, apache-
cassandra, apache-drill, apache-druid, apache-flink, apache-hdfs, apache-hive, apache-impala,
apache-kafka, apache-kylin, apache-livy, apache-pig, apache-pinot, apache-spark, apache-webhdfs,
apprise, arangodb, asana, async, atlas, atlassian-jira, aws, azure, cassandra, celery, cgroups,
cloudant, cncf-kubernetes, cohere, common-io, common-sql, crypto, databricks, datadog, dbt-cloud,
deprecated-api, dingding, discord, docker, druid, elasticsearch, exasol, fab, facebook, ftp, gcp,
gcp_api, github, github-enterprise, google, google-auth, graphviz, grpc, hashicorp, hdfs, hive,
http, imap, influxdb, jdbc, jenkins, kerberos, kubernetes, ldap, leveldb, microsoft-azure,
microsoft-mssql, microsoft-psrp, microsoft-winrm, mongo, mssql, mysql, neo4j, odbc, openai,
openfaas, openlineage, opensearch, opsgenie, oracle, otel, pagerduty, pandas, papermill, password,
pgvector, pinecone, pinot, postgres, presto, rabbitmq, redis, s3, s3fs, salesforce, samba, saml,
segment, sendgrid, sentry, sftp, singularity, slack, smtp, snowflake, spark, sqlite, ssh, statsd,
<<<<<<< HEAD
tableau, tabular, telegram, teradata, trino, vertica, virtualenv, weaviate, webhdfs, winrm, yandex,
zendesk
=======
tableau, tabular, telegram, trino, vertica, virtualenv, weaviate, webhdfs, winrm, yandex, zendesk

>>>>>>> 7324400c
# END REGULAR EXTRAS HERE

Devel extras - used to install development-related tools. Only available during editable install.

# START DEVEL EXTRAS HERE

devel, devel-all, devel-all-dbs, devel-ci, devel-debuggers, devel-devscripts, devel-duckdb, devel-
hadoop, devel-mypy, devel-sentry, devel-static-checks, devel-tests

# END DEVEL EXTRAS HERE

Doc extras - used to install dependencies that are needed to build documentation. Only available during
editable install.

# START DOC EXTRAS HERE

doc, doc-gen

# END DOC EXTRAS HERE

## Compiling front end assets

Sometimes you can see that front-end assets are missing and website looks broken. This is because
you need to compile front-end assets. This is done automatically when you create a virtualenv
with hatch, but if you want to do it manually, you can do it after installing node and yarn and running:

    yarn install --frozen-lockfile
    yarn run build

Currently we are running yarn coming with note 18.6.0, but you should check the version in
our `.pre-commit-config.yaml` file (node version).

Installing yarn is described in https://classic.yarnpkg.com/en/docs/install

Also - in case you use `breeze` or have `pre-commit` installed you can build the assets with:

    pre-commit run --hook-stage manual compile-www-assets --all-files

or

    breeze compile-www-assets

Both commands will install node and yarn if needed to a dedicated pre-commit node environment and
then build the assets.

Finally you can also clean and recompile assets with ``custom`` build target when running hatch build

    hatch build -t custom -t wheel -t sdist

This will also update `git_version` file in airflow package that should contain the git commit hash of the
build. This is used to display the commit hash in the UI.<|MERGE_RESOLUTION|>--- conflicted
+++ resolved
@@ -255,13 +255,9 @@
 openfaas, openlineage, opensearch, opsgenie, oracle, otel, pagerduty, pandas, papermill, password,
 pgvector, pinecone, pinot, postgres, presto, rabbitmq, redis, s3, s3fs, salesforce, samba, saml,
 segment, sendgrid, sentry, sftp, singularity, slack, smtp, snowflake, spark, sqlite, ssh, statsd,
-<<<<<<< HEAD
 tableau, tabular, telegram, teradata, trino, vertica, virtualenv, weaviate, webhdfs, winrm, yandex,
 zendesk
-=======
-tableau, tabular, telegram, trino, vertica, virtualenv, weaviate, webhdfs, winrm, yandex, zendesk
-
->>>>>>> 7324400c
+
 # END REGULAR EXTRAS HERE
 
 Devel extras - used to install development-related tools. Only available during editable install.
