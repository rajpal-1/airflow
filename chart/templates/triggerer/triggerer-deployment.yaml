# Licensed to the Apache Software Foundation (ASF) under one
# or more contributor license agreements.  See the NOTICE file
# distributed with this work for additional information
# regarding copyright ownership.  The ASF licenses this file
# to you under the Apache License, Version 2.0 (the
# "License"); you may not use this file except in compliance
# with the License.  You may obtain a copy of the License at
#
#   http://www.apache.org/licenses/LICENSE-2.0
#
# Unless required by applicable law or agreed to in writing,
# software distributed under the License is distributed on an
# "AS IS" BASIS, WITHOUT WARRANTIES OR CONDITIONS OF ANY
# KIND, either express or implied.  See the License for the
# specific language governing permissions and limitations
# under the License.

################################
## Airflow Triggerer Deployment
#################################
{{- if semverCompare ">=2.2.0" .Values.airflowVersion }}
{{- if .Values.triggerer.enabled }}
{{- $nodeSelector := or .Values.triggerer.nodeSelector .Values.nodeSelector }}
{{- $affinity := or .Values.triggerer.affinity .Values.affinity }}
{{- $tolerations := or .Values.triggerer.tolerations .Values.tolerations }}
{{- $securityContext := include "airflowSecurityContext" (list . .Values.triggerer) }}
kind: Deployment
apiVersion: apps/v1
metadata:
  name: {{ .Release.Name }}-triggerer
  labels:
    tier: airflow
    component: triggerer
    release: {{ .Release.Name }}
    chart: "{{ .Chart.Name }}-{{ .Chart.Version }}"
    heritage: {{ .Release.Service }}
    {{- with .Values.labels }}
    {{- toYaml . | nindent 4 }}
    {{- end }}
spec:
  replicas: {{ .Values.triggerer.replicas }}
  selector:
    matchLabels:
      tier: airflow
      component: triggerer
      release: {{ .Release.Name }}
  {{- if .Values.triggerer.strategy }}
  strategy:
    {{- toYaml .Values.triggerer.strategy | nindent 4 }}
  {{- end }}
  template:
    metadata:
      labels:
        tier: airflow
        component: triggerer
        release: {{ .Release.Name }}
        {{- with .Values.labels }}
        {{- toYaml . | nindent 8 }}
        {{- end }}
      annotations:
        checksum/metadata-secret: {{ include (print $.Template.BasePath "/secrets/metadata-connection-secret.yaml") . | sha256sum }}
        checksum/pgbouncer-config-secret: {{ include (print $.Template.BasePath "/secrets/pgbouncer-config-secret.yaml") . | sha256sum }}
        checksum/airflow-config: {{ include (print $.Template.BasePath "/configmaps/configmap.yaml") . | sha256sum }}
        checksum/extra-configmaps: {{ include (print $.Template.BasePath "/configmaps/extra-configmaps.yaml") . | sha256sum }}
        checksum/extra-secrets: {{ include (print $.Template.BasePath "/secrets/extra-secrets.yaml") . | sha256sum }}
        {{- if .Values.triggerer.safeToEvict }}
        cluster-autoscaler.kubernetes.io/safe-to-evict: "true"
        {{- end }}
        {{- if .Values.airflowPodAnnotations }}
        {{- toYaml .Values.airflowPodAnnotations | nindent 8 }}
        {{- end }}
        {{- if .Values.triggerer.podAnnotations }}
        {{- toYaml .Values.triggerer.podAnnotations | nindent 8 }}
        {{- end }}
    spec:
<<<<<<< HEAD
      priorityClassName: {{ .Values.triggerer.priorityClassName }}
=======
      {{- if .Values.triggerer.priorityClassName }}
      priorityClassName: {{ .Values.triggerer.priorityClassName }}
      {{- end }}
>>>>>>> b5335539
      nodeSelector:
        {{- toYaml $nodeSelector | nindent 8 }}
      affinity:
      {{- if $affinity }}
        {{- toYaml $affinity | nindent 8 }}
      {{- else }}
        podAntiAffinity:
          preferredDuringSchedulingIgnoredDuringExecution:
          - podAffinityTerm:
              labelSelector:
                matchLabels:
                  component: triggerer
              topologyKey: kubernetes.io/hostname
            weight: 100
      {{- end }}
      tolerations:
        {{- toYaml $tolerations | nindent 8 }}
      terminationGracePeriodSeconds: {{ .Values.triggerer.terminationGracePeriodSeconds }}
      restartPolicy: Always
      serviceAccountName: {{ include "triggerer.serviceAccountName" . }}
      securityContext: {{ $securityContext | nindent 8 }}
      {{- if or .Values.registry.secretName .Values.registry.connection }}
      imagePullSecrets:
        - name: {{ template "registry_secret" . }}
      {{- end }}
      initContainers:
        - name: wait-for-airflow-migrations
          resources:
            {{- toYaml .Values.triggerer.resources | nindent 12 }}
          image: {{ template "airflow_image_for_migrations" . }}
          imagePullPolicy: {{ .Values.images.airflow.pullPolicy }}
          volumeMounts:
            - name: config
              mountPath: {{ template "airflow_config_path" . }}
              subPath: airflow.cfg
              readOnly: true
          args:
          {{- include "wait-for-migrations-command" . | nindent 10 }}
          envFrom:
          {{- include "custom_airflow_environment_from" . | default "\n  []" | nindent 10 }}
          env:
          {{- include "custom_airflow_environment" . | nindent 10 }}
          {{- include "standard_airflow_environment" . | nindent 10 }}
        {{- if and (.Values.dags.gitSync.enabled) (not .Values.dags.persistence.enabled) }}
        {{- include "git_sync_container" (dict "Values" .Values "is_init" "true") | nindent 8 }}
        {{- end }}
        {{- if .Values.triggerer.extraInitContainers }}
        {{- toYaml .Values.triggerer.extraInitContainers | nindent 8 }}
        {{- end }}
      containers:
        - name: triggerer
          image: {{ template "airflow_image" . }}
          imagePullPolicy: {{ .Values.images.airflow.pullPolicy }}
          {{- if .Values.triggerer.command }}
          command: {{ tpl (toYaml .Values.triggerer.command) . | nindent 12 }}
          {{- end }}
          {{- if .Values.triggerer.args }}
          args: {{ tpl (toYaml .Values.triggerer.args) . | nindent 12 }}
          {{- end }}
          resources:
            {{ toYaml .Values.triggerer.resources | nindent 12 }}
          volumeMounts:
            {{- if .Values.triggerer.extraVolumeMounts }}
            {{ toYaml .Values.triggerer.extraVolumeMounts | nindent 12 }}
            {{- end }}
            - name: logs
              mountPath: {{ template "airflow_logs" . }}
            - name: config
              mountPath: {{ template "airflow_config_path" . }}
              subPath: airflow.cfg
              readOnly: true
            {{- if .Values.airflowLocalSettings }}
            - name: config
              mountPath: {{ template "airflow_local_setting_path" . }}
              subPath: airflow_local_settings.py
              readOnly: true
            {{- end }}
            {{- if or .Values.dags.persistence.enabled .Values.dags.gitSync.enabled }}
            {{- include "airflow_dags_mount" . | nindent 12 }}
            {{- end }}
          envFrom:
          {{- include "custom_airflow_environment_from" . | default "\n  []" | nindent 10 }}
          env:
          {{- include "custom_airflow_environment" . | nindent 10 }}
          {{- include "standard_airflow_environment" . | nindent 10 }}
          livenessProbe:
            initialDelaySeconds: {{ .Values.triggerer.livenessProbe.initialDelaySeconds }}
            timeoutSeconds: {{ .Values.triggerer.livenessProbe.timeoutSeconds }}
            failureThreshold: {{ .Values.triggerer.livenessProbe.failureThreshold }}
            periodSeconds: {{ .Values.triggerer.livenessProbe.periodSeconds }}
            exec:
              command:
                - sh
                - -c
                - exec
                - |
                  CONNECTION_CHECK_MAX_COUNT=0 /entrypoint python -Wignore -c "
                  import os
                  os.environ['AIRFLOW__CORE__LOGGING_LEVEL'] = 'ERROR'
                  os.environ['AIRFLOW__LOGGING__LOGGING_LEVEL'] = 'ERROR'

                  from airflow.jobs.triggerer_job import TriggererJob
                  from airflow.utils.db import create_session
                  from airflow.utils.net import get_hostname
                  import sys

                  with create_session() as session:
                      job = session.query(TriggererJob).filter_by(hostname=get_hostname()).order_by(
                          TriggererJob.latest_heartbeat.desc()).limit(1).first()

                  sys.exit(0 if job.is_alive() else 1)
                  "
        {{- if and (.Values.dags.gitSync.enabled) (not .Values.dags.persistence.enabled) }}
        {{- include "git_sync_container" . | indent 8 }}
        {{- end }}
        {{- if .Values.triggerer.extraContainers }}
        {{- toYaml .Values.triggerer.extraContainers | nindent 8 }}
        {{- end }}
      volumes:
        - name: config
          configMap:
            name: {{ template "airflow_config" . }}
        {{- if .Values.dags.persistence.enabled }}
        - name: dags
          persistentVolumeClaim:
            claimName: {{ template "airflow_dags_volume_claim" . }}
        {{- else if .Values.dags.gitSync.enabled }}
        - name: dags
          emptyDir: {}
        {{- end }}
        {{- if and .Values.dags.gitSync.enabled .Values.dags.gitSync.sshKeySecret }}
        {{- include "git_sync_ssh_key_volume" . | indent 8 }}
        {{- end }}
        {{- if .Values.triggerer.extraVolumes }}
        {{- toYaml .Values.triggerer.extraVolumes | nindent 8 }}
        {{- end }}
        {{- if .Values.logs.persistence.enabled }}
        - name: logs
          persistentVolumeClaim:
            claimName: {{ template "airflow_logs_volume_claim" . }}
        {{- else }}
        - name: logs
          emptyDir: {}
{{- end }}
{{- end }}
{{- end }}<|MERGE_RESOLUTION|>--- conflicted
+++ resolved
@@ -73,13 +73,9 @@
         {{- toYaml .Values.triggerer.podAnnotations | nindent 8 }}
         {{- end }}
     spec:
-<<<<<<< HEAD
-      priorityClassName: {{ .Values.triggerer.priorityClassName }}
-=======
       {{- if .Values.triggerer.priorityClassName }}
       priorityClassName: {{ .Values.triggerer.priorityClassName }}
       {{- end }}
->>>>>>> b5335539
       nodeSelector:
         {{- toYaml $nodeSelector | nindent 8 }}
       affinity:
