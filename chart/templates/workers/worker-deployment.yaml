--- conflicted
+++ resolved
@@ -83,13 +83,9 @@
         {{- toYaml .Values.workers.podAnnotations | nindent 8 }}
         {{- end }}
     spec:
-<<<<<<< HEAD
-      priorityClassName: {{ .Values.workers.priorityClassName }}
-=======
       {{- if .Values.workers.priorityClassName }}
       priorityClassName: {{ .Values.workers.priorityClassName }}
       {{- end }}
->>>>>>> b5335539
       nodeSelector:
 {{ toYaml $nodeSelector | indent 8 }}
       affinity:
