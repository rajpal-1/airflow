 .. Licensed to the Apache Software Foundation (ASF) under one
    or more contributor license agreements.  See the NOTICE file
    distributed with this work for additional information
    regarding copyright ownership.  The ASF licenses this file
    to you under the Apache License, Version 2.0 (the
    "License"); you may not use this file except in compliance
    with the License.  You may obtain a copy of the License at

 ..   http://www.apache.org/licenses/LICENSE-2.0

 .. Unless required by applicable law or agreed to in writing,
    software distributed under the License is distributed on an
    "AS IS" BASIS, WITHOUT WARRANTIES OR CONDITIONS OF ANY
    KIND, either express or implied.  See the License for the
    specific language governing permissions and limitations
    under the License.

API
===

.. contents::
  :depth: 1
  :local:

API Authentication
------------------

Authentication for the API is handled separately to the Web Authentication. The default is to
deny all requests:

.. code-block:: ini

    [api]
    auth_backend = airflow.api.auth.backend.deny_all

.. versionchanged:: 1.10.11

    In Airflow <1.10.11, the default setting was to allow all API requests without authentication, but this
    posed security risks for if the Webserver is publicly accessible.

If you wish to have the experimental API work, and aware of the risks of enabling this without authentication
(or if you have your own authentication layer in front of Airflow) you can set the following in ``airflow.cfg``:

.. code-block:: ini

    [api]
    auth_backend = airflow.api.auth.backend.default

Kerberos authentication
'''''''''''''''''''''''

Kerberos authentication is currently supported for the API.

To enable Kerberos authentication, set the following in the configuration:

.. code-block:: ini

    [api]
    auth_backend = airflow.api.auth.backend.kerberos_auth

    [kerberos]
    keytab = <KEYTAB>

The Kerberos service is configured as ``airflow/fully.qualified.domainname@REALM``. Make sure this
principal exists in the keytab file.

Google OpenID authentication
''''''''''''''''''''''''''''

You can also configure
`Google OpenID <https://developers.google.com/identity/protocols/oauth2/openid-connect>`__
for authorization. To enable it, set the following option in the configuration:

.. code-block:: ini

    [api]
    auth_backend = airflow.providers.google.common.auth_backend.google_openid

It is also highly recommended to configure an OAuth2 audience so that the generated tokens are restricted to
use by Airflow only.

.. code-block:: ini

    [api]
    google_oauth2_audience = project-id-random-value.apps.googleusercontent.com

You can also configure the CLI to send request to a remote API instead of making a query to a local database.

.. code-block:: ini

    [cli]
    api_client = airflow.api.client.json_client
    endpoint_url = http://remote-host.example.org/

You can also set up a service account key. If omitted, authorization based on `the Application Default
Credentials <https://cloud.google.com/docs/authentication/production#finding_credentials_automatically>`__
will be used.

.. code-block:: ini

    [cli]
    google_key_path = <KEY_PATH>

You can get the authorization token with the ``gcloud auth print-identity-token`` command. An example request
look like the following.

  .. code-block:: bash

      ENDPOINT_URL="http://locahost:8080/"

      AUDIENCE="project-id-random-value.apps.googleusercontent.com"
      ID_TOKEN="$(gcloud auth print-identity-token "--audience=${AUDIENCE}")"

      curl -X GET  \
          "${ENDPOINT_URL}/api/experimental/pools" \
          -H 'Content-Type: application/json' \
          -H 'Cache-Control: no-cache' \
          -H "Authorization: Bearer ${ID_TOKEN}"

<<<<<<< HEAD
Basic authentication
''''''''''''''''''''

`Basic username password authentication <https://tools.ietf.org/html/rfc7617
https://en.wikipedia.org/wiki/Basic_access_authentication>`_ is currently
supported for the API. This works for users created through LDAP login or
within Airflow Metadata DB using password.

To enable basic authentication, set the following in the configuration:

.. code-block:: ini

    [api]
    auth_backend = airflow.api.auth.backend.basic_auth

Username and password needs to be base64 encoded and send through the
``Authorization`` HTTP header in the following format:

.. code-block:: text

    Authorization: Basic Base64(username:password)

Here is a sample curl command you can use to validate the setup:

.. code-block:: bash

    ENDPOINT_URL="http://locahost:8080/"
    curl -X GET  \
        --user "username:password" \
        "${ENDPOINT_URL}/api/v1/pools"

Note, you can still enable this setting to allow API access through username
password credential even though Airflow webserver might be using another
authentication method. Under this setup, only users created through LDAP or
``airflow users create`` command will be able to pass the API authentication.
=======
Roll your own API authentication
''''''''''''''''''''''''''''''''

Each auth backend is defined as a new Python module. It must have 2 defined methods:

* ``init_app(app: Flask)`` - function invoked when creating a flask application, which allows you to add a new view.
* ``requires_authentication(fn: Callable)`` - a decorator that allows arbitrary code execution before and after or instead of a view function.

and may have one of the following to support API client authorizations used by :ref:`remote mode for CLI <cli-remote>`:

* function ``create_client_session() -> requests.Session``
* attribute ``CLIENT_AUTH: Optional[Union[Tuple[str, str], requests.auth.AuthBase]]``

After writing your backend module, provide the fully qualified module name in the ``auth_backend`` key in the ``[api]``
section of ``airflow.cfg``.

Additional options to your auth backend can be configured in ``airflow.cfg``, as a new option.
>>>>>>> ba00db3d
<|MERGE_RESOLUTION|>--- conflicted
+++ resolved
@@ -117,7 +117,6 @@
           -H 'Cache-Control: no-cache' \
           -H "Authorization: Bearer ${ID_TOKEN}"
 
-<<<<<<< HEAD
 Basic authentication
 ''''''''''''''''''''
 
@@ -153,7 +152,7 @@
 password credential even though Airflow webserver might be using another
 authentication method. Under this setup, only users created through LDAP or
 ``airflow users create`` command will be able to pass the API authentication.
-=======
+
 Roll your own API authentication
 ''''''''''''''''''''''''''''''''
 
@@ -170,5 +169,4 @@
 After writing your backend module, provide the fully qualified module name in the ``auth_backend`` key in the ``[api]``
 section of ``airflow.cfg``.
 
-Additional options to your auth backend can be configured in ``airflow.cfg``, as a new option.
->>>>>>> ba00db3d
+Additional options to your auth backend can be configured in ``airflow.cfg``, as a new option.