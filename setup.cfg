# Licensed to the Apache Software Foundation (ASF) under one
# or more contributor license agreements.  See the NOTICE file
# distributed with this work for additional information
# regarding copyright ownership.  The ASF licenses this file
# to you under the Apache License, Version 2.0 (the
# "License"); you may not use this file except in compliance
# with the License.  You may obtain a copy of the License at
#
#   http://www.apache.org/licenses/LICENSE-2.0
#
# Unless required by applicable law or agreed to in writing,
# software distributed under the License is distributed on an
# "AS IS" BASIS, WITHOUT WARRANTIES OR CONDITIONS OF ANY
# KIND, either express or implied.  See the License for the
# specific language governing permissions and limitations
# under the License.

[metadata]
name = apache-airflow
summary = Programmatically author, schedule and monitor data pipelines
author = Apache Software Foundation
author_email = dev@airflow.apache.org
url = https://airflow.apache.org/
long_description = file: README.md
long_description_content_type = text/markdown
license = Apache License 2.0
license_files =
   LICENSE
   NOTICE
# Start of licenses generated automatically
   licenses/LICENSE-bootstrap.txt
   licenses/LICENSE-bootstrap3-typeahead.txt
   licenses/LICENSE-connexion.txt
   licenses/LICENSE-d3-shape.txt
   licenses/LICENSE-d3-tip.txt
   licenses/LICENSE-d3js.txt
   licenses/LICENSE-dagre-d3.txt
   licenses/LICENSE-datatables.txt
   licenses/LICENSE-elasticmock.txt
   licenses/LICENSE-eonasdan-bootstrap-datetimepicker.txt
   licenses/LICENSE-flask-kerberos.txt
   licenses/LICENSE-hue.txt
   licenses/LICENSE-jqclock.txt
   licenses/LICENSE-jquery.txt
   licenses/LICENSE-moment-strftime.txt
   licenses/LICENSE-moment.txt
   licenses/LICENSE-normalize.txt
# End of licences generated automatically
classifiers =
    Development Status :: 5 - Production/Stable
    Environment :: Console
    Environment :: Web Environment
    Intended Audience :: Developers
    Intended Audience :: System Administrators
    License :: OSI Approved :: Apache Software License
    Programming Language :: Python :: 3.6
    Programming Language :: Python :: 3.7
    Programming Language :: Python :: 3.8
    Programming Language :: Python :: 3.9
    Topic :: System :: Monitoring
project_urls =
    Documentation=https://airflow.apache.org/docs/
    Bug Tracker=https://github.com/apache/airflow/issues
    Source Code=https://github.com/apache/airflow
    Slack Chat=https://s.apache.org/airflow-slack
    Twitter=https://twitter.com/ApacheAirflow
    YouTube=https://www.youtube.com/channel/UCSXwxpWZQ7XZ1WL3wqevChA/

[options]
zip_safe = False
include_package_data = True
python_requires = ~=3.6
packages = find:
setup_requires =
    gitpython
    wheel
#####################################################################################################
# IMPORTANT NOTE!!!!!!!!!!!!!!!
# IF you are removing dependencies from this list, please make sure that you also increase
# DEPENDENCIES_EPOCH_NUMBER in the Dockerfile.ci
#####################################################################################################
install_requires =
    alembic>=1.2, <2.0
    argcomplete~=1.10
    attrs>=20.0, <21.0
    blinker
    cached_property~=1.5;python_version<="3.7"
    # cattrs >= 1.1.0 dropped support for Python 3.6
    cattrs>=1.0, <1.1.0;python_version<="3.6"
    # cattrs >= 1.7.0 break lineage - see https://github.com/apache/airflow/issues/16172
    cattrs~=1.1, <1.7.0;python_version>"3.6"
    # Required by vendored-in connexion
    clickclick>=1.2
<<<<<<< HEAD
    colorlog>=4.0.2
    cron-descriptor>=1.2.24
=======
    colorlog>=4.0.2, <6.0
>>>>>>> eb2c7af5
    croniter>=0.3.17, <1.1
    cryptography>=0.9.3
    dataclasses;python_version<"3.7"
    dill>=0.2.2, <0.4
    # Sphinx RTD theme 0.5.2. introduced limitation to docutils to account for some docutils markup
    # change:
    #      https://github.com/readthedocs/sphinx_rtd_theme/issues/1112
    # This limitation can be removed after this issue is closed:
    #      https://github.com/readthedocs/sphinx_rtd_theme/issues/1115
    docutils<0.17
    flask>=1.1.0, <2.0
    flask-appbuilder>=3.3.2, <4.0.0
    flask-caching>=1.5.0, <2.0.0
    flask-login>=0.3, <0.5
    flask-wtf>=0.14.3, <0.15
    graphviz>=0.12
    gunicorn>=20.1.0
    httpx
    importlib_metadata>=1.7;python_version<"3.9"
    importlib_resources~=5.2;python_version<"3.7"
    # Required by vendored-in connexion
    inflection>=0.3.1
    iso8601>=0.1.12
    # Logging is broken with itsdangerous > 2
    itsdangerous>=1.1.0, <2.0
    jinja2>=2.10.1,<4
    jsonschema~=3.0
    lazy-object-proxy
    lockfile>=0.12.2
    markdown>=2.5.2, <4.0
    markupsafe>=1.1.1, <2.0
    marshmallow-oneofschema>=2.0.1
    # Required by vendored-in connexion
    openapi-spec-validator>=0.2.4
    packaging~=21.0
    pendulum~=2.0
    pep562~=1.0;python_version<"3.7"
    psutil>=4.2.0, <6.0.0
    pygments>=2.0.1, <3.0
    # Required for flask-jwt-extended and msal
    pyjwt<2
    # python daemon crashes with 'socket operation on non-socket' for python 3.8+ in version < 2.2.4
    # https://pagure.io/python-daemon/issue/34
    python-daemon>=2.2.4
    python-dateutil>=2.3, <3
    python-nvd3~=0.15.0
    python-slugify>=3.0.0,<5.0
    # Required for flask-openID which comes with flask-appbuilder in case of poetry installation
    # earlier versions of the dependency are installed but they do not work for Python 3
    # (pip installs the right version).
    # More info: https://github.com/apache/airflow/issues/13149#issuecomment-748705193
    python3-openid~=3.2
    # Required by vendored-in connexion
    pyyaml>=5.1
    rich>=9.2.0
    setproctitle>=1.1.8, <2
    sqlalchemy>=1.3.18
    sqlalchemy_jsonfield~=1.0
    # Required by vendored-in connexion
    swagger-ui-bundle>=0.0.2
    tabulate>=0.7.5, <0.9
    tenacity>=6.2.0
    termcolor>=1.1.0
    typing-extensions>=3.7.4;python_version<"3.8"
    unicodecsv>=0.14.1
    werkzeug~=1.0, >=1.0.1

[options.packages.find]
include =
    airflow*

[options.package_data]
airflow=
    py.typed
    alembic.ini
    git_version
    customized_form_field_behaviours.schema.json
    provider_info.schema.json

airflow.api_connexion.openapi=*.yaml
airflow.serialization=*.json

[options.entry_points]
console_scripts=
    airflow=airflow.__main__:main

[bdist_wheel]
python-tag=py3


[files]
packages = airflow

[easy_install]

[mypy]
ignore_missing_imports = True
no_implicit_optional = True
warn_redundant_casts = True
warn_unused_ignores = False
plugins =
  airflow.mypy.plugin.decorators
pretty = True

[mypy-airflow.migrations.*]
ignore_errors = True

[isort]
line_length=110
combine_as_imports = true
default_section = THIRDPARTY
known_first_party=airflow,tests
# Need to be consistent with the exclude config defined in pre-commit-config.yaml
skip=build,.tox,venv
profile = black<|MERGE_RESOLUTION|>--- conflicted
+++ resolved
@@ -91,12 +91,8 @@
     cattrs~=1.1, <1.7.0;python_version>"3.6"
     # Required by vendored-in connexion
     clickclick>=1.2
-<<<<<<< HEAD
-    colorlog>=4.0.2
+    colorlog>=4.0.2, <6.0
     cron-descriptor>=1.2.24
-=======
-    colorlog>=4.0.2, <6.0
->>>>>>> eb2c7af5
     croniter>=0.3.17, <1.1
     cryptography>=0.9.3
     dataclasses;python_version<"3.7"
