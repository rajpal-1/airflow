--- conflicted
+++ resolved
@@ -31,11 +31,6 @@
         self.assertTrue(TriggerRule.is_valid(TriggerRule.ONE_SUCCESS))
         self.assertTrue(TriggerRule.is_valid(TriggerRule.ONE_FAILED))
         self.assertTrue(TriggerRule.is_valid(TriggerRule.NONE_FAILED))
-<<<<<<< HEAD
-        self.assertTrue(TriggerRule.is_valid(TriggerRule.DUMMY))
-        self.assertEqual(len(TriggerRule.all_triggers()), 7)
-=======
         self.assertTrue(TriggerRule.is_valid(TriggerRule.NONE_SKIPPED))
         self.assertTrue(TriggerRule.is_valid(TriggerRule.DUMMY))
-        self.assertEqual(len(TriggerRule.all_triggers()), 8)
->>>>>>> 4311c1f0
+        self.assertEqual(len(TriggerRule.all_triggers()), 8)