#
# Licensed to the Apache Software Foundation (ASF) under one
# or more contributor license agreements.  See the NOTICE file
# distributed with this work for additional information
# regarding copyright ownership.  The ASF licenses this file
# to you under the Apache License, Version 2.0 (the
# "License"); you may not use this file except in compliance
# with the License.  You may obtain a copy of the License at
#
#   http://www.apache.org/licenses/LICENSE-2.0
#
# Unless required by applicable law or agreed to in writing,
# software distributed under the License is distributed on an
# "AS IS" BASIS, WITHOUT WARRANTIES OR CONDITIONS OF ANY
# KIND, either express or implied.  See the License for the
# specific language governing permissions and limitations
# under the License.

<<<<<<< HEAD
from datetime import (datetime, timedelta)
import os
import sys
import tempfile
import unittest
import mock

from mock import MagicMock, PropertyMock

from airflow.configuration import conf, mkdir_p
from airflow.jobs import DagFileProcessor, LocalTaskJob as LJ
from airflow.models import DagBag, TaskInstance as TI
from airflow.utils import timezone
from airflow.utils.dag_processing import (
    DagFileProcessorAgent, DagFileProcessorManager, DagFileStat, SimpleTaskInstance
)
from airflow.utils.db import create_session
from airflow.utils.file import correct_maybe_zipped, open_maybe_zipped
from airflow.utils.state import State
from tests.test_utils.config import conf_vars
from tests.test_utils.db import clear_db_runs

TEST_DAG_FOLDER = os.path.join(
    os.path.dirname(os.path.realpath(__file__)), os.pardir, 'dags')

DEFAULT_DATE = timezone.datetime(2016, 1, 1)

SETTINGS_FILE_VALID = """
LOGGING_CONFIG = {
    'version': 1,
    'disable_existing_loggers': False,
    'formatters': {
        'airflow.task': {
            'format': '[%(asctime)s] {%(process)d %(filename)s:%(lineno)d} %(levelname)s - %(message)s'
        },
    },
    'handlers': {
        'console': {
            'class': 'logging.StreamHandler',
            'formatter': 'airflow.task',
            'stream': 'ext://sys.stdout'
        },
        'task': {
            'class': 'logging.StreamHandler',
            'formatter': 'airflow.task',
            'stream': 'ext://sys.stdout'
        },
    },
    'loggers': {
        'airflow': {
            'handlers': ['console'],
            'level': 'INFO',
            'propagate': False
        },
        'airflow.task': {
            'handlers': ['task'],
            'level': 'INFO',
            'propagate': False,
        },
    }
}
"""

SETTINGS_DEFAULT_NAME = 'custom_airflow_local_settings'


class settings_context(object):
    """
    Sets a settings file and puts it in the Python classpath

    :param content:
          The content of the settings file
    """

    def __init__(self, content, dir=None, name='LOGGING_CONFIG'):
        self.content = content
        self.settings_root = tempfile.mkdtemp()
        filename = "{}.py".format(SETTINGS_DEFAULT_NAME)

        if dir:
            # Replace slashes by dots
            self.module = dir.replace('/', '.') + '.' + SETTINGS_DEFAULT_NAME + '.' + name

            # Create the directory structure
            dir_path = os.path.join(self.settings_root, dir)
            mkdir_p(dir_path)

            # Add the __init__ for the directories
            # This is required for Python 2.7
            basedir = self.settings_root
            for part in dir.split('/'):
                open(os.path.join(basedir, '__init__.py'), 'w').close()
                basedir = os.path.join(basedir, part)
            open(os.path.join(basedir, '__init__.py'), 'w').close()

            self.settings_file = os.path.join(dir_path, filename)
        else:
            self.module = SETTINGS_DEFAULT_NAME + '.' + name
            self.settings_file = os.path.join(self.settings_root, filename)

    def __enter__(self):
        with open(self.settings_file, 'w') as handle:
            handle.writelines(self.content)
        sys.path.append(self.settings_root)
        conf.set(
            'core',
            'logging_config_class',
            self.module
        )
        return self.settings_file

    def __exit__(self, *exc_info):
        # shutil.rmtree(self.settings_root)
        # Reset config
        conf.set('core', 'logging_config_class', '')
        sys.path.remove(self.settings_root)


class FakeDagFileProcessorRunner(DagFileProcessor):
    # This fake processor will return the zombies it received in constructor
    # as its processing result w/o actually parsing anything.
    def __init__(self, file_path, pickle_dags, dag_id_allow_list, zombies):
        super(FakeDagFileProcessorRunner, self).__init__(file_path, pickle_dags, dag_id_allow_list, zombies)
        self._result = zombies, 0

    def start(self):
        pass

    @property
    def start_time(self):
        return DEFAULT_DATE

    @property
    def pid(self):
        return 1234

    @property
    def done(self):
        return True

    @property
=======
import logging
import multiprocessing
import os
import pathlib
import random
import socket
import sys
import threading
import unittest
from datetime import datetime, timedelta
from tempfile import TemporaryDirectory
from unittest import mock
from unittest.mock import MagicMock, PropertyMock

import pytest
from freezegun import freeze_time

from airflow.configuration import conf
from airflow.jobs.local_task_job import LocalTaskJob as LJ
from airflow.jobs.scheduler_job import DagFileProcessorProcess
from airflow.models import DagBag, DagModel, TaskInstance as TI
from airflow.models.serialized_dag import SerializedDagModel
from airflow.models.taskinstance import SimpleTaskInstance
from airflow.utils import timezone
from airflow.utils.callback_requests import CallbackRequest, TaskCallbackRequest
from airflow.utils.dag_processing import (
    DagFileProcessorAgent,
    DagFileProcessorManager,
    DagFileStat,
    DagParsingSignal,
    DagParsingStat,
)
from airflow.utils.net import get_hostname
from airflow.utils.session import create_session
from airflow.utils.state import State
from tests.core.test_logging_config import SETTINGS_FILE_VALID, settings_context
from tests.test_utils.config import conf_vars
from tests.test_utils.db import clear_db_dags, clear_db_runs, clear_db_serialized_dags

TEST_DAG_FOLDER = pathlib.Path(__file__).parent.parent / 'dags'

DEFAULT_DATE = timezone.datetime(2016, 1, 1)


class FakeDagFileProcessorRunner(DagFileProcessorProcess):
    # This fake processor will return the zombies it received in constructor
    # as its processing result w/o actually parsing anything.
    def __init__(self, file_path, pickle_dags, dag_ids, callbacks):
        super().__init__(file_path, pickle_dags, dag_ids, callbacks)
        # We need a "real" selectable handle for waitable_handle to work
        readable, writable = multiprocessing.Pipe(duplex=False)
        writable.send('abc')
        writable.close()
        self._waitable_handle = readable
        self._result = 0, 0

    def start(self):
        pass

    @property
    def start_time(self):
        return DEFAULT_DATE

    @property
    def pid(self):
        return 1234

    @property
    def done(self):
        return True

    @property
>>>>>>> d25854dd
    def result(self):
        return self._result

    @staticmethod
<<<<<<< HEAD
    def _fake_dag_processor_factory(file_path, zombies, dag_ids, pickle_dags):
=======
    def _fake_dag_processor_factory(file_path, callbacks, dag_ids, pickle_dags):
>>>>>>> d25854dd
        return FakeDagFileProcessorRunner(
            file_path,
            pickle_dags,
            dag_ids,
<<<<<<< HEAD
            zombies
        )
=======
            callbacks,
        )

    @property
    def waitable_handle(self):
        return self._waitable_handle
>>>>>>> d25854dd


class TestDagFileProcessorManager(unittest.TestCase):
    def setUp(self):
        clear_db_runs()

<<<<<<< HEAD
    def test_set_file_paths_when_processor_file_path_not_in_new_file_paths(self):
        manager = DagFileProcessorManager(
            dag_directory='directory',
            file_paths=['abc.txt'],
=======
    def run_processor_manager_one_loop(self, manager, parent_pipe):
        if not manager._async_mode:
            parent_pipe.send(DagParsingSignal.AGENT_RUN_ONCE)

        results = []

        while True:
            manager._run_parsing_loop()

            while parent_pipe.poll(timeout=0.01):
                obj = parent_pipe.recv()
                if not isinstance(obj, DagParsingStat):
                    results.append(obj)
                elif obj.done:
                    return results
            raise RuntimeError("Shouldn't get here - nothing to read, but manager not finished!")

    @conf_vars({('core', 'load_examples'): 'False'})
    def test_max_runs_when_no_files(self):

        child_pipe, parent_pipe = multiprocessing.Pipe()

        with TemporaryDirectory(prefix="empty-airflow-dags-") as dags_folder:
            async_mode = 'sqlite' not in conf.get('core', 'sql_alchemy_conn')
            manager = DagFileProcessorManager(
                dag_directory=dags_folder,
                max_runs=1,
                processor_factory=FakeDagFileProcessorRunner._fake_dag_processor_factory,
                processor_timeout=timedelta.max,
                signal_conn=child_pipe,
                dag_ids=[],
                pickle_dags=False,
                async_mode=async_mode,
            )

            self.run_processor_manager_one_loop(manager, parent_pipe)
        child_pipe.close()
        parent_pipe.close()

    @pytest.mark.backend("mysql", "postgres")
    def test_start_new_processes_with_same_filepath(self):
        """
        Test that when a processor already exist with a filepath, a new processor won't be created
        with that filepath. The filepath will just be removed from the list.
        """
        processor_factory_mock = MagicMock()
        manager = DagFileProcessorManager(
            dag_directory='directory',
            max_runs=1,
            processor_factory=processor_factory_mock,
            processor_timeout=timedelta.max,
            signal_conn=MagicMock(),
            dag_ids=[],
            pickle_dags=False,
            async_mode=True,
        )

        file_1 = 'file_1.py'
        file_2 = 'file_2.py'
        file_3 = 'file_3.py'
        manager._file_path_queue = [file_1, file_2, file_3]

        # Mock that only one processor exists. This processor runs with 'file_1'
        manager._processors[file_1] = MagicMock()
        # Start New Processes
        manager.start_new_processes()

        # Because of the config: '[scheduler] parsing_processes = 2'
        # verify that only one extra process is created
        # and since a processor with 'file_1' already exists,
        # even though it is first in '_file_path_queue'
        # a new processor is created with 'file_2' and not 'file_1'.
        processor_factory_mock.assert_called_once_with('file_2.py', [], [], False)

        assert file_1 in manager._processors.keys()
        assert file_2 in manager._processors.keys()
        assert [file_3] == manager._file_path_queue

    def test_set_file_paths_when_processor_file_path_not_in_new_file_paths(self):
        manager = DagFileProcessorManager(
            dag_directory='directory',
>>>>>>> d25854dd
            max_runs=1,
            processor_factory=MagicMock().return_value,
            processor_timeout=timedelta.max,
            signal_conn=MagicMock(),
            dag_ids=[],
            pickle_dags=False,
<<<<<<< HEAD
            async_mode=True)
=======
            async_mode=True,
        )
>>>>>>> d25854dd

        mock_processor = MagicMock()
        mock_processor.stop.side_effect = AttributeError('DagFileProcessor object has no attribute stop')
        mock_processor.terminate.side_effect = None

        manager._processors['missing_file.txt'] = mock_processor
        manager._file_stats['missing_file.txt'] = DagFileStat(0, 0, None, None, 0)

        manager.set_file_paths(['abc.txt'])
        assert manager._processors == {}

    def test_set_file_paths_when_processor_file_path_is_in_new_file_paths(self):
        manager = DagFileProcessorManager(
            dag_directory='directory',
<<<<<<< HEAD
            file_paths=['abc.txt'],
=======
>>>>>>> d25854dd
            max_runs=1,
            processor_factory=MagicMock().return_value,
            processor_timeout=timedelta.max,
            signal_conn=MagicMock(),
            dag_ids=[],
            pickle_dags=False,
<<<<<<< HEAD
            async_mode=True)
=======
            async_mode=True,
        )
>>>>>>> d25854dd

        mock_processor = MagicMock()
        mock_processor.stop.side_effect = AttributeError('DagFileProcessor object has no attribute stop')
        mock_processor.terminate.side_effect = None

        manager._processors['abc.txt'] = mock_processor

        manager.set_file_paths(['abc.txt'])
<<<<<<< HEAD
        self.assertDictEqual(manager._processors, {'abc.txt': mock_processor})
=======
        assert manager._processors == {'abc.txt': mock_processor}

    @conf_vars({("scheduler", "file_parsing_sort_mode"): "alphabetical"})
    @mock.patch("zipfile.is_zipfile", return_value=True)
    @mock.patch("airflow.utils.file.might_contain_dag", return_value=True)
    @mock.patch("airflow.utils.file.find_path_from_directory", return_value=True)
    @mock.patch("airflow.utils.file.os.path.isfile", return_value=True)
    def test_file_paths_in_queue_sorted_alphabetically(
        self, mock_isfile, mock_find_path, mock_might_contain_dag, mock_zipfile
    ):
        """Test dag files are sorted alphabetically"""
        dag_files = ["file_3.py", "file_2.py", "file_4.py", "file_1.py"]
        mock_find_path.return_value = dag_files

        manager = DagFileProcessorManager(
            dag_directory='directory',
            max_runs=1,
            processor_factory=MagicMock().return_value,
            processor_timeout=timedelta.max,
            signal_conn=MagicMock(),
            dag_ids=[],
            pickle_dags=False,
            async_mode=True,
        )

        manager.set_file_paths(dag_files)
        assert manager._file_path_queue == []
        manager.prepare_file_path_queue()
        assert manager._file_path_queue == ['file_1.py', 'file_2.py', 'file_3.py', 'file_4.py']

    @conf_vars({("scheduler", "file_parsing_sort_mode"): "random_seeded_by_host"})
    @mock.patch("zipfile.is_zipfile", return_value=True)
    @mock.patch("airflow.utils.file.might_contain_dag", return_value=True)
    @mock.patch("airflow.utils.file.find_path_from_directory", return_value=True)
    @mock.patch("airflow.utils.file.os.path.isfile", return_value=True)
    def test_file_paths_in_queue_sorted_random_seeded_by_host(
        self, mock_isfile, mock_find_path, mock_might_contain_dag, mock_zipfile
    ):
        """Test files are randomly sorted and seeded by host name"""
        dag_files = ["file_3.py", "file_2.py", "file_4.py", "file_1.py"]
        mock_find_path.return_value = dag_files

        manager = DagFileProcessorManager(
            dag_directory='directory',
            max_runs=1,
            processor_factory=MagicMock().return_value,
            processor_timeout=timedelta.max,
            signal_conn=MagicMock(),
            dag_ids=[],
            pickle_dags=False,
            async_mode=True,
        )

        manager.set_file_paths(dag_files)
        assert manager._file_path_queue == []
        manager.prepare_file_path_queue()

        expected_order = dag_files
        random.Random(get_hostname()).shuffle(expected_order)
        assert manager._file_path_queue == expected_order

        # Verify running it again produces same order
        manager._file_paths = []
        manager.prepare_file_path_queue()
        assert manager._file_path_queue == expected_order

    @conf_vars({("scheduler", "file_parsing_sort_mode"): "modified_time"})
    @mock.patch("zipfile.is_zipfile", return_value=True)
    @mock.patch("airflow.utils.file.might_contain_dag", return_value=True)
    @mock.patch("airflow.utils.file.find_path_from_directory", return_value=True)
    @mock.patch("airflow.utils.file.os.path.isfile", return_value=True)
    @mock.patch("airflow.utils.file.os.path.getmtime")
    def test_file_paths_in_queue_sorted_by_modified_time(
        self, mock_getmtime, mock_isfile, mock_find_path, mock_might_contain_dag, mock_zipfile
    ):
        """Test files are sorted by modified time"""
        paths_with_mtime = {"file_3.py": 3.0, "file_2.py": 2.0, "file_4.py": 5.0, "file_1.py": 4.0}
        dag_files = list(paths_with_mtime.keys())
        mock_getmtime.side_effect = list(paths_with_mtime.values())
        mock_find_path.return_value = dag_files

        manager = DagFileProcessorManager(
            dag_directory='directory',
            max_runs=1,
            processor_factory=MagicMock().return_value,
            processor_timeout=timedelta.max,
            signal_conn=MagicMock(),
            dag_ids=[],
            pickle_dags=False,
            async_mode=True,
        )

        manager.set_file_paths(dag_files)
        assert manager._file_path_queue == []
        manager.prepare_file_path_queue()
        assert manager._file_path_queue == ['file_4.py', 'file_1.py', 'file_3.py', 'file_2.py']

    @conf_vars({("scheduler", "file_parsing_sort_mode"): "modified_time"})
    @mock.patch("zipfile.is_zipfile", return_value=True)
    @mock.patch("airflow.utils.file.might_contain_dag", return_value=True)
    @mock.patch("airflow.utils.file.find_path_from_directory", return_value=True)
    @mock.patch("airflow.utils.file.os.path.isfile", return_value=True)
    @mock.patch("airflow.utils.file.os.path.getmtime")
    def test_recently_modified_file_is_parsed_with_mtime_mode(
        self, mock_getmtime, mock_isfile, mock_find_path, mock_might_contain_dag, mock_zipfile
    ):
        """
        Test recently updated files are processed even if min_file_process_interval is not reached
        """
        freezed_base_time = timezone.datetime(2020, 1, 5, 0, 0, 0)
        initial_file_1_mtime = (freezed_base_time - timedelta(minutes=5)).timestamp()
        dag_files = ["file_1.py"]
        mock_getmtime.side_effect = [initial_file_1_mtime]
        mock_find_path.return_value = dag_files

        manager = DagFileProcessorManager(
            dag_directory='directory',
            max_runs=3,
            processor_factory=MagicMock().return_value,
            processor_timeout=timedelta.max,
            signal_conn=MagicMock(),
            dag_ids=[],
            pickle_dags=False,
            async_mode=True,
        )

        # let's say the DAG was just parsed 2 seconds before the Freezed time
        last_finish_time = freezed_base_time - timedelta(seconds=10)
        manager._file_stats = {
            "file_1.py": DagFileStat(1, 0, last_finish_time, 1.0, 1),
        }
        with freeze_time(freezed_base_time):
            manager.set_file_paths(dag_files)
            assert manager._file_path_queue == []
            # File Path Queue will be empty as the "modified time" < "last finish time"
            manager.prepare_file_path_queue()
            assert manager._file_path_queue == []

        # Simulate the DAG modification by using modified_time which is greater
        # than the last_parse_time but still less than now - min_file_process_interval
        file_1_new_mtime = freezed_base_time - timedelta(seconds=5)
        file_1_new_mtime_ts = file_1_new_mtime.timestamp()
        with freeze_time(freezed_base_time):
            manager.set_file_paths(dag_files)
            assert manager._file_path_queue == []
            # File Path Queue will be empty as the "modified time" < "last finish time"
            mock_getmtime.side_effect = [file_1_new_mtime_ts]
            manager.prepare_file_path_queue()
            # Check that file is added to the queue even though file was just recently passed
            assert manager._file_path_queue == ["file_1.py"]
            assert last_finish_time < file_1_new_mtime
            assert (
                manager._file_process_interval
                > (freezed_base_time - manager.get_last_finish_time("file_1.py")).total_seconds()
            )
>>>>>>> d25854dd

    def test_find_zombies(self):
        manager = DagFileProcessorManager(
            dag_directory='directory',
<<<<<<< HEAD
            file_paths=['abc.txt'],
=======
>>>>>>> d25854dd
            max_runs=1,
            processor_factory=MagicMock().return_value,
            processor_timeout=timedelta.max,
            signal_conn=MagicMock(),
            dag_ids=[],
            pickle_dags=False,
<<<<<<< HEAD
            async_mode=True)

        dagbag = DagBag(TEST_DAG_FOLDER)
        with create_session() as session:
            session.query(LJ).delete()
            dag = dagbag.get_dag('example_branch_operator')
            task = dag.get_task(task_id='run_this_first')

            ti = TI(task, DEFAULT_DATE, State.RUNNING)
            lj = LJ(ti)
            lj.state = State.SHUTDOWN
            lj.id = 1
            ti.job_id = lj.id

            session.add(lj)
=======
            async_mode=True,
        )

        dagbag = DagBag(TEST_DAG_FOLDER, read_dags_from_db=False)
        with create_session() as session:
            session.query(LJ).delete()
            dag = dagbag.get_dag('example_branch_operator')
            dag.sync_to_db()
            task = dag.get_task(task_id='run_this_first')

            ti = TI(task, DEFAULT_DATE, State.RUNNING)
            local_job = LJ(ti)
            local_job.state = State.SHUTDOWN

            session.add(local_job)
            session.commit()

            ti.job_id = local_job.id
>>>>>>> d25854dd
            session.add(ti)
            session.commit()

            manager._last_zombie_query_time = timezone.utcnow() - timedelta(
<<<<<<< HEAD
                seconds=manager._zombie_threshold_secs + 1)
            manager._find_zombies()
            zombies = manager._zombies
            self.assertEqual(1, len(zombies))
            self.assertIsInstance(zombies[0], SimpleTaskInstance)
            self.assertEqual(ti.dag_id, zombies[0].dag_id)
            self.assertEqual(ti.task_id, zombies[0].task_id)
            self.assertEqual(ti.execution_date, zombies[0].execution_date)
=======
                seconds=manager._zombie_threshold_secs + 1
            )
            manager._find_zombies()
            requests = manager._callback_to_execute[dag.full_filepath]
            assert 1 == len(requests)
            assert requests[0].full_filepath == dag.full_filepath
            assert requests[0].msg == "Detected as zombie"
            assert requests[0].is_failure_callback is True
            assert isinstance(requests[0].simple_task_instance, SimpleTaskInstance)
            assert ti.dag_id == requests[0].simple_task_instance.dag_id
            assert ti.task_id == requests[0].simple_task_instance.task_id
            assert ti.execution_date == requests[0].simple_task_instance.execution_date
>>>>>>> d25854dd

            session.query(TI).delete()
            session.query(LJ).delete()

<<<<<<< HEAD
    def test_zombies_are_correctly_passed_to_dag_file_processor(self):
        """
        Check that the same set of zombies are passed to the dag
        file processors until the next zombie detection logic is invoked.
        """
        test_dag_path = os.path.join(TEST_DAG_FOLDER, 'test_example_bash_operator.py')
        with conf_vars({('scheduler', 'parsing_processes'): '1',
                        ('core', 'load_examples'): 'False'}):
            dagbag = DagBag(test_dag_path)
=======
    def test_handle_failure_callback_with_zombies_are_correctly_passed_to_dag_file_processor(self):
        """
        Check that the same set of failure callback with zombies are passed to the dag
        file processors until the next zombie detection logic is invoked.
        """
        test_dag_path = TEST_DAG_FOLDER / 'test_example_bash_operator.py'
        with conf_vars({('scheduler', 'parsing_processes'): '1', ('core', 'load_examples'): 'False'}):
            dagbag = DagBag(test_dag_path, read_dags_from_db=False)
>>>>>>> d25854dd
            with create_session() as session:
                session.query(LJ).delete()
                dag = dagbag.get_dag('test_example_bash_operator')
                dag.sync_to_db()
                task = dag.get_task(task_id='run_this_last')

                ti = TI(task, DEFAULT_DATE, State.RUNNING)
<<<<<<< HEAD
                lj = LJ(ti)
                lj.state = State.SHUTDOWN
                lj.id = 1
                ti.job_id = lj.id

                session.add(lj)
                session.add(ti)
                session.commit()
                fake_zombies = [SimpleTaskInstance(ti)]

            async_mode = 'sqlite' not in conf.get('core', 'sql_alchemy_conn')
            processor_agent = DagFileProcessorAgent(test_dag_path,
                                                    [],
                                                    1,
                                                    FakeDagFileProcessorRunner._fake_dag_processor_factory,
                                                    timedelta.max,
                                                    [],
                                                    False,
                                                    async_mode)
            processor_agent.start()
            parsing_result = []
            if not async_mode:
                processor_agent.heartbeat()
            while not processor_agent.done:
                if not async_mode:
                    processor_agent.wait_until_finished()
                parsing_result.extend(processor_agent.harvest_simple_dags())

            self.assertEqual(len(fake_zombies), len(parsing_result))
            self.assertEqual(set([zombie.key for zombie in fake_zombies]),
                             set([result.key for result in parsing_result]))

    @mock.patch("airflow.jobs.DagFileProcessor.pid", new_callable=PropertyMock)
    @mock.patch("airflow.jobs.DagFileProcessor.kill")
=======
                local_job = LJ(ti)
                local_job.state = State.SHUTDOWN
                session.add(local_job)
                session.commit()

                # TODO: If there was an actual Relationship between TI and Job
                # we wouldn't need this extra commit
                session.add(ti)
                ti.job_id = local_job.id
                session.commit()

                expected_failure_callback_requests = [
                    TaskCallbackRequest(
                        full_filepath=dag.full_filepath,
                        simple_task_instance=SimpleTaskInstance(ti),
                        msg="Message",
                    )
                ]

            test_dag_path = TEST_DAG_FOLDER / 'test_example_bash_operator.py'

            child_pipe, parent_pipe = multiprocessing.Pipe()
            async_mode = 'sqlite' not in conf.get('core', 'sql_alchemy_conn')

            fake_processors = []

            def fake_processor_factory(*args, **kwargs):
                nonlocal fake_processors
                processor = FakeDagFileProcessorRunner._fake_dag_processor_factory(*args, **kwargs)
                fake_processors.append(processor)
                return processor

            manager = DagFileProcessorManager(
                dag_directory=test_dag_path,
                max_runs=1,
                processor_factory=fake_processor_factory,
                processor_timeout=timedelta.max,
                signal_conn=child_pipe,
                dag_ids=[],
                pickle_dags=False,
                async_mode=async_mode,
            )

            self.run_processor_manager_one_loop(manager, parent_pipe)

            if async_mode:
                # Once for initial parse, and then again for the add_callback_to_queue
                assert len(fake_processors) == 2
                assert fake_processors[0]._file_path == str(test_dag_path)
                assert fake_processors[0]._callback_requests == []
            else:
                assert len(fake_processors) == 1

            assert fake_processors[-1]._file_path == str(test_dag_path)
            callback_requests = fake_processors[-1]._callback_requests
            assert {zombie.simple_task_instance.key for zombie in expected_failure_callback_requests} == {
                result.simple_task_instance.key for result in callback_requests
            }

            child_pipe.close()
            parent_pipe.close()

    @mock.patch("airflow.jobs.scheduler_job.DagFileProcessorProcess.pid", new_callable=PropertyMock)
    @mock.patch("airflow.jobs.scheduler_job.DagFileProcessorProcess.kill")
>>>>>>> d25854dd
    def test_kill_timed_out_processors_kill(self, mock_kill, mock_pid):
        mock_pid.return_value = 1234
        manager = DagFileProcessorManager(
            dag_directory='directory',
<<<<<<< HEAD
            file_paths=['abc.txt'],
=======
>>>>>>> d25854dd
            max_runs=1,
            processor_factory=MagicMock().return_value,
            processor_timeout=timedelta(seconds=5),
            signal_conn=MagicMock(),
            dag_ids=[],
            pickle_dags=False,
<<<<<<< HEAD
            async_mode=True)

        processor = DagFileProcessor('abc.txt', False, [], [])
=======
            async_mode=True,
        )

        processor = DagFileProcessorProcess('abc.txt', False, [], [])
>>>>>>> d25854dd
        processor._start_time = timezone.make_aware(datetime.min)
        manager._processors = {'abc.txt': processor}
        manager._kill_timed_out_processors()
        mock_kill.assert_called_once_with()

<<<<<<< HEAD
    @mock.patch("airflow.jobs.DagFileProcessor.pid", new_callable=PropertyMock)
    @mock.patch("airflow.jobs.scheduler_job.DagFileProcessor")
=======
    @mock.patch("airflow.jobs.scheduler_job.DagFileProcessorProcess.pid", new_callable=PropertyMock)
    @mock.patch("airflow.jobs.scheduler_job.DagFileProcessorProcess")
>>>>>>> d25854dd
    def test_kill_timed_out_processors_no_kill(self, mock_dag_file_processor, mock_pid):
        mock_pid.return_value = 1234
        manager = DagFileProcessorManager(
            dag_directory='directory',
<<<<<<< HEAD
            file_paths=['abc.txt'],
=======
>>>>>>> d25854dd
            max_runs=1,
            processor_factory=MagicMock().return_value,
            processor_timeout=timedelta(seconds=5),
            signal_conn=MagicMock(),
            dag_ids=[],
            pickle_dags=False,
<<<<<<< HEAD
            async_mode=True)

        processor = DagFileProcessor('abc.txt', False, [], [])
=======
            async_mode=True,
        )

        processor = DagFileProcessorProcess('abc.txt', False, [], [])
>>>>>>> d25854dd
        processor._start_time = timezone.make_aware(datetime.max)
        manager._processors = {'abc.txt': processor}
        manager._kill_timed_out_processors()
        mock_dag_file_processor.kill.assert_not_called()

<<<<<<< HEAD
=======
    @conf_vars({('core', 'load_examples'): 'False'})
    @pytest.mark.execution_timeout(10)
    def test_dag_with_system_exit(self):
        """
        Test to check that a DAG with a system.exit() doesn't break the scheduler.
        """

        # We need to _actually_ parse the files here to test the behaviour.
        # Right now the parsing code lives in SchedulerJob, even though it's
        # called via utils.dag_processing.
        from airflow.jobs.scheduler_job import SchedulerJob

        dag_id = 'exit_test_dag'
        dag_directory = TEST_DAG_FOLDER.parent / 'dags_with_system_exit'

        # Delete the one valid DAG/SerializedDAG, and check that it gets re-created
        clear_db_dags()
        clear_db_serialized_dags()

        child_pipe, parent_pipe = multiprocessing.Pipe()

        manager = DagFileProcessorManager(
            dag_directory=dag_directory,
            dag_ids=[],
            max_runs=1,
            processor_factory=SchedulerJob._create_dag_file_processor,
            processor_timeout=timedelta(seconds=5),
            signal_conn=child_pipe,
            pickle_dags=False,
            async_mode=True,
        )

        manager._run_parsing_loop()

        result = None
        while parent_pipe.poll(timeout=None):
            result = parent_pipe.recv()
            if isinstance(result, DagParsingStat) and result.done:
                break

        # Three files in folder should be processed
        assert sum(stat.run_count for stat in manager._file_stats.values()) == 3

        with create_session() as session:
            assert session.query(DagModel).get(dag_id) is not None

    @conf_vars({('core', 'load_examples'): 'False'})
    @pytest.mark.backend("mysql", "postgres")
    @pytest.mark.execution_timeout(30)
    def test_pipe_full_deadlock(self):
        dag_filepath = TEST_DAG_FOLDER / "test_scheduler_dags.py"

        child_pipe, parent_pipe = multiprocessing.Pipe()

        # Shrink the buffers to exacerbate the problem!
        for fd in (parent_pipe.fileno(),):
            sock = socket.socket(fileno=fd)
            sock.setsockopt(socket.SOL_SOCKET, socket.SO_SNDBUF, 1024)
            sock.setsockopt(socket.SOL_SOCKET, socket.SO_RCVBUF, 1024)
            sock.detach()

        exit_event = threading.Event()

        # To test this behaviour we need something that continually fills the
        # parent pipe's buffer (and keeps it full).
        def keep_pipe_full(pipe, exit_event):
            n = 0
            while True:
                if exit_event.is_set():
                    break

                req = CallbackRequest(str(dag_filepath))
                try:
                    logging.debug("Sending CallbackRequests %d", n + 1)
                    pipe.send(req)
                except TypeError:
                    # This is actually the error you get when the parent pipe
                    # is closed! Nicely handled, eh?
                    break
                except OSError:
                    break
                n += 1
                logging.debug("   Sent %d CallbackRequests", n)

        thread = threading.Thread(target=keep_pipe_full, args=(parent_pipe, exit_event))

        fake_processors = []

        def fake_processor_factory(*args, **kwargs):
            nonlocal fake_processors
            processor = FakeDagFileProcessorRunner._fake_dag_processor_factory(*args, **kwargs)
            fake_processors.append(processor)
            return processor

        manager = DagFileProcessorManager(
            dag_directory=dag_filepath,
            dag_ids=[],
            # A reasonable large number to ensure that we trigger the deadlock
            max_runs=100,
            processor_factory=fake_processor_factory,
            processor_timeout=timedelta(seconds=5),
            signal_conn=child_pipe,
            pickle_dags=False,
            async_mode=True,
        )

        try:
            thread.start()

            # If this completes without hanging, then the test is good!
            manager._run_parsing_loop()
            exit_event.set()
        finally:
            logging.info("Closing pipes")
            parent_pipe.close()
            child_pipe.close()
            thread.join(timeout=1.0)

>>>>>>> d25854dd

class TestDagFileProcessorAgent(unittest.TestCase):
    def setUp(self):
        # Make sure that the configure_logging is not cached
        self.old_modules = dict(sys.modules)

    def tearDown(self):
        # Remove any new modules imported during the test run. This lets us
        # import the same source files for more than one test.
        remove_list = []
<<<<<<< HEAD
        for m in [m for m in sys.modules if m not in self.old_modules]:
            remove_list.append(m)
=======
        for mod in sys.modules:
            if mod not in self.old_modules:
                remove_list.append(mod)
>>>>>>> d25854dd

        for mod in remove_list:
            del sys.modules[mod]

    @staticmethod
    def _processor_factory(file_path, zombies, dag_ids, pickle_dags):
<<<<<<< HEAD
        return DagFileProcessor(file_path,
                                pickle_dags,
                                dag_ids,
                                zombies)

    def test_reload_module(self):
        """
        Configure the context to have core.logging_config_class set to a fake logging
=======
        return DagFileProcessorProcess(file_path, pickle_dags, dag_ids, zombies)

    def test_reload_module(self):
        """
        Configure the context to have logging.logging_config_class set to a fake logging
>>>>>>> d25854dd
        class path, thus when reloading logging module the airflow.processor_manager
        logger should not be configured.
        """
        with settings_context(SETTINGS_FILE_VALID):
            # Launch a process through DagFileProcessorAgent, which will try
            # reload the logging module.
<<<<<<< HEAD

            test_dag_path = os.path.join(TEST_DAG_FOLDER, 'test_scheduler_dags.py')
            async_mode = 'sqlite' not in conf.get('core', 'sql_alchemy_conn')

            log_file_loc = conf.get('core', 'DAG_PROCESSOR_MANAGER_LOG_LOCATION')
=======
            test_dag_path = TEST_DAG_FOLDER / 'test_scheduler_dags.py'
            async_mode = 'sqlite' not in conf.get('core', 'sql_alchemy_conn')
            log_file_loc = conf.get('logging', 'DAG_PROCESSOR_MANAGER_LOG_LOCATION')
>>>>>>> d25854dd

            try:
                os.remove(log_file_loc)
            except OSError:
                pass

            # Starting dag processing with 0 max_runs to avoid redundant operations.
<<<<<<< HEAD
            processor_agent = DagFileProcessorAgent(test_dag_path,
                                                    [],
                                                    0,
                                                    type(self)._processor_factory,
                                                    timedelta.max,
                                                    [],
                                                    False,
                                                    async_mode)
            processor_agent.start()
            if not async_mode:
                processor_agent.heartbeat()

            processor_agent._process.join()

            # Since we are reloading logging config not creating this file,
            # we should expect it to be nonexistent.

            self.assertFalse(os.path.isfile(log_file_loc))

    def test_parse_once(self):

        test_dag_path = os.path.join(TEST_DAG_FOLDER, 'test_scheduler_dags.py')
        async_mode = 'sqlite' not in conf.get('core', 'sql_alchemy_conn')
        processor_agent = DagFileProcessorAgent(test_dag_path,
                                                [test_dag_path],
                                                1,
                                                type(self)._processor_factory,
                                                timedelta.max,
                                                [],
                                                False,
                                                async_mode)
        processor_agent.start()
        parsing_result = []
        if not async_mode:
            processor_agent.heartbeat()
        while not processor_agent.done:
            if not async_mode:
                processor_agent.wait_until_finished()
            parsing_result.extend(processor_agent.harvest_simple_dags())

        dag_ids = [result.dag_id for result in parsing_result]
        self.assertEqual(dag_ids.count('test_start_date_scheduling'), 1)

    def test_launch_process(self):

        test_dag_path = os.path.join(TEST_DAG_FOLDER, 'test_scheduler_dags.py')
        async_mode = 'sqlite' not in conf.get('core', 'sql_alchemy_conn')

        log_file_loc = conf.get('core', 'DAG_PROCESSOR_MANAGER_LOG_LOCATION')
=======
            processor_agent = DagFileProcessorAgent(
                test_dag_path, 0, type(self)._processor_factory, timedelta.max, [], False, async_mode
            )
            processor_agent.start()
            if not async_mode:
                processor_agent.run_single_parsing_loop()

            processor_agent._process.join()
            # Since we are reloading logging config not creating this file,
            # we should expect it to be nonexistent.

            assert not os.path.isfile(log_file_loc)

    @conf_vars({('core', 'load_examples'): 'False'})
    def test_parse_once(self):
        clear_db_serialized_dags()
        clear_db_dags()

        test_dag_path = TEST_DAG_FOLDER / 'test_scheduler_dags.py'
        async_mode = 'sqlite' not in conf.get('core', 'sql_alchemy_conn')
        processor_agent = DagFileProcessorAgent(
            test_dag_path, 1, type(self)._processor_factory, timedelta.max, [], False, async_mode
        )
        processor_agent.start()
        if not async_mode:
            processor_agent.run_single_parsing_loop()
        while not processor_agent.done:
            if not async_mode:
                processor_agent.wait_until_finished()
            processor_agent.heartbeat()

        assert processor_agent.all_files_processed
        assert processor_agent.done

        with create_session() as session:
            dag_ids = session.query(DagModel.dag_id).order_by("dag_id").all()
            assert dag_ids == [('test_start_date_scheduling',), ('test_task_start_date_scheduling',)]

            dag_ids = session.query(SerializedDagModel.dag_id).order_by("dag_id").all()
            assert dag_ids == [('test_start_date_scheduling',), ('test_task_start_date_scheduling',)]

    def test_launch_process(self):
        test_dag_path = TEST_DAG_FOLDER / 'test_scheduler_dags.py'
        async_mode = 'sqlite' not in conf.get('core', 'sql_alchemy_conn')

        log_file_loc = conf.get('logging', 'DAG_PROCESSOR_MANAGER_LOG_LOCATION')
>>>>>>> d25854dd
        try:
            os.remove(log_file_loc)
        except OSError:
            pass

        # Starting dag processing with 0 max_runs to avoid redundant operations.
<<<<<<< HEAD
        processor_agent = DagFileProcessorAgent(test_dag_path,
                                                [],
                                                0,
                                                type(self)._processor_factory,
                                                timedelta.max,
                                                [],
                                                False,
                                                async_mode)
        processor_agent.start()
        if not async_mode:
            processor_agent.heartbeat()

        processor_agent._process.join()

        self.assertTrue(os.path.isfile(log_file_loc))


class TestCorrectMaybeZipped(unittest.TestCase):
    @mock.patch("zipfile.is_zipfile")
    def test_correct_maybe_zipped_normal_file(self, mocked_is_zipfile):
        path = '/path/to/some/file.txt'
        mocked_is_zipfile.return_value = False

        dag_folder = correct_maybe_zipped(path)

        self.assertEqual(dag_folder, path)

    @mock.patch("zipfile.is_zipfile")
    def test_correct_maybe_zipped_normal_file_with_zip_in_name(self, mocked_is_zipfile):
        path = '/path/to/fakearchive.zip.other/file.txt'
        mocked_is_zipfile.return_value = False

        dag_folder = correct_maybe_zipped(path)

        self.assertEqual(dag_folder, path)

    @mock.patch("zipfile.is_zipfile")
    def test_correct_maybe_zipped_archive(self, mocked_is_zipfile):
        path = '/path/to/archive.zip/deep/path/to/file.txt'
        mocked_is_zipfile.return_value = True

        dag_folder = correct_maybe_zipped(path)

        assert mocked_is_zipfile.call_count == 1
        (args, kwargs) = mocked_is_zipfile.call_args_list[0]
        self.assertEqual('/path/to/archive.zip', args[0])

        self.assertEqual(dag_folder, '/path/to/archive.zip')


class TestOpenMaybeZipped(unittest.TestCase):
    def test_open_maybe_zipped_normal_file(self):
        with mock.patch(
            'io.open', mock.mock_open(read_data="data")
        ) as mock_file:
            open_maybe_zipped('/path/to/some/file.txt')
            mock_file.assert_called_once_with('/path/to/some/file.txt', mode='r')

    def test_open_maybe_zipped_normal_file_with_zip_in_name(self):
        path = '/path/to/fakearchive.zip.other/file.txt'
        with mock.patch(
            'io.open', mock.mock_open(read_data="data")
        ) as mock_file:
            open_maybe_zipped(path)
            mock_file.assert_called_once_with(path, mode='r')

    @mock.patch("zipfile.is_zipfile")
    @mock.patch("zipfile.ZipFile")
    def test_open_maybe_zipped_archive(self, mocked_zip_file, mocked_is_zipfile):
        mocked_is_zipfile.return_value = True
        instance = mocked_zip_file.return_value
        instance.open.return_value = mock.mock_open(read_data="data")

        open_maybe_zipped('/path/to/archive.zip/deep/path/to/file.txt')

        mocked_is_zipfile.assert_called_once_with('/path/to/archive.zip')
        mocked_zip_file.assert_called_once_with('/path/to/archive.zip', mode='r')
        instance.open.assert_called_once_with('deep/path/to/file.txt')
=======
        processor_agent = DagFileProcessorAgent(
            test_dag_path, 0, type(self)._processor_factory, timedelta.max, [], False, async_mode
        )
        processor_agent.start()
        if not async_mode:
            processor_agent.run_single_parsing_loop()

        processor_agent._process.join()

        assert os.path.isfile(log_file_loc)
>>>>>>> d25854dd
<|MERGE_RESOLUTION|>--- conflicted
+++ resolved
@@ -16,149 +16,6 @@
 # specific language governing permissions and limitations
 # under the License.
 
-<<<<<<< HEAD
-from datetime import (datetime, timedelta)
-import os
-import sys
-import tempfile
-import unittest
-import mock
-
-from mock import MagicMock, PropertyMock
-
-from airflow.configuration import conf, mkdir_p
-from airflow.jobs import DagFileProcessor, LocalTaskJob as LJ
-from airflow.models import DagBag, TaskInstance as TI
-from airflow.utils import timezone
-from airflow.utils.dag_processing import (
-    DagFileProcessorAgent, DagFileProcessorManager, DagFileStat, SimpleTaskInstance
-)
-from airflow.utils.db import create_session
-from airflow.utils.file import correct_maybe_zipped, open_maybe_zipped
-from airflow.utils.state import State
-from tests.test_utils.config import conf_vars
-from tests.test_utils.db import clear_db_runs
-
-TEST_DAG_FOLDER = os.path.join(
-    os.path.dirname(os.path.realpath(__file__)), os.pardir, 'dags')
-
-DEFAULT_DATE = timezone.datetime(2016, 1, 1)
-
-SETTINGS_FILE_VALID = """
-LOGGING_CONFIG = {
-    'version': 1,
-    'disable_existing_loggers': False,
-    'formatters': {
-        'airflow.task': {
-            'format': '[%(asctime)s] {%(process)d %(filename)s:%(lineno)d} %(levelname)s - %(message)s'
-        },
-    },
-    'handlers': {
-        'console': {
-            'class': 'logging.StreamHandler',
-            'formatter': 'airflow.task',
-            'stream': 'ext://sys.stdout'
-        },
-        'task': {
-            'class': 'logging.StreamHandler',
-            'formatter': 'airflow.task',
-            'stream': 'ext://sys.stdout'
-        },
-    },
-    'loggers': {
-        'airflow': {
-            'handlers': ['console'],
-            'level': 'INFO',
-            'propagate': False
-        },
-        'airflow.task': {
-            'handlers': ['task'],
-            'level': 'INFO',
-            'propagate': False,
-        },
-    }
-}
-"""
-
-SETTINGS_DEFAULT_NAME = 'custom_airflow_local_settings'
-
-
-class settings_context(object):
-    """
-    Sets a settings file and puts it in the Python classpath
-
-    :param content:
-          The content of the settings file
-    """
-
-    def __init__(self, content, dir=None, name='LOGGING_CONFIG'):
-        self.content = content
-        self.settings_root = tempfile.mkdtemp()
-        filename = "{}.py".format(SETTINGS_DEFAULT_NAME)
-
-        if dir:
-            # Replace slashes by dots
-            self.module = dir.replace('/', '.') + '.' + SETTINGS_DEFAULT_NAME + '.' + name
-
-            # Create the directory structure
-            dir_path = os.path.join(self.settings_root, dir)
-            mkdir_p(dir_path)
-
-            # Add the __init__ for the directories
-            # This is required for Python 2.7
-            basedir = self.settings_root
-            for part in dir.split('/'):
-                open(os.path.join(basedir, '__init__.py'), 'w').close()
-                basedir = os.path.join(basedir, part)
-            open(os.path.join(basedir, '__init__.py'), 'w').close()
-
-            self.settings_file = os.path.join(dir_path, filename)
-        else:
-            self.module = SETTINGS_DEFAULT_NAME + '.' + name
-            self.settings_file = os.path.join(self.settings_root, filename)
-
-    def __enter__(self):
-        with open(self.settings_file, 'w') as handle:
-            handle.writelines(self.content)
-        sys.path.append(self.settings_root)
-        conf.set(
-            'core',
-            'logging_config_class',
-            self.module
-        )
-        return self.settings_file
-
-    def __exit__(self, *exc_info):
-        # shutil.rmtree(self.settings_root)
-        # Reset config
-        conf.set('core', 'logging_config_class', '')
-        sys.path.remove(self.settings_root)
-
-
-class FakeDagFileProcessorRunner(DagFileProcessor):
-    # This fake processor will return the zombies it received in constructor
-    # as its processing result w/o actually parsing anything.
-    def __init__(self, file_path, pickle_dags, dag_id_allow_list, zombies):
-        super(FakeDagFileProcessorRunner, self).__init__(file_path, pickle_dags, dag_id_allow_list, zombies)
-        self._result = zombies, 0
-
-    def start(self):
-        pass
-
-    @property
-    def start_time(self):
-        return DEFAULT_DATE
-
-    @property
-    def pid(self):
-        return 1234
-
-    @property
-    def done(self):
-        return True
-
-    @property
-=======
 import logging
 import multiprocessing
 import os
@@ -231,43 +88,27 @@
         return True
 
     @property
->>>>>>> d25854dd
     def result(self):
         return self._result
 
     @staticmethod
-<<<<<<< HEAD
-    def _fake_dag_processor_factory(file_path, zombies, dag_ids, pickle_dags):
-=======
     def _fake_dag_processor_factory(file_path, callbacks, dag_ids, pickle_dags):
->>>>>>> d25854dd
         return FakeDagFileProcessorRunner(
             file_path,
             pickle_dags,
             dag_ids,
-<<<<<<< HEAD
-            zombies
-        )
-=======
             callbacks,
         )
 
     @property
     def waitable_handle(self):
         return self._waitable_handle
->>>>>>> d25854dd
 
 
 class TestDagFileProcessorManager(unittest.TestCase):
     def setUp(self):
         clear_db_runs()
 
-<<<<<<< HEAD
-    def test_set_file_paths_when_processor_file_path_not_in_new_file_paths(self):
-        manager = DagFileProcessorManager(
-            dag_directory='directory',
-            file_paths=['abc.txt'],
-=======
     def run_processor_manager_one_loop(self, manager, parent_pipe):
         if not manager._async_mode:
             parent_pipe.send(DagParsingSignal.AGENT_RUN_ONCE)
@@ -349,19 +190,14 @@
     def test_set_file_paths_when_processor_file_path_not_in_new_file_paths(self):
         manager = DagFileProcessorManager(
             dag_directory='directory',
->>>>>>> d25854dd
             max_runs=1,
             processor_factory=MagicMock().return_value,
             processor_timeout=timedelta.max,
             signal_conn=MagicMock(),
             dag_ids=[],
             pickle_dags=False,
-<<<<<<< HEAD
-            async_mode=True)
-=======
-            async_mode=True,
-        )
->>>>>>> d25854dd
+            async_mode=True,
+        )
 
         mock_processor = MagicMock()
         mock_processor.stop.side_effect = AttributeError('DagFileProcessor object has no attribute stop')
@@ -376,22 +212,14 @@
     def test_set_file_paths_when_processor_file_path_is_in_new_file_paths(self):
         manager = DagFileProcessorManager(
             dag_directory='directory',
-<<<<<<< HEAD
-            file_paths=['abc.txt'],
-=======
->>>>>>> d25854dd
             max_runs=1,
             processor_factory=MagicMock().return_value,
             processor_timeout=timedelta.max,
             signal_conn=MagicMock(),
             dag_ids=[],
             pickle_dags=False,
-<<<<<<< HEAD
-            async_mode=True)
-=======
-            async_mode=True,
-        )
->>>>>>> d25854dd
+            async_mode=True,
+        )
 
         mock_processor = MagicMock()
         mock_processor.stop.side_effect = AttributeError('DagFileProcessor object has no attribute stop')
@@ -400,9 +228,6 @@
         manager._processors['abc.txt'] = mock_processor
 
         manager.set_file_paths(['abc.txt'])
-<<<<<<< HEAD
-        self.assertDictEqual(manager._processors, {'abc.txt': mock_processor})
-=======
         assert manager._processors == {'abc.txt': mock_processor}
 
     @conf_vars({("scheduler", "file_parsing_sort_mode"): "alphabetical"})
@@ -558,38 +383,16 @@
                 manager._file_process_interval
                 > (freezed_base_time - manager.get_last_finish_time("file_1.py")).total_seconds()
             )
->>>>>>> d25854dd
 
     def test_find_zombies(self):
         manager = DagFileProcessorManager(
             dag_directory='directory',
-<<<<<<< HEAD
-            file_paths=['abc.txt'],
-=======
->>>>>>> d25854dd
             max_runs=1,
             processor_factory=MagicMock().return_value,
             processor_timeout=timedelta.max,
             signal_conn=MagicMock(),
             dag_ids=[],
             pickle_dags=False,
-<<<<<<< HEAD
-            async_mode=True)
-
-        dagbag = DagBag(TEST_DAG_FOLDER)
-        with create_session() as session:
-            session.query(LJ).delete()
-            dag = dagbag.get_dag('example_branch_operator')
-            task = dag.get_task(task_id='run_this_first')
-
-            ti = TI(task, DEFAULT_DATE, State.RUNNING)
-            lj = LJ(ti)
-            lj.state = State.SHUTDOWN
-            lj.id = 1
-            ti.job_id = lj.id
-
-            session.add(lj)
-=======
             async_mode=True,
         )
 
@@ -608,21 +411,10 @@
             session.commit()
 
             ti.job_id = local_job.id
->>>>>>> d25854dd
             session.add(ti)
             session.commit()
 
             manager._last_zombie_query_time = timezone.utcnow() - timedelta(
-<<<<<<< HEAD
-                seconds=manager._zombie_threshold_secs + 1)
-            manager._find_zombies()
-            zombies = manager._zombies
-            self.assertEqual(1, len(zombies))
-            self.assertIsInstance(zombies[0], SimpleTaskInstance)
-            self.assertEqual(ti.dag_id, zombies[0].dag_id)
-            self.assertEqual(ti.task_id, zombies[0].task_id)
-            self.assertEqual(ti.execution_date, zombies[0].execution_date)
-=======
                 seconds=manager._zombie_threshold_secs + 1
             )
             manager._find_zombies()
@@ -635,22 +427,10 @@
             assert ti.dag_id == requests[0].simple_task_instance.dag_id
             assert ti.task_id == requests[0].simple_task_instance.task_id
             assert ti.execution_date == requests[0].simple_task_instance.execution_date
->>>>>>> d25854dd
 
             session.query(TI).delete()
             session.query(LJ).delete()
 
-<<<<<<< HEAD
-    def test_zombies_are_correctly_passed_to_dag_file_processor(self):
-        """
-        Check that the same set of zombies are passed to the dag
-        file processors until the next zombie detection logic is invoked.
-        """
-        test_dag_path = os.path.join(TEST_DAG_FOLDER, 'test_example_bash_operator.py')
-        with conf_vars({('scheduler', 'parsing_processes'): '1',
-                        ('core', 'load_examples'): 'False'}):
-            dagbag = DagBag(test_dag_path)
-=======
     def test_handle_failure_callback_with_zombies_are_correctly_passed_to_dag_file_processor(self):
         """
         Check that the same set of failure callback with zombies are passed to the dag
@@ -659,7 +439,6 @@
         test_dag_path = TEST_DAG_FOLDER / 'test_example_bash_operator.py'
         with conf_vars({('scheduler', 'parsing_processes'): '1', ('core', 'load_examples'): 'False'}):
             dagbag = DagBag(test_dag_path, read_dags_from_db=False)
->>>>>>> d25854dd
             with create_session() as session:
                 session.query(LJ).delete()
                 dag = dagbag.get_dag('test_example_bash_operator')
@@ -667,42 +446,6 @@
                 task = dag.get_task(task_id='run_this_last')
 
                 ti = TI(task, DEFAULT_DATE, State.RUNNING)
-<<<<<<< HEAD
-                lj = LJ(ti)
-                lj.state = State.SHUTDOWN
-                lj.id = 1
-                ti.job_id = lj.id
-
-                session.add(lj)
-                session.add(ti)
-                session.commit()
-                fake_zombies = [SimpleTaskInstance(ti)]
-
-            async_mode = 'sqlite' not in conf.get('core', 'sql_alchemy_conn')
-            processor_agent = DagFileProcessorAgent(test_dag_path,
-                                                    [],
-                                                    1,
-                                                    FakeDagFileProcessorRunner._fake_dag_processor_factory,
-                                                    timedelta.max,
-                                                    [],
-                                                    False,
-                                                    async_mode)
-            processor_agent.start()
-            parsing_result = []
-            if not async_mode:
-                processor_agent.heartbeat()
-            while not processor_agent.done:
-                if not async_mode:
-                    processor_agent.wait_until_finished()
-                parsing_result.extend(processor_agent.harvest_simple_dags())
-
-            self.assertEqual(len(fake_zombies), len(parsing_result))
-            self.assertEqual(set([zombie.key for zombie in fake_zombies]),
-                             set([result.key for result in parsing_result]))
-
-    @mock.patch("airflow.jobs.DagFileProcessor.pid", new_callable=PropertyMock)
-    @mock.patch("airflow.jobs.DagFileProcessor.kill")
-=======
                 local_job = LJ(ti)
                 local_job.state = State.SHUTDOWN
                 session.add(local_job)
@@ -767,74 +510,46 @@
 
     @mock.patch("airflow.jobs.scheduler_job.DagFileProcessorProcess.pid", new_callable=PropertyMock)
     @mock.patch("airflow.jobs.scheduler_job.DagFileProcessorProcess.kill")
->>>>>>> d25854dd
     def test_kill_timed_out_processors_kill(self, mock_kill, mock_pid):
         mock_pid.return_value = 1234
         manager = DagFileProcessorManager(
             dag_directory='directory',
-<<<<<<< HEAD
-            file_paths=['abc.txt'],
-=======
->>>>>>> d25854dd
             max_runs=1,
             processor_factory=MagicMock().return_value,
             processor_timeout=timedelta(seconds=5),
             signal_conn=MagicMock(),
             dag_ids=[],
             pickle_dags=False,
-<<<<<<< HEAD
-            async_mode=True)
-
-        processor = DagFileProcessor('abc.txt', False, [], [])
-=======
             async_mode=True,
         )
 
         processor = DagFileProcessorProcess('abc.txt', False, [], [])
->>>>>>> d25854dd
         processor._start_time = timezone.make_aware(datetime.min)
         manager._processors = {'abc.txt': processor}
         manager._kill_timed_out_processors()
         mock_kill.assert_called_once_with()
 
-<<<<<<< HEAD
-    @mock.patch("airflow.jobs.DagFileProcessor.pid", new_callable=PropertyMock)
-    @mock.patch("airflow.jobs.scheduler_job.DagFileProcessor")
-=======
     @mock.patch("airflow.jobs.scheduler_job.DagFileProcessorProcess.pid", new_callable=PropertyMock)
     @mock.patch("airflow.jobs.scheduler_job.DagFileProcessorProcess")
->>>>>>> d25854dd
     def test_kill_timed_out_processors_no_kill(self, mock_dag_file_processor, mock_pid):
         mock_pid.return_value = 1234
         manager = DagFileProcessorManager(
             dag_directory='directory',
-<<<<<<< HEAD
-            file_paths=['abc.txt'],
-=======
->>>>>>> d25854dd
             max_runs=1,
             processor_factory=MagicMock().return_value,
             processor_timeout=timedelta(seconds=5),
             signal_conn=MagicMock(),
             dag_ids=[],
             pickle_dags=False,
-<<<<<<< HEAD
-            async_mode=True)
-
-        processor = DagFileProcessor('abc.txt', False, [], [])
-=======
             async_mode=True,
         )
 
         processor = DagFileProcessorProcess('abc.txt', False, [], [])
->>>>>>> d25854dd
         processor._start_time = timezone.make_aware(datetime.max)
         manager._processors = {'abc.txt': processor}
         manager._kill_timed_out_processors()
         mock_dag_file_processor.kill.assert_not_called()
 
-<<<<<<< HEAD
-=======
     @conf_vars({('core', 'load_examples'): 'False'})
     @pytest.mark.execution_timeout(10)
     def test_dag_with_system_exit(self):
@@ -953,7 +668,6 @@
             child_pipe.close()
             thread.join(timeout=1.0)
 
->>>>>>> d25854dd
 
 class TestDagFileProcessorAgent(unittest.TestCase):
     def setUp(self):
@@ -964,53 +678,29 @@
         # Remove any new modules imported during the test run. This lets us
         # import the same source files for more than one test.
         remove_list = []
-<<<<<<< HEAD
-        for m in [m for m in sys.modules if m not in self.old_modules]:
-            remove_list.append(m)
-=======
         for mod in sys.modules:
             if mod not in self.old_modules:
                 remove_list.append(mod)
->>>>>>> d25854dd
 
         for mod in remove_list:
             del sys.modules[mod]
 
     @staticmethod
     def _processor_factory(file_path, zombies, dag_ids, pickle_dags):
-<<<<<<< HEAD
-        return DagFileProcessor(file_path,
-                                pickle_dags,
-                                dag_ids,
-                                zombies)
+        return DagFileProcessorProcess(file_path, pickle_dags, dag_ids, zombies)
 
     def test_reload_module(self):
         """
-        Configure the context to have core.logging_config_class set to a fake logging
-=======
-        return DagFileProcessorProcess(file_path, pickle_dags, dag_ids, zombies)
-
-    def test_reload_module(self):
-        """
         Configure the context to have logging.logging_config_class set to a fake logging
->>>>>>> d25854dd
         class path, thus when reloading logging module the airflow.processor_manager
         logger should not be configured.
         """
         with settings_context(SETTINGS_FILE_VALID):
             # Launch a process through DagFileProcessorAgent, which will try
             # reload the logging module.
-<<<<<<< HEAD
-
-            test_dag_path = os.path.join(TEST_DAG_FOLDER, 'test_scheduler_dags.py')
-            async_mode = 'sqlite' not in conf.get('core', 'sql_alchemy_conn')
-
-            log_file_loc = conf.get('core', 'DAG_PROCESSOR_MANAGER_LOG_LOCATION')
-=======
             test_dag_path = TEST_DAG_FOLDER / 'test_scheduler_dags.py'
             async_mode = 'sqlite' not in conf.get('core', 'sql_alchemy_conn')
             log_file_loc = conf.get('logging', 'DAG_PROCESSOR_MANAGER_LOG_LOCATION')
->>>>>>> d25854dd
 
             try:
                 os.remove(log_file_loc)
@@ -1018,57 +708,6 @@
                 pass
 
             # Starting dag processing with 0 max_runs to avoid redundant operations.
-<<<<<<< HEAD
-            processor_agent = DagFileProcessorAgent(test_dag_path,
-                                                    [],
-                                                    0,
-                                                    type(self)._processor_factory,
-                                                    timedelta.max,
-                                                    [],
-                                                    False,
-                                                    async_mode)
-            processor_agent.start()
-            if not async_mode:
-                processor_agent.heartbeat()
-
-            processor_agent._process.join()
-
-            # Since we are reloading logging config not creating this file,
-            # we should expect it to be nonexistent.
-
-            self.assertFalse(os.path.isfile(log_file_loc))
-
-    def test_parse_once(self):
-
-        test_dag_path = os.path.join(TEST_DAG_FOLDER, 'test_scheduler_dags.py')
-        async_mode = 'sqlite' not in conf.get('core', 'sql_alchemy_conn')
-        processor_agent = DagFileProcessorAgent(test_dag_path,
-                                                [test_dag_path],
-                                                1,
-                                                type(self)._processor_factory,
-                                                timedelta.max,
-                                                [],
-                                                False,
-                                                async_mode)
-        processor_agent.start()
-        parsing_result = []
-        if not async_mode:
-            processor_agent.heartbeat()
-        while not processor_agent.done:
-            if not async_mode:
-                processor_agent.wait_until_finished()
-            parsing_result.extend(processor_agent.harvest_simple_dags())
-
-        dag_ids = [result.dag_id for result in parsing_result]
-        self.assertEqual(dag_ids.count('test_start_date_scheduling'), 1)
-
-    def test_launch_process(self):
-
-        test_dag_path = os.path.join(TEST_DAG_FOLDER, 'test_scheduler_dags.py')
-        async_mode = 'sqlite' not in conf.get('core', 'sql_alchemy_conn')
-
-        log_file_loc = conf.get('core', 'DAG_PROCESSOR_MANAGER_LOG_LOCATION')
-=======
             processor_agent = DagFileProcessorAgent(
                 test_dag_path, 0, type(self)._processor_factory, timedelta.max, [], False, async_mode
             )
@@ -1115,93 +754,12 @@
         async_mode = 'sqlite' not in conf.get('core', 'sql_alchemy_conn')
 
         log_file_loc = conf.get('logging', 'DAG_PROCESSOR_MANAGER_LOG_LOCATION')
->>>>>>> d25854dd
         try:
             os.remove(log_file_loc)
         except OSError:
             pass
 
         # Starting dag processing with 0 max_runs to avoid redundant operations.
-<<<<<<< HEAD
-        processor_agent = DagFileProcessorAgent(test_dag_path,
-                                                [],
-                                                0,
-                                                type(self)._processor_factory,
-                                                timedelta.max,
-                                                [],
-                                                False,
-                                                async_mode)
-        processor_agent.start()
-        if not async_mode:
-            processor_agent.heartbeat()
-
-        processor_agent._process.join()
-
-        self.assertTrue(os.path.isfile(log_file_loc))
-
-
-class TestCorrectMaybeZipped(unittest.TestCase):
-    @mock.patch("zipfile.is_zipfile")
-    def test_correct_maybe_zipped_normal_file(self, mocked_is_zipfile):
-        path = '/path/to/some/file.txt'
-        mocked_is_zipfile.return_value = False
-
-        dag_folder = correct_maybe_zipped(path)
-
-        self.assertEqual(dag_folder, path)
-
-    @mock.patch("zipfile.is_zipfile")
-    def test_correct_maybe_zipped_normal_file_with_zip_in_name(self, mocked_is_zipfile):
-        path = '/path/to/fakearchive.zip.other/file.txt'
-        mocked_is_zipfile.return_value = False
-
-        dag_folder = correct_maybe_zipped(path)
-
-        self.assertEqual(dag_folder, path)
-
-    @mock.patch("zipfile.is_zipfile")
-    def test_correct_maybe_zipped_archive(self, mocked_is_zipfile):
-        path = '/path/to/archive.zip/deep/path/to/file.txt'
-        mocked_is_zipfile.return_value = True
-
-        dag_folder = correct_maybe_zipped(path)
-
-        assert mocked_is_zipfile.call_count == 1
-        (args, kwargs) = mocked_is_zipfile.call_args_list[0]
-        self.assertEqual('/path/to/archive.zip', args[0])
-
-        self.assertEqual(dag_folder, '/path/to/archive.zip')
-
-
-class TestOpenMaybeZipped(unittest.TestCase):
-    def test_open_maybe_zipped_normal_file(self):
-        with mock.patch(
-            'io.open', mock.mock_open(read_data="data")
-        ) as mock_file:
-            open_maybe_zipped('/path/to/some/file.txt')
-            mock_file.assert_called_once_with('/path/to/some/file.txt', mode='r')
-
-    def test_open_maybe_zipped_normal_file_with_zip_in_name(self):
-        path = '/path/to/fakearchive.zip.other/file.txt'
-        with mock.patch(
-            'io.open', mock.mock_open(read_data="data")
-        ) as mock_file:
-            open_maybe_zipped(path)
-            mock_file.assert_called_once_with(path, mode='r')
-
-    @mock.patch("zipfile.is_zipfile")
-    @mock.patch("zipfile.ZipFile")
-    def test_open_maybe_zipped_archive(self, mocked_zip_file, mocked_is_zipfile):
-        mocked_is_zipfile.return_value = True
-        instance = mocked_zip_file.return_value
-        instance.open.return_value = mock.mock_open(read_data="data")
-
-        open_maybe_zipped('/path/to/archive.zip/deep/path/to/file.txt')
-
-        mocked_is_zipfile.assert_called_once_with('/path/to/archive.zip')
-        mocked_zip_file.assert_called_once_with('/path/to/archive.zip', mode='r')
-        instance.open.assert_called_once_with('deep/path/to/file.txt')
-=======
         processor_agent = DagFileProcessorAgent(
             test_dag_path, 0, type(self)._processor_factory, timedelta.max, [], False, async_mode
         )
@@ -1211,5 +769,4 @@
 
         processor_agent._process.join()
 
-        assert os.path.isfile(log_file_loc)
->>>>>>> d25854dd
+        assert os.path.isfile(log_file_loc)