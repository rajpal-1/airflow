--- conflicted
+++ resolved
@@ -39,14 +39,10 @@
     DAG_ID = 'dag_for_testing_file_task_handler'
     TASK_ID = 'task_for_testing_file_log_handler'
     EXECUTION_DATE = datetime(2016, 1, 1)
-<<<<<<< HEAD
     LOG_ID = 'dag_for_testing_file_task_handler-task_for_testing' \
              '_file_log_handler-2016-01-01T00:00:00+00:00-1'
     LOG_ID_JSON = 'dag_for_testing_file_task_handler_task_for_testing' \
                   '_file_log_handler_2016_01_01T00_00_00_00_00_1'
-=======
-    LOG_ID = '{dag_id}-{task_id}-2016-01-01T00:00:00+00:00-1'.format(dag_id=DAG_ID, task_id=TASK_ID)
->>>>>>> d11147ad
 
     @elasticmock
     def setUp(self):
@@ -107,11 +103,6 @@
         self.assertEqual(1, metadatas[0]['offset'])
         self.assertTrue(timezone.parse(metadatas[0]['last_log_timestamp']) > ts)
 
-<<<<<<< HEAD
-    def test_read_stdout_logs(self):
-        self.es_task_handler.write_stdout = True
-        self.es_task_handler.json_format = True
-=======
     def test_read_with_match_phrase_query(self):
         simiar_log_id = '{task_id}-{dag_id}-2016-01-01T00:00:00+00:00-1'.format(
             dag_id=TestElasticsearchTaskHandler.DAG_ID,
@@ -121,33 +112,23 @@
         another_body = {'message': another_test_message, 'log_id': simiar_log_id, 'offset': 1}
         self.es.index(index=self.index_name, doc_type=self.doc_type,
                       body=another_body, id=1)
->>>>>>> d11147ad
-
-        ts = pendulum.now()
-        logs, metadatas = self.es_task_handler.read(self.ti,
-                                                    1,
-                                                    {'offset': 0,
-                                                     'last_log_timestamp': str(ts),
-                                                     'end_of_log': False})
-        self.assertEqual(1, len(logs))
-        self.assertEqual(len(logs), len(metadatas))
-        self.assertEqual(self.test_message, logs[0])
-<<<<<<< HEAD
-        # Testing for preventing the autotailing condition here
-        self.assertTrue(metadatas[0]['end_of_log'])
+
+        ts = pendulum.now()
+        logs, metadatas = self.es_task_handler.read(self.ti,
+                                                    1,
+                                                    {'offset': 0,
+                                                     'last_log_timestamp': str(ts),
+                                                     'end_of_log': False})
+        self.assertEqual(1, len(logs))
+        self.assertEqual(len(logs), len(metadatas))
+        self.assertEqual(self.test_message, logs[0])
+        self.assertNotEqual(another_test_message, logs[0])
+
+        self.assertFalse(metadatas[0]['end_of_log'])
         self.assertEqual(1, metadatas[0]['offset'])
         self.assertTrue(timezone.parse(metadatas[0]['last_log_timestamp']) > ts)
 
-    def test_read_with_none_metadata(self):
-=======
-        self.assertNotEqual(another_test_message, logs[0])
-
-        self.assertFalse(metadatas[0]['end_of_log'])
-        self.assertEqual(1, metadatas[0]['offset'])
-        self.assertTrue(timezone.parse(metadatas[0]['last_log_timestamp']) > ts)
-
     def test_read_with_none_meatadata(self):
->>>>>>> d11147ad
         logs, metadatas = self.es_task_handler.read(self.ti, 1)
         self.assertEqual(1, len(logs))
         self.assertEqual(len(logs), len(metadatas))
