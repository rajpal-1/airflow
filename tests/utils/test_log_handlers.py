#
# Licensed to the Apache Software Foundation (ASF) under one
# or more contributor license agreements.  See the NOTICE file
# distributed with this work for additional information
# regarding copyright ownership.  The ASF licenses this file
# to you under the Apache License, Version 2.0 (the
# "License"); you may not use this file except in compliance
# with the License.  You may obtain a copy of the License at
#
#   http://www.apache.org/licenses/LICENSE-2.0
#
# Unless required by applicable law or agreed to in writing,
# software distributed under the License is distributed on an
# "AS IS" BASIS, WITHOUT WARRANTIES OR CONDITIONS OF ANY
# KIND, either express or implied.  See the License for the
# specific language governing permissions and limitations
# under the License.
from __future__ import annotations

import logging
import logging.config
import os
import re
<<<<<<< HEAD
from unittest import mock
from unittest.mock import MagicMock, mock_open, patch
=======
from unittest.mock import patch
>>>>>>> 3eee33ac

import pytest
from kubernetes.client import models as k8s

from airflow.config_templates.airflow_local_settings import DEFAULT_LOGGING_CONFIG
from airflow.models import DAG, DagRun, TaskInstance
from airflow.operators.python import PythonOperator
from airflow.utils.log.file_task_handler import FileTaskHandler
from airflow.utils.log.logging_mixin import set_context
from airflow.utils.session import create_session
from airflow.utils.state import State
from airflow.utils.timezone import datetime
from airflow.utils.types import DagRunType
from tests.test_utils.config import conf_vars

DEFAULT_DATE = datetime(2016, 1, 1)
TASK_LOGGER = "airflow.task"
FILE_TASK_HANDLER = "task"


class TestFileTaskLogHandler:
    def clean_up(self):
        with create_session() as session:
            session.query(DagRun).delete()
            session.query(TaskInstance).delete()

    def setup_method(self):
        logging.config.dictConfig(DEFAULT_LOGGING_CONFIG)
        logging.root.disabled = False
        self.clean_up()
        # We use file task handler by default.

    def teardown_method(self):
        self.clean_up()

    def test_default_task_logging_setup(self):
        # file task handler is used by default.
        logger = logging.getLogger(TASK_LOGGER)
        handlers = logger.handlers
        assert len(handlers) == 1
        handler = handlers[0]
        assert handler.name == FILE_TASK_HANDLER

    def test_file_task_handler_when_ti_value_is_invalid(self):
        def task_callable(ti):
            ti.log.info("test")

        dag = DAG("dag_for_testing_file_task_handler", start_date=DEFAULT_DATE)
        dagrun = dag.create_dagrun(
            run_type=DagRunType.MANUAL,
            state=State.RUNNING,
            execution_date=DEFAULT_DATE,
        )
        task = PythonOperator(
            task_id="task_for_testing_file_log_handler",
            dag=dag,
            python_callable=task_callable,
        )
        ti = TaskInstance(task=task, run_id=dagrun.run_id)

        logger = ti.log
        ti.log.disabled = False

        file_handler = next(
            (handler for handler in logger.handlers if handler.name == FILE_TASK_HANDLER), None
        )
        assert file_handler is not None

        set_context(logger, ti)
        assert file_handler.handler is not None
        # We expect set_context generates a file locally.
        log_filename = file_handler.handler.baseFilename
        assert os.path.isfile(log_filename)
        assert log_filename.endswith("1.log"), log_filename

        ti.run(ignore_ti_state=True)

        file_handler.flush()
        file_handler.close()

        assert hasattr(file_handler, "read")
        # Return value of read must be a tuple of list and list.
        # passing invalid `try_number` to read function
        logs, metadatas = file_handler.read(ti, 0)
        assert isinstance(logs, list)
        assert isinstance(metadatas, list)
        assert len(logs) == 1
        assert len(logs) == len(metadatas)
        assert isinstance(metadatas[0], dict)
        assert logs[0][0][0] == "default_host"
        assert logs[0][0][1] == "Error fetching the logs. Try number 0 is invalid."

        # Remove the generated tmp log file.
        os.remove(log_filename)

    def test_file_task_handler(self):
        def task_callable(ti):
            ti.log.info("test")

        dag = DAG("dag_for_testing_file_task_handler", start_date=DEFAULT_DATE)
        dagrun = dag.create_dagrun(
            run_type=DagRunType.MANUAL,
            state=State.RUNNING,
            execution_date=DEFAULT_DATE,
        )
        task = PythonOperator(
            task_id="task_for_testing_file_log_handler",
            dag=dag,
            python_callable=task_callable,
        )
        ti = TaskInstance(task=task, run_id=dagrun.run_id)

        logger = ti.log
        ti.log.disabled = False

        file_handler = next(
            (handler for handler in logger.handlers if handler.name == FILE_TASK_HANDLER), None
        )
        assert file_handler is not None

        set_context(logger, ti)
        assert file_handler.handler is not None
        # We expect set_context generates a file locally.
        log_filename = file_handler.handler.baseFilename
        assert os.path.isfile(log_filename)
        assert log_filename.endswith("1.log"), log_filename

        ti.run(ignore_ti_state=True)

        file_handler.flush()
        file_handler.close()

        assert hasattr(file_handler, "read")
        # Return value of read must be a tuple of list and list.
        logs, metadatas = file_handler.read(ti)
        assert isinstance(logs, list)
        assert isinstance(metadatas, list)
        assert len(logs) == 1
        assert len(logs) == len(metadatas)
        assert isinstance(metadatas[0], dict)
        target_re = r"\n\[[^\]]+\] {test_log_handlers.py:\d+} INFO - test\n"

        # We should expect our log line from the callable above to appear in
        # the logs we read back
        assert re.search(target_re, logs[0][0][-1]), "Logs were " + str(logs)

        # Remove the generated tmp log file.
        os.remove(log_filename)

    def test_file_task_handler_running(self):
        def task_callable(ti):
            ti.log.info("test")

        dag = DAG("dag_for_testing_file_task_handler", start_date=DEFAULT_DATE)
        task = PythonOperator(
            task_id="task_for_testing_file_log_handler",
            python_callable=task_callable,
            dag=dag,
        )
        dagrun = dag.create_dagrun(
            run_type=DagRunType.MANUAL,
            state=State.RUNNING,
            execution_date=DEFAULT_DATE,
        )
        ti = TaskInstance(task=task, run_id=dagrun.run_id)

        ti.try_number = 2
        ti.state = State.RUNNING

        logger = ti.log
        ti.log.disabled = False

        file_handler = next(
            (handler for handler in logger.handlers if handler.name == FILE_TASK_HANDLER), None
        )
        assert file_handler is not None

        set_context(logger, ti)
        assert file_handler.handler is not None
        # We expect set_context generates a file locally.
        log_filename = file_handler.handler.baseFilename
        assert os.path.isfile(log_filename)
        assert log_filename.endswith("2.log"), log_filename

        logger.info("Test")

        # Return value of read must be a tuple of list and list.
        logs, metadatas = file_handler.read(ti)
        assert isinstance(logs, list)
        # Logs for running tasks should show up too.
        assert isinstance(logs, list)
        assert isinstance(metadatas, list)
        assert len(logs) == 2
        assert len(logs) == len(metadatas)
        assert isinstance(metadatas[0], dict)

        # Remove the generated tmp log file.
        os.remove(log_filename)

    def test__read_from_location(self, create_task_instance):
        """Test if local log file exists, then log is read from it"""
        local_log_file_read = create_task_instance(
            dag_id="dag_for_testing_local_log_read",
            task_id="task_for_testing_local_log_read",
            run_type=DagRunType.SCHEDULED,
            execution_date=DEFAULT_DATE,
        )
        with patch("os.path.exists", return_value=True):
            opener = mock_open(read_data="dummy test log data")
            with patch("airflow.utils.log.file_task_handler.open", opener):
                fth = FileTaskHandler("")
                log = fth._read(ti=local_log_file_read, try_number=1)
                assert len(log) == 2
                assert "dummy test log data" in log[0]

    @mock.patch("airflow.executors.kubernetes_executor.KubernetesExecutor.get_task_log")
    def test__read_for_k8s_executor(self, mock_k8s_get_task_log, create_task_instance):
        """Test for k8s executor, the log is read from get_task_log method"""
        executor_name = "KubernetesExecutor"
        ti = create_task_instance(
            dag_id="dag_for_testing_k8s_executor_log_read",
            task_id="task_for_testing_k8s_executor_log_read",
            run_type=DagRunType.SCHEDULED,
            execution_date=DEFAULT_DATE,
        )

        with conf_vars({("core", "executor"): executor_name}):
            with patch("os.path.exists", return_value=False):
                fth = FileTaskHandler("")
                fth._read(ti=ti, try_number=1)
                mock_k8s_get_task_log.assert_called_once_with(ti=ti, log=mock.ANY)

    def test__read_for_celery_executor_fallbacks_to_worker(self, create_task_instance):
        """Test for executors which do not have `get_task_log` method, it fallbacks to reading
        log from worker"""
        executor_name = "CeleryExecutor"

        ti = create_task_instance(
            dag_id="dag_for_testing_celery_executor_log_read",
            task_id="task_for_testing_celery_executor_log_read",
            run_type=DagRunType.SCHEDULED,
            execution_date=DEFAULT_DATE,
        )

        with conf_vars({("core", "executor"): executor_name}):
            with patch("os.path.exists", return_value=False):
                fth = FileTaskHandler("")

                def mock_log_from_worker(ti, log, log_relative_path):
                    return (log, {"end_of_log": True})

                fth._get_task_log_from_worker = mock.Mock(side_effect=mock_log_from_worker)
                log = fth._read(ti=ti, try_number=1)
                fth._get_task_log_from_worker.assert_called_once()
                assert "Local log file does not exist" in log[0]
                assert "Failed to fetch log from executor. Falling back to fetching log from worker" in log[0]

    @pytest.mark.parametrize(
        "pod_override, namespace_to_call",
        [
            pytest.param(k8s.V1Pod(metadata=k8s.V1ObjectMeta(namespace="namespace-A")), "namespace-A"),
            pytest.param(k8s.V1Pod(metadata=k8s.V1ObjectMeta(namespace="namespace-B")), "namespace-B"),
            pytest.param(k8s.V1Pod(), "default"),
            pytest.param(None, "default"),
            pytest.param(k8s.V1Pod(metadata=k8s.V1ObjectMeta(name="pod-name-xxx")), "default"),
        ],
    )
    @patch.dict("os.environ", AIRFLOW__CORE__EXECUTOR="KubernetesExecutor")
    @patch("airflow.executors.kubernetes_executor.get_kube_client")
    def test_read_from_k8s_under_multi_namespace_mode(
        self, mock_kube_client, pod_override, namespace_to_call
    ):
        mock_read_log = mock_kube_client.return_value.read_namespaced_pod_log
        mock_list_pod = mock_kube_client.return_value.list_namespaced_pod

        def task_callable(ti):
            ti.log.info("test")

        with DAG("dag_for_testing_file_task_handler", start_date=DEFAULT_DATE) as dag:
            task = PythonOperator(
                task_id="task_for_testing_file_log_handler",
                python_callable=task_callable,
                executor_config={"pod_override": pod_override},
            )
        dagrun = dag.create_dagrun(
            run_type=DagRunType.MANUAL,
            state=State.RUNNING,
            execution_date=DEFAULT_DATE,
        )
        ti = TaskInstance(task=task, run_id=dagrun.run_id)
        ti.try_number = 3

        logger = ti.log
        ti.log.disabled = False

        file_handler = next((h for h in logger.handlers if h.name == FILE_TASK_HANDLER), None)
        set_context(logger, ti)
        ti.run(ignore_ti_state=True)

        file_handler.read(ti, 3)

        # first we find pod name
        mock_list_pod.assert_called_once()
        actual_kwargs = mock_list_pod.call_args[1]
        assert actual_kwargs["namespace"] == namespace_to_call
        actual_selector = actual_kwargs["label_selector"]
        assert re.match(
            ",".join(
                [
                    "airflow_version=.+?",
                    "dag_id=dag_for_testing_file_task_handler",
                    "kubernetes_executor=True",
                    "run_id=manual__2016-01-01T0000000000-2b88d1d57",
                    "task_id=task_for_testing_file_log_handler",
                    "try_number=.+?",
                    "airflow-worker",
                ]
            ),
            actual_selector,
        )

        # then we read log
        mock_read_log.assert_called_once_with(
            name=mock_list_pod.return_value.items[0].metadata.name,
            namespace=namespace_to_call,
            container="base",
            follow=False,
            tail_lines=100,
            _preload_content=False,
        )


class TestFilenameRendering:
    def test_python_formatting(self, create_log_template, create_task_instance):
        create_log_template("{dag_id}/{task_id}/{execution_date}/{try_number}.log")
        filename_rendering_ti = create_task_instance(
            dag_id="dag_for_testing_filename_rendering",
            task_id="task_for_testing_filename_rendering",
            run_type=DagRunType.SCHEDULED,
            execution_date=DEFAULT_DATE,
        )

        expected_filename = (
            f"dag_for_testing_filename_rendering/task_for_testing_filename_rendering/"
            f"{DEFAULT_DATE.isoformat()}/42.log"
        )
        fth = FileTaskHandler("")
        rendered_filename = fth._render_filename(filename_rendering_ti, 42)
        assert expected_filename == rendered_filename

    def test_jinja_rendering(self, create_log_template, create_task_instance):
        create_log_template("{{ ti.dag_id }}/{{ ti.task_id }}/{{ ts }}/{{ try_number }}.log")
        filename_rendering_ti = create_task_instance(
            dag_id="dag_for_testing_filename_rendering",
            task_id="task_for_testing_filename_rendering",
            run_type=DagRunType.SCHEDULED,
            execution_date=DEFAULT_DATE,
        )

        expected_filename = (
            f"dag_for_testing_filename_rendering/task_for_testing_filename_rendering/"
            f"{DEFAULT_DATE.isoformat()}/42.log"
        )
        fth = FileTaskHandler("")
        rendered_filename = fth._render_filename(filename_rendering_ti, 42)
        assert expected_filename == rendered_filename


class TestLogUrl:
    def test_log_retrieval_valid(self, create_task_instance):
        log_url_ti = create_task_instance(
            dag_id="dag_for_testing_filename_rendering",
            task_id="task_for_testing_filename_rendering",
            run_type=DagRunType.SCHEDULED,
            execution_date=DEFAULT_DATE,
        )
        log_url_ti.hostname = "hostname"
        url = FileTaskHandler._get_log_retrieval_url(log_url_ti, "DYNAMIC_PATH")
        assert url == "http://hostname:8793/log/DYNAMIC_PATH"<|MERGE_RESOLUTION|>--- conflicted
+++ resolved
@@ -21,12 +21,8 @@
 import logging.config
 import os
 import re
-<<<<<<< HEAD
 from unittest import mock
-from unittest.mock import MagicMock, mock_open, patch
-=======
-from unittest.mock import patch
->>>>>>> 3eee33ac
+from unittest.mock import mock_open, patch
 
 import pytest
 from kubernetes.client import models as k8s
