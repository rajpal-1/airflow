--- conflicted
+++ resolved
@@ -24,1738 +24,8 @@
 
 from parameterized import parameterized
 
-<<<<<<< HEAD
-HOOK = [
-    (
-        "airflow.providers.apache.cassandra.hooks.cassandra.CassandraHook",
-        "airflow.contrib.hooks.cassandra_hook.CassandraHook",
-    ),
-    (
-        "airflow.providers.google.cloud.hooks.compute.ComputeEngineHook",
-        "airflow.contrib.hooks.gcp_compute_hook.GceHook",
-    ),
-    (
-        "airflow.providers.google.common.hooks.base_google.GoogleBaseHook",
-        "airflow.contrib.hooks.gcp_api_base_hook.GoogleBaseHook",
-    ),
-    (
-        "airflow.providers.google.cloud.hooks.dataflow.DataflowHook",
-        "airflow.contrib.hooks.gcp_dataflow_hook.DataFlowHook",
-    ),
-    (
-        "airflow.providers.google.cloud.hooks.dataproc.DataprocHook",
-        "airflow.contrib.hooks.gcp_dataproc_hook.DataProcHook",
-    ),
-    (
-        "airflow.providers.google.cloud.hooks.dlp.CloudDLPHook",
-        "airflow.contrib.hooks.gcp_dlp_hook.CloudDLPHook",
-    ),
-    (
-        "airflow.providers.google.cloud.hooks.functions.CloudFunctionsHook",
-        "airflow.contrib.hooks.gcp_function_hook.GcfHook",
-    ),
-    (
-        "airflow.providers.google.cloud.hooks.kms.CloudKMSHook",
-        "airflow.contrib.hooks.gcp_kms_hook.GoogleCloudKMSHook",
-    ),
-    (
-        "airflow.providers.google.cloud.hooks.mlengine.MLEngineHook",
-        "airflow.contrib.hooks.gcp_mlengine_hook.MLEngineHook",
-    ),
-    (
-        "airflow.providers.google.cloud.hooks.spanner.SpannerHook",
-        "airflow.contrib.hooks.gcp_spanner_hook.CloudSpannerHook",
-    ),
-    (
-        "airflow.providers.google.cloud.hooks.speech_to_text.CloudSpeechToTextHook",
-        "airflow.contrib.hooks.gcp_speech_to_text_hook.GCPSpeechToTextHook",
-    ),
-    (
-        "airflow.providers.google.cloud.hooks.text_to_speech.CloudTextToSpeechHook",
-        "airflow.contrib.hooks.gcp_text_to_speech_hook.GCPTextToSpeechHook",
-    ),
-    (
-        "airflow.providers.google.cloud.hooks.gcs.GCSHook",
-        "airflow.contrib.hooks.gcs_hook.GoogleCloudStorageHook",
-    ),
-    (
-        "airflow.providers.google.cloud.hooks.cloud_build.CloudBuildHook",
-        "airflow.contrib.hooks.gcp_cloud_build_hook.CloudBuildHook",
-    ),
-    (
-        "airflow.providers.google.cloud.hooks.bigtable.BigtableHook",
-        "airflow.contrib.hooks.gcp_bigtable_hook.BigtableHook",
-    ),
-    (
-        "airflow.providers.google.cloud.hooks.kubernetes_engine.GKEHook",
-        "airflow.contrib.hooks.gcp_container_hook.GKEClusterHook",
-    ),
-    (
-        "airflow.providers.google.cloud.hooks.datastore.DatastoreHook",
-        "airflow.contrib.hooks.datastore_hook.DatastoreHook",
-    ),
-    (
-        "airflow.providers.google.cloud.hooks.natural_language.CloudNaturalLanguageHook",
-        "airflow.contrib.hooks.gcp_natural_language_hook.CloudNaturalLanguageHook",
-    ),
-    (
-        "airflow.providers.google.cloud.hooks.pubsub.PubSubHook",
-        "airflow.contrib.hooks.gcp_pubsub_hook.PubSubHook",
-    ),
-    (
-        "airflow.providers.google.cloud.hooks.cloud_sql.CloudSQLHook",
-        "airflow.contrib.hooks.gcp_sql_hook.CloudSqlHook",
-    ),
-    (
-        "airflow.providers.google.cloud.hooks.cloud_sql.CloudSQLDatabaseHook",
-        "airflow.contrib.hooks.gcp_sql_hook.CloudSqlDatabaseHook",
-    ),
-    (
-        "airflow.providers.google.cloud.hooks.tasks.CloudTasksHook",
-        "airflow.contrib.hooks.gcp_tasks_hook.CloudTasksHook",
-    ),
-    (
-        "airflow.providers.google.cloud.hooks.cloud_storage_transfer_service.CloudDataTransferServiceHook",
-        "airflow.contrib.hooks.gcp_transfer_hook.GCPTransferServiceHook",
-    ),
-    (
-        "airflow.providers.google.cloud.hooks.translate.CloudTranslateHook",
-        "airflow.contrib.hooks.gcp_translate_hook.CloudTranslateHook",
-    ),
-    (
-        "airflow.providers.google.cloud.hooks.video_intelligence.CloudVideoIntelligenceHook",
-        "airflow.contrib.hooks.gcp_video_intelligence_hook.CloudVideoIntelligenceHook",
-    ),
-    (
-        "airflow.providers.google.cloud.hooks.vision.CloudVisionHook",
-        "airflow.contrib.hooks.gcp_vision_hook.CloudVisionHook",
-    ),
-    (
-        "airflow.providers.google.cloud.hooks.bigquery.BigQueryHook",
-        "airflow.contrib.hooks.bigquery_hook.BigQueryHook",
-    ),
-    (
-        "airflow.providers.amazon.aws.hooks.athena.AWSAthenaHook",
-        "airflow.contrib.hooks.aws_athena_hook.AWSAthenaHook",
-    ),
-    (
-        "airflow.providers.amazon.aws.hooks.datasync.AWSDataSyncHook",
-        "airflow.contrib.hooks.aws_datasync_hook.AWSDataSyncHook",
-    ),
-    (
-        "airflow.providers.amazon.aws.hooks.s3.S3Hook",
-        "airflow.hooks.S3_hook.S3Hook",
-    ),
-    (
-        "airflow.providers.amazon.aws.hooks.sqs.SQSHook",
-        "airflow.contrib.hooks.aws_sqs_hook.SQSHook",
-    ),
-    (
-        "airflow.providers.amazon.aws.hooks.lambda_function.AwsLambdaHook",
-        "airflow.contrib.hooks.aws_lambda_hook.AwsLambdaHook",
-    ),
-    (
-        "airflow.providers.amazon.aws.hooks.sns.AwsSnsHook",
-        "airflow.contrib.hooks.aws_sns_hook.AwsSnsHook",
-    ),
-    (
-        'airflow.providers.apache.pinot.hooks.pinot.PinotDbApiHook',
-        'airflow.contrib.hooks.pinot_hook.PinotDbApiHook',
-    ),
-    (
-        'airflow.providers.apache.pinot.hooks.pinot.PinotAdminHook',
-        'airflow.contrib.hooks.pinot_hook.PinotAdminHook',
-    ),
-    (
-        'airflow.providers.apache.spark.hooks.spark_jdbc.SparkJDBCHook',
-        'airflow.contrib.hooks.spark_jdbc_hook.SparkJDBCHook',
-    ),
-    (
-        'airflow.providers.apache.spark.hooks.spark_sql.SparkSqlHook',
-        'airflow.contrib.hooks.spark_sql_hook.SparkSqlHook',
-    ),
-    (
-        'airflow.providers.apache.spark.hooks.spark_submit.SparkSubmitHook',
-        'airflow.contrib.hooks.spark_submit_hook.SparkSubmitHook',
-    ),
-    (
-        'airflow.providers.apache.sqoop.hooks.sqoop.SqoopHook',
-        'airflow.contrib.hooks.sqoop_hook.SqoopHook',
-    ),
-    (
-        'airflow.providers.apache.druid.hooks.druid.DruidHook',
-        'airflow.hooks.druid_hook.DruidHook',
-    ),
-    (
-        'airflow.providers.apache.druid.hooks.druid.DruidDbApiHook',
-        'airflow.hooks.druid_hook.DruidDbApiHook',
-    ),
-    (
-        'airflow.providers.apache.hdfs.hooks.hdfs.HDFSHookException',
-        'airflow.hooks.hdfs_hook.HDFSHookException',
-    ),
-    (
-        'airflow.providers.apache.hdfs.hooks.hdfs.HDFSHook',
-        'airflow.hooks.hdfs_hook.HDFSHook',
-    ),
-    (
-        'airflow.providers.apache.hive.hooks.hive.HiveMetastoreHook',
-        'airflow.hooks.hive_hooks.HiveMetastoreHook',
-    ),
-    (
-        'airflow.providers.apache.hive.hooks.hive.HiveCliHook',
-        'airflow.hooks.hive_hooks.HiveCliHook',
-    ),
-    (
-        'airflow.providers.apache.hive.hooks.hive.HiveServer2Hook',
-        'airflow.hooks.hive_hooks.HiveServer2Hook',
-    ),
-    (
-        'airflow.providers.apache.pig.hooks.pig.PigCliHook',
-        'airflow.hooks.pig_hook.PigCliHook',
-    ),
-    (
-        'airflow.providers.apache.hdfs.hooks.webhdfs.WebHDFSHook',
-        'airflow.hooks.webhdfs_hook.WebHDFSHook',
-    ),
-    (
-        'airflow.hooks.filesystem.FSHook',
-        'airflow.contrib.hooks.fs_hook.FSHook',
-    ),
-    (
-        'airflow.providers.microsoft.azure.hooks.azure_container_instance.AzureContainerInstanceHook',
-        'airflow.contrib.hooks.azure_container_instance_hook.AzureContainerInstanceHook',
-    ),
-    (
-        'airflow.providers.microsoft.azure.hooks.azure_container_registry.AzureContainerRegistryHook',
-        'airflow.contrib.hooks.azure_container_registry_hook.AzureContainerRegistryHook',
-    ),
-    (
-        'airflow.providers.microsoft.azure.hooks.azure_container_volume.AzureContainerVolumeHook',
-        'airflow.contrib.hooks.azure_container_volume_hook.AzureContainerVolumeHook',
-    ),
-    (
-        'airflow.providers.microsoft.azure.hooks.azure_cosmos.AzureCosmosDBHook',
-        'airflow.contrib.hooks.azure_cosmos_hook.AzureCosmosDBHook',
-    ),
-    (
-        'airflow.providers.microsoft.azure.hooks.azure_fileshare.AzureFileShareHook',
-        'airflow.contrib.hooks.azure_fileshare_hook.AzureFileShareHook',
-    ),
-    (
-        'airflow.providers.microsoft.azure.hooks.wasb.WasbHook',
-        'airflow.contrib.hooks.wasb_hook.WasbHook',
-    ),
-    (
-        'airflow.providers.amazon.aws.hooks.glue_catalog.AwsGlueCatalogHook',
-        'airflow.contrib.hooks.aws_glue_catalog_hook.AwsGlueCatalogHook',
-    ),
-    (
-        'airflow.providers.amazon.aws.hooks.logs.AwsLogsHook',
-        'airflow.contrib.hooks.aws_logs_hook.AwsLogsHook',
-    ),
-    (
-        'airflow.providers.amazon.aws.hooks.emr.EmrHook',
-        'airflow.contrib.hooks.emr_hook.EmrHook',
-    ),
-    (
-        'airflow.providers.amazon.aws.hooks.sagemaker.SageMakerHook',
-        'airflow.contrib.hooks.sagemaker_hook.SageMakerHook',
-
-    ),
-    (
-        'airflow.providers.mongo.hooks.mongo.MongoHook',
-        'airflow.contrib.hooks.mongo_hook.MongoHook',
-    ),
-    (
-        'airflow.providers.openfaas.hooks.openfaas.OpenFaasHook',
-        'airflow.contrib.hooks.openfaas_hook.OpenFaasHook',
-    ),
-    (
-        'airflow.providers.redis.hooks.redis.RedisHook',
-        'airflow.contrib.hooks.redis_hook.RedisHook',
-    ),
-    (
-        'airflow.providers.docker.hooks.docker.DockerHook',
-        'airflow.hooks.docker_hook.DockerHook',
-    ),
-    (
-        'airflow.providers.microsoft.mssql.hooks.mssql.MsSqlHook',
-        'airflow.hooks.mssql_hook.MsSqlHook',
-    ),
-    (
-        'airflow.providers.mysql.hooks.mysql.MySqlHook',
-        'airflow.hooks.mysql_hook.MySqlHook',
-    ),
-    (
-        'airflow.providers.oracle.hooks.oracle.OracleHook',
-        'airflow.hooks.oracle_hook.OracleHook',
-    ),
-    (
-        'airflow.providers.postgres.hooks.postgres.PostgresHook',
-        'airflow.hooks.postgres_hook.PostgresHook',
-    ),
-    (
-        'airflow.providers.presto.hooks.presto.PrestoHook',
-        'airflow.hooks.presto_hook.PrestoHook',
-    ),
-    (
-        'airflow.providers.samba.hooks.samba.SambaHook',
-        'airflow.hooks.samba_hook.SambaHook',
-    ),
-    (
-        'airflow.providers.sqlite.hooks.sqlite.SqliteHook',
-        'airflow.hooks.sqlite_hook.SqliteHook',
-    ),
-    (
-        'airflow.providers.cloudant.hooks.cloudant.CloudantHook',
-        'airflow.contrib.hooks.cloudant_hook.CloudantHook',
-    ),
-    (
-        'airflow.providers.databricks.hooks.databricks.DatabricksHook',
-        'airflow.contrib.hooks.databricks_hook.DatabricksHook',
-    ),
-    (
-        'airflow.providers.databricks.hooks.databricks.DatabricksHook',
-        'airflow.contrib.hooks.databricks_hook.DatabricksHook',
-    ),
-    (
-        'airflow.providers.datadog.hooks.datadog.DatadogHook',
-        'airflow.contrib.hooks.datadog_hook.DatadogHook',
-    ),
-    (
-        'airflow.providers.dingding.hooks.dingding.DingdingHook',
-        'airflow.contrib.hooks.dingding_hook.DingdingHook',
-    ),
-    (
-        'airflow.providers.discord.hooks.discord_webhook.DiscordWebhookHook',
-        'airflow.contrib.hooks.discord_webhook_hook.DiscordWebhookHook',
-    ),
-    (
-        'airflow.providers.google.suite.hooks.drive.GoogleDriveHook',
-        'airflow.contrib.hooks.gdrive_hook.GoogleDriveHook',
-    ),
-    (
-        'airflow.providers.jenkins.hooks.jenkins.JenkinsHook',
-        'airflow.contrib.hooks.jenkins_hook.JenkinsHook',
-    ),
-    (
-        'airflow.providers.jira.hooks.jira.JiraHook',
-        'airflow.contrib.hooks.jira_hook.JiraHook',
-    ),
-    (
-        'airflow.providers.opsgenie.hooks.opsgenie_alert.OpsgenieAlertHook',
-        'airflow.contrib.hooks.opsgenie_alert_hook.OpsgenieAlertHook',
-    ),
-    (
-        'airflow.providers.pagerduty.hooks.pagerduty.PagerdutyHook',
-        'airflow.contrib.hooks.pagerduty_hook.PagerdutyHook',
-    ),
-    (
-        'airflow.providers.qubole.hooks.qubole_check.QuboleCheckHook',
-        'airflow.contrib.hooks.qubole_check_hook.QuboleCheckHook',
-    ),
-    (
-        'airflow.providers.qubole.hooks.qubole.QuboleHook',
-        'airflow.contrib.hooks.qubole_hook.QuboleHook',
-    ),
-    (
-        'airflow.providers.salesforce.hooks.salesforce.SalesforceHook',
-        'airflow.contrib.hooks.salesforce_hook.SalesforceHook',
-    ),
-    (
-        'airflow.providers.segment.hooks.segment.SegmentHook',
-        'airflow.contrib.hooks.segment_hook.SegmentHook',
-    ),
-    (
-        'airflow.providers.slack.hooks.slack_webhook.SlackWebhookHook',
-        'airflow.contrib.hooks.slack_webhook_hook.SlackWebhookHook',
-    ),
-    (
-        'airflow.providers.vertica.hooks.vertica.VerticaHook',
-        'airflow.contrib.hooks.vertica_hook.VerticaHook',
-    ),
-    (
-        'airflow.providers.slack.hooks.slack.SlackHook',
-        'airflow.hooks.slack_hook.SlackHook',
-    ),
-    (
-        'airflow.providers.zendesk.hooks.zendesk.ZendeskHook',
-        'airflow.hooks.zendesk_hook.ZendeskHook',
-    ),
-    (
-        'airflow.providers.ftp.hooks.ftp.FTPSHook',
-        'airflow.contrib.hooks.ftp_hook.FTPSHook',
-    ),
-    (
-        'airflow.providers.ftp.hooks.ftp.FTPHook',
-        'airflow.contrib.hooks.ftp_hook.FTPHook',
-    ),
-    (
-        'airflow.providers.imap.hooks.imap.ImapHook',
-        'airflow.contrib.hooks.imap_hook.ImapHook',
-    ),
-    (
-        'airflow.providers.ssh.hooks.ssh.SSHHook',
-        'airflow.contrib.hooks.ssh_hook.SSHHook',
-    ),
-    (
-        'airflow.providers.microsoft.winrm.hooks.winrm.WinRMHook',
-        'airflow.contrib.hooks.winrm_hook.WinRMHook',
-    ),
-    (
-        'airflow.providers.http.hooks.http.HttpHook',
-        'airflow.hooks.http_hook.HttpHook',
-    ),
-    (
-        'airflow.providers.jdbc.hooks.jdbc.JdbcHook',
-        'airflow.hooks.jdbc_hook.JdbcHook',
-    ),
-    (
-        'airflow.providers.amazon.aws.hooks.base_aws.AwsBaseHook',
-        'airflow.contrib.hooks.aws_hook.AwsHook',
-    ),
-    (
-        'airflow.providers.amazon.aws.hooks.aws_dynamodb.AwsDynamoDBHook',
-        'airflow.contrib.hooks.aws_dynamodb_hook.AwsDynamoDBHook',
-    ),
-    (
-        'airflow.providers.sftp.hooks.sftp.SFTPHook',
-        'airflow.contrib.hooks.sftp_hook.SFTPHook',
-    ),
-]
-
-OPERATOR = [
-    (
-        "airflow.providers.google.cloud.operators.adls_to_gcs.ADLSToGCSOperator",
-        "airflow.contrib.operators.adls_to_gcs.AdlsToGoogleCloudStorageOperator",
-    ),
-    (
-        "airflow.providers.google.cloud.operators.dataflow.DataflowCreateJavaJobOperator",
-        "airflow.contrib.operators.dataflow_operator.DataFlowJavaOperator",
-    ),
-    (
-        "airflow.providers.google.cloud.operators.dataflow.DataflowCreatePythonJobOperator",
-        "airflow.contrib.operators.dataflow_operator.DataFlowPythonOperator",
-    ),
-    (
-        "airflow.providers.google.cloud.operators.dataflow.DataflowTemplatedJobStartOperator",
-        "airflow.contrib.operators.dataflow_operator.DataflowTemplateOperator",
-    ),
-    (
-        "airflow.providers.google.cloud.operators.datastore.CloudDatastoreExportEntitiesOperator",
-        "airflow.contrib.operators.datastore_export_operator.DatastoreExportOperator",
-    ),
-    (
-        "airflow.providers.google.cloud.operators.datastore.CloudDatastoreImportEntitiesOperator",
-        "airflow.contrib.operators.datastore_import_operator.DatastoreImportOperator",
-    ),
-    (
-        "airflow.providers.google.cloud.operators.local_to_gcs.LocalFilesystemToGCSOperator",
-        "airflow.contrib.operators.file_to_gcs.FileToGoogleCloudStorageOperator",
-    ),
-    (
-        "airflow.providers.google.cloud.operators.bigtable.BigtableUpdateClusterOperator",
-        "airflow.contrib.operators.gcp_bigtable_operator.BigtableClusterUpdateOperator",
-    ),
-    (
-        "airflow.providers.google.cloud.operators.bigtable.BigtableCreateInstanceOperator",
-        "airflow.contrib.operators.gcp_bigtable_operator.BigtableInstanceCreateOperator",
-    ),
-    (
-        "airflow.providers.google.cloud.operators.bigtable.BigtableDeleteInstanceOperator",
-        "airflow.contrib.operators.gcp_bigtable_operator.BigtableInstanceDeleteOperator",
-    ),
-    (
-        "airflow.providers.google.cloud.operators.bigtable.BigtableCreateTableOperator",
-        "airflow.contrib.operators.gcp_bigtable_operator.BigtableTableCreateOperator",
-    ),
-    (
-        "airflow.providers.google.cloud.operators.bigtable.BigtableDeleteTableOperator",
-        "airflow.contrib.operators.gcp_bigtable_operator.BigtableTableDeleteOperator",
-    ),
-    (
-        "airflow.providers.google.cloud.operators.cloud_build.CloudBuildCreateBuildOperator",
-        "airflow.contrib.operators.gcp_cloud_build_operator.CloudBuildCreateBuildOperator",
-    ),
-    (
-        "airflow.providers.google.cloud.operators.compute.ComputeEngineBaseOperator",
-        "airflow.contrib.operators.gcp_compute_operator.GceBaseOperator",
-    ),
-    (
-        "airflow.providers.google.cloud.operators.compute"
-        ".ComputeEngineInstanceGroupUpdateManagerTemplateOperator",
-        "airflow.contrib.operators.gcp_compute_operator."
-        "GceInstanceGroupManagerUpdateTemplateOperator",
-    ),
-    (
-        "airflow.providers.google.cloud.operators.compute.ComputeEngineStartInstanceOperator",
-        "airflow.contrib.operators.gcp_compute_operator.GceInstanceStartOperator",
-    ),
-    (
-        "airflow.providers.google.cloud.operators.compute.ComputeEngineStopInstanceOperator",
-        "airflow.contrib.operators.gcp_compute_operator.GceInstanceStopOperator",
-    ),
-    (
-        "airflow.providers.google.cloud.operators.compute.ComputeEngineCopyInstanceTemplateOperator",
-        "airflow.contrib.operators.gcp_compute_operator.GceInstanceTemplateCopyOperator",
-    ),
-    (
-        "airflow.providers.google.cloud.operators.compute.ComputeEngineSetMachineTypeOperator",
-        "airflow.contrib.operators.gcp_compute_operator.GceSetMachineTypeOperator",
-    ),
-    (
-        "airflow.providers.google.cloud.operators.kubernetes_engine.GKECreateClusterOperator",
-        "airflow.contrib.operators.gcp_container_operator.GKEClusterCreateOperator",
-    ),
-    (
-        "airflow.providers.google.cloud.operators.kubernetes_engine.GKEDeleteClusterOperator",
-        "airflow.contrib.operators.gcp_container_operator.GKEClusterDeleteOperator",
-    ),
-    (
-        "airflow.providers.google.cloud.operators.kubernetes_engine.GKEStartPodOperator",
-        "airflow.contrib.operators.gcp_container_operator.GKEPodOperator",
-    ),
-    (
-        "airflow.providers.google.cloud.operators.dlp.CloudDLPCancelDLPJobOperator",
-        "airflow.contrib.operators.gcp_dlp_operator.CloudDLPCancelDLPJobOperator",
-    ),
-    (
-        "airflow.providers.google.cloud.operators.dlp.CloudDLPCreateDeidentifyTemplateOperator",
-        "airflow.contrib.operators.gcp_dlp_operator.CloudDLPCreateDeidentifyTemplateOperator",
-    ),
-    (
-        "airflow.providers.google.cloud.operators.dlp.CloudDLPCreateDLPJobOperator",
-        "airflow.contrib.operators.gcp_dlp_operator.CloudDLPCreateDLPJobOperator",
-    ),
-    (
-        "airflow.providers.google.cloud.operators.dlp.CloudDLPCreateInspectTemplateOperator",
-        "airflow.contrib.operators.gcp_dlp_operator.CloudDLPCreateInspectTemplateOperator",
-    ),
-    (
-        "airflow.providers.google.cloud.operators.dlp.CloudDLPCreateJobTriggerOperator",
-        "airflow.contrib.operators.gcp_dlp_operator.CloudDLPCreateJobTriggerOperator",
-    ),
-    (
-        "airflow.providers.google.cloud.operators.dlp.CloudDLPCreateStoredInfoTypeOperator",
-        "airflow.contrib.operators.gcp_dlp_operator.CloudDLPCreateStoredInfoTypeOperator",
-    ),
-    (
-        "airflow.providers.google.cloud.operators.dlp.CloudDLPDeidentifyContentOperator",
-        "airflow.contrib.operators.gcp_dlp_operator.CloudDLPDeidentifyContentOperator",
-    ),
-    (
-        "airflow.providers.google.cloud.operators.dlp.CloudDLPDeleteDeidentifyTemplateOperator",
-        "airflow.contrib.operators.gcp_dlp_operator.CloudDLPDeleteDeidentifyTemplateOperator",
-    ),
-    (
-        "airflow.providers.google.cloud.operators.dlp.CloudDLPDeleteDLPJobOperator",
-        "airflow.contrib.operators.gcp_dlp_operator.CloudDLPDeleteDlpJobOperator",
-    ),
-    (
-        "airflow.providers.google.cloud.operators.dlp.CloudDLPDeleteInspectTemplateOperator",
-        "airflow.contrib.operators.gcp_dlp_operator.CloudDLPDeleteInspectTemplateOperator",
-    ),
-    (
-        "airflow.providers.google.cloud.operators.dlp.CloudDLPDeleteJobTriggerOperator",
-        "airflow.contrib.operators.gcp_dlp_operator.CloudDLPDeleteJobTriggerOperator",
-    ),
-    (
-        "airflow.providers.google.cloud.operators.dlp.CloudDLPDeleteStoredInfoTypeOperator",
-        "airflow.contrib.operators.gcp_dlp_operator.CloudDLPDeleteStoredInfoTypeOperator",
-    ),
-    (
-        "airflow.providers.google.cloud.operators.dlp.CloudDLPGetDeidentifyTemplateOperator",
-        "airflow.contrib.operators.gcp_dlp_operator.CloudDLPGetDeidentifyTemplateOperator",
-    ),
-    (
-        "airflow.providers.google.cloud.operators.dlp.CloudDLPGetDLPJobOperator",
-        "airflow.contrib.operators.gcp_dlp_operator.CloudDLPGetDlpJobOperator",
-    ),
-    (
-        "airflow.providers.google.cloud.operators.dlp.CloudDLPGetInspectTemplateOperator",
-        "airflow.contrib.operators.gcp_dlp_operator.CloudDLPGetInspectTemplateOperator",
-    ),
-    (
-        "airflow.providers.google.cloud.operators.dlp.CloudDLPGetDLPJobTriggerOperator",
-        "airflow.contrib.operators.gcp_dlp_operator.CloudDLPGetJobTripperOperator",
-    ),
-    (
-        "airflow.providers.google.cloud.operators.dlp.CloudDLPGetStoredInfoTypeOperator",
-        "airflow.contrib.operators.gcp_dlp_operator.CloudDLPGetStoredInfoTypeOperator",
-    ),
-    (
-        "airflow.providers.google.cloud.operators.dlp.CloudDLPInspectContentOperator",
-        "airflow.contrib.operators.gcp_dlp_operator.CloudDLPInspectContentOperator",
-    ),
-    (
-        "airflow.providers.google.cloud.operators.dlp.CloudDLPListDeidentifyTemplatesOperator",
-        "airflow.contrib.operators.gcp_dlp_operator.CloudDLPListDeidentifyTemplatesOperator",
-    ),
-    (
-        "airflow.providers.google.cloud.operators.dlp.CloudDLPListDLPJobsOperator",
-        "airflow.contrib.operators.gcp_dlp_operator.CloudDLPListDlpJobsOperator",
-    ),
-    (
-        "airflow.providers.google.cloud.operators.dlp.CloudDLPListInfoTypesOperator",
-        "airflow.contrib.operators.gcp_dlp_operator.CloudDLPListInfoTypesOperator",
-    ),
-    (
-        "airflow.providers.google.cloud.operators.dlp.CloudDLPListInspectTemplatesOperator",
-        "airflow.contrib.operators.gcp_dlp_operator.CloudDLPListInspectTemplatesOperator",
-    ),
-    (
-        "airflow.providers.google.cloud.operators.dlp.CloudDLPListJobTriggersOperator",
-        "airflow.contrib.operators.gcp_dlp_operator.CloudDLPListJobTriggersOperator",
-    ),
-    (
-        "airflow.providers.google.cloud.operators.dlp.CloudDLPListStoredInfoTypesOperator",
-        "airflow.contrib.operators.gcp_dlp_operator.CloudDLPListStoredInfoTypesOperator",
-    ),
-    (
-        "airflow.providers.google.cloud.operators.dlp.CloudDLPRedactImageOperator",
-        "airflow.contrib.operators.gcp_dlp_operator.CloudDLPRedactImageOperator",
-    ),
-    (
-        "airflow.providers.google.cloud.operators.dlp.CloudDLPReidentifyContentOperator",
-        "airflow.contrib.operators.gcp_dlp_operator.CloudDLPReidentifyContentOperator",
-    ),
-    (
-        "airflow.providers.google.cloud.operators.dlp.CloudDLPUpdateDeidentifyTemplateOperator",
-        "airflow.contrib.operators.gcp_dlp_operator.CloudDLPUpdateDeidentifyTemplateOperator",
-    ),
-    (
-        "airflow.providers.google.cloud.operators.dlp.CloudDLPUpdateInspectTemplateOperator",
-        "airflow.contrib.operators.gcp_dlp_operator.CloudDLPUpdateInspectTemplateOperator",
-    ),
-    (
-        "airflow.providers.google.cloud.operators.dlp.CloudDLPUpdateJobTriggerOperator",
-        "airflow.contrib.operators.gcp_dlp_operator.CloudDLPUpdateJobTriggerOperator",
-    ),
-    (
-        "airflow.providers.google.cloud.operators.dlp.CloudDLPUpdateStoredInfoTypeOperator",
-        "airflow.contrib.operators.gcp_dlp_operator.CloudDLPUpdateStoredInfoTypeOperator",
-    ),
-    (
-        "airflow.providers.google.cloud.operators.functions.CloudFunctionDeleteFunctionOperator",
-        "airflow.contrib.operators.gcp_function_operator.GcfFunctionDeleteOperator",
-    ),
-    (
-        "airflow.providers.google.cloud.operators.functions.CloudFunctionDeployFunctionOperator",
-        "airflow.contrib.operators.gcp_function_operator.GcfFunctionDeployOperator",
-    ),
-    (
-        "airflow.providers.google.cloud.operators.natural_language."
-        "CloudNaturalLanguageAnalyzeEntitiesOperator",
-        "airflow.contrib.operators.gcp_natural_language_operator."
-        "CloudLanguageAnalyzeEntitiesOperator",
-    ),
-    (
-        "airflow.providers.google.cloud.operators.natural_language."
-        "CloudNaturalLanguageAnalyzeEntitySentimentOperator",
-        "airflow.contrib.operators.gcp_natural_language_operator."
-        "CloudLanguageAnalyzeEntitySentimentOperator",
-    ),
-    (
-        "airflow.providers.google.cloud.operators.natural_language."
-        "CloudNaturalLanguageAnalyzeSentimentOperator",
-        "airflow.contrib.operators.gcp_natural_language_operator."
-        "CloudLanguageAnalyzeSentimentOperator",
-    ),
-    (
-        "airflow.providers.google.cloud.operators.natural_language."
-        "CloudNaturalLanguageClassifyTextOperator",
-        "airflow.contrib.operators.gcp_natural_language_operator.CloudLanguageClassifyTextOperator",
-    ),
-    (
-        "airflow.providers.google.cloud.operators.spanner.SpannerDeleteDatabaseInstanceOperator",
-        "airflow.contrib.operators.gcp_spanner_operator.CloudSpannerInstanceDatabaseDeleteOperator",
-    ),
-    (
-        "airflow.providers.google.cloud.operators.spanner.SpannerDeployDatabaseInstanceOperator",
-        "airflow.contrib.operators.gcp_spanner_operator.CloudSpannerInstanceDatabaseDeployOperator",
-    ),
-    (
-        "airflow.providers.google.cloud.operators.spanner.SpannerQueryDatabaseInstanceOperator",
-        "airflow.contrib.operators.gcp_spanner_operator.CloudSpannerInstanceDatabaseQueryOperator",
-    ),
-    (
-        "airflow.providers.google.cloud.operators.spanner.SpannerUpdateDatabaseInstanceOperator",
-        "airflow.contrib.operators.gcp_spanner_operator.CloudSpannerInstanceDatabaseUpdateOperator",
-    ),
-    (
-        "airflow.providers.google.cloud.operators.spanner.SpannerDeleteInstanceOperator",
-        "airflow.contrib.operators.gcp_spanner_operator.CloudSpannerInstanceDeleteOperator",
-    ),
-    (
-        "airflow.providers.google.cloud.operators.spanner.SpannerDeployInstanceOperator",
-        "airflow.contrib.operators.gcp_spanner_operator.CloudSpannerInstanceDeployOperator",
-    ),
-    (
-        "airflow.providers.google.cloud.operators.speech_to_text.CloudSpeechToTextRecognizeSpeechOperator",
-        "airflow.contrib.operators.gcp_speech_to_text_operator.GcpSpeechToTextRecognizeSpeechOperator",
-    ),
-    (
-        "airflow.providers.google.cloud.operators.text_to_speech.CloudTextToSpeechSynthesizeOperator",
-        "airflow.contrib.operators.gcp_text_to_speech_operator.GcpTextToSpeechSynthesizeOperator",
-    ),
-    (
-        "airflow.providers.google.cloud.operators.cloud_storage_transfer_service"
-        ".CloudDataTransferServiceCreateJobOperator",
-        "airflow.contrib.operators.gcp_transfer_operator.GcpTransferServiceJobCreateOperator",
-    ),
-    (
-        "airflow.providers.google.cloud.operators.cloud_storage_transfer_service"
-        ".CloudDataTransferServiceDeleteJobOperator",
-        "airflow.contrib.operators.gcp_transfer_operator.GcpTransferServiceJobDeleteOperator",
-    ),
-    (
-        "airflow.providers.google.cloud.operators.cloud_storage_transfer_service"
-        ".CloudDataTransferServiceUpdateJobOperator",
-        "airflow.contrib.operators.gcp_transfer_operator.GcpTransferServiceJobUpdateOperator",
-    ),
-    (
-        "airflow.providers.google.cloud.operators.cloud_storage_transfer_service."
-        "CloudDataTransferServiceCancelOperationOperator",
-        "airflow.contrib.operators.gcp_transfer_operator."
-        "GcpTransferServiceOperationCancelOperator",
-    ),
-    (
-        "airflow.providers.google.cloud.operators.cloud_storage_transfer_service."
-        "CloudDataTransferServiceGetOperationOperator",
-        "airflow.contrib.operators.gcp_transfer_operator."
-        "GcpTransferServiceOperationGetOperator",
-    ),
-    (
-        "airflow.providers.google.cloud.operators.cloud_storage_transfer_service."
-        "CloudDataTransferServicePauseOperationOperator",
-        "airflow.contrib.operators.gcp_transfer_operator."
-        "GcpTransferServiceOperationPauseOperator",
-    ),
-    (
-        "airflow.providers.google.cloud.operators.cloud_storage_transfer_service."
-        "CloudDataTransferServiceResumeOperationOperator",
-        "airflow.contrib.operators.gcp_transfer_operator."
-        "GcpTransferServiceOperationResumeOperator",
-    ),
-    (
-        "airflow.providers.google.cloud.operators.cloud_storage_transfer_service."
-        "CloudDataTransferServiceListOperationsOperator",
-        "airflow.contrib.operators.gcp_transfer_operator."
-        "GcpTransferServiceOperationsListOperator",
-    ),
-    (
-        "airflow.providers.google.cloud.operators.cloud_storage_transfer_service."
-        "CloudDataTransferServiceGCSToGCSOperator",
-        "airflow.contrib.operators.gcp_transfer_operator."
-        "GoogleCloudStorageToGoogleCloudStorageTransferOperator",
-    ),
-    (
-        "airflow.providers.google.cloud.operators.translate.CloudTranslateTextOperator",
-        "airflow.contrib.operators.gcp_translate_operator.CloudTranslateTextOperator",
-    ),
-    (
-        "airflow.providers.google.cloud.operators.translate_speech.CloudTranslateSpeechOperator",
-        "airflow.contrib.operators.gcp_translate_speech_operator.CloudTranslateSpeechOperator",
-    ),
-    (
-        "airflow.providers.google.cloud.operators.video_intelligence."
-        "CloudVideoIntelligenceDetectVideoExplicitContentOperator",
-        "airflow.contrib.operators.gcp_video_intelligence_operator."
-        "CloudVideoIntelligenceDetectVideoExplicitContentOperator",
-    ),
-    (
-        "airflow.providers.google.cloud.operators.video_intelligence."
-        "CloudVideoIntelligenceDetectVideoLabelsOperator",
-        "airflow.contrib.operators.gcp_video_intelligence_operator."
-        "CloudVideoIntelligenceDetectVideoLabelsOperator",
-    ),
-    (
-        "airflow.providers.google.cloud.operators.video_intelligence."
-        "CloudVideoIntelligenceDetectVideoShotsOperator",
-        "airflow.contrib.operators.gcp_video_intelligence_operator."
-        "CloudVideoIntelligenceDetectVideoShotsOperator",
-    ),
-    (
-        "airflow.providers.google.cloud.operators.vision.CloudVisionAddProductToProductSetOperator",
-        "airflow.contrib.operators.gcp_vision_operator.CloudVisionAddProductToProductSetOperator",
-    ),
-    (
-        "airflow.providers.google.cloud.operators.vision.CloudVisionImageAnnotateOperator",
-        "airflow.contrib.operators.gcp_vision_operator.CloudVisionAnnotateImageOperator",
-    ),
-    (
-        "airflow.providers.google.cloud.operators.vision.CloudVisionTextDetectOperator",
-        "airflow.contrib.operators.gcp_vision_operator.CloudVisionDetectDocumentTextOperator",
-    ),
-    (
-        "airflow.providers.google.cloud.operators.vision.CloudVisionDetectImageLabelsOperator",
-        "airflow.contrib.operators.gcp_vision_operator.CloudVisionDetectImageLabelsOperator",
-    ),
-    (
-        "airflow.providers.google.cloud.operators.vision.CloudVisionDetectImageSafeSearchOperator",
-        "airflow.contrib.operators.gcp_vision_operator.CloudVisionDetectImageSafeSearchOperator",
-    ),
-    (
-        "airflow.providers.google.cloud.operators.vision.CloudVisionDetectTextOperator",
-        "airflow.contrib.operators.gcp_vision_operator.CloudVisionDetectTextOperator",
-    ),
-    (
-        "airflow.providers.google.cloud.operators.vision.CloudVisionCreateProductOperator",
-        "airflow.contrib.operators.gcp_vision_operator.CloudVisionProductCreateOperator",
-    ),
-    (
-        "airflow.providers.google.cloud.operators.vision.CloudVisionDeleteProductOperator",
-        "airflow.contrib.operators.gcp_vision_operator.CloudVisionProductDeleteOperator",
-    ),
-    (
-        "airflow.providers.google.cloud.operators.vision.CloudVisionGetProductOperator",
-        "airflow.contrib.operators.gcp_vision_operator.CloudVisionProductGetOperator",
-    ),
-    (
-        "airflow.providers.google.cloud.operators.vision.CloudVisionCreateProductSetOperator",
-        "airflow.contrib.operators.gcp_vision_operator.CloudVisionProductSetCreateOperator",
-    ),
-    (
-        "airflow.providers.google.cloud.operators.vision.CloudVisionDeleteProductSetOperator",
-        "airflow.contrib.operators.gcp_vision_operator.CloudVisionProductSetDeleteOperator",
-    ),
-    (
-        "airflow.providers.google.cloud.operators.vision.CloudVisionGetProductSetOperator",
-        "airflow.contrib.operators.gcp_vision_operator.CloudVisionProductSetGetOperator",
-    ),
-    (
-        "airflow.providers.google.cloud.operators.vision.CloudVisionUpdateProductSetOperator",
-        "airflow.contrib.operators.gcp_vision_operator.CloudVisionProductSetUpdateOperator",
-    ),
-    (
-        "airflow.providers.google.cloud.operators.vision.CloudVisionUpdateProductOperator",
-        "airflow.contrib.operators.gcp_vision_operator.CloudVisionProductUpdateOperator",
-    ),
-    (
-        "airflow.providers.google.cloud.operators.vision.CloudVisionCreateReferenceImageOperator",
-        "airflow.contrib.operators.gcp_vision_operator.CloudVisionReferenceImageCreateOperator",
-    ),
-    (
-        "airflow.providers.google.cloud.operators.vision.CloudVisionRemoveProductFromProductSetOperator",
-        "airflow.contrib.operators.gcp_vision_operator."
-        "CloudVisionRemoveProductFromProductSetOperator",
-    ),
-    (
-        "airflow.providers.google.cloud.operators.gcs_to_bigquery.GCSToBigQueryOperator",
-        "airflow.contrib.operators.gcs_to_bq.GoogleCloudStorageToBigQueryOperator",
-    ),
-    (
-        "airflow.providers.google.cloud.operators.gcs_to_gcs.GCSToGCSOperator",
-        "airflow.contrib.operators.gcs_to_gcs.GoogleCloudStorageToGoogleCloudStorageOperator",
-    ),
-    (
-        "airflow.providers.amazon.aws.operators.gcs_to_s3.GCSToS3Operator",
-        "airflow.contrib.operators.gcs_to_s3.GoogleCloudStorageToS3Operator",
-    ),
-    (
-        "airflow.providers.google.cloud.operators.mlengine.MLEngineStartBatchPredictionJobOperator",
-        "airflow.contrib.operators.mlengine_operator.MLEngineBatchPredictionOperator",
-    ),
-    (
-        "airflow.providers.google.cloud.operators.mlengine.MLEngineManageModelOperator",
-        "airflow.contrib.operators.mlengine_operator.MLEngineModelOperator",
-    ),
-    (
-        "airflow.providers.google.cloud.operators.mlengine.MLEngineStartTrainingJobOperator",
-        "airflow.contrib.operators.mlengine_operator.MLEngineTrainingOperator",
-    ),
-    (
-        "airflow.providers.google.cloud.operators.mlengine.MLEngineManageVersionOperator",
-        "airflow.contrib.operators.mlengine_operator.MLEngineVersionOperator",
-    ),
-    (
-        "airflow.providers.google.cloud.operators.mssql_to_gcs.MSSQLToGCSOperator",
-        "airflow.contrib.operators.mssql_to_gcs.MsSqlToGoogleCloudStorageOperator",
-    ),
-    (
-        "airflow.providers.google.cloud.operators.mysql_to_gcs.MySQLToGCSOperator",
-        "airflow.contrib.operators.mysql_to_gcs.MySqlToGoogleCloudStorageOperator",
-    ),
-    (
-        "airflow.providers.google.cloud.operators.postgres_to_gcs.PostgresToGCSOperator",
-        "airflow.contrib.operators.postgres_to_gcs_operator."
-        "PostgresToGoogleCloudStorageOperator",
-    ),
-    (
-        "airflow.providers.google.cloud.operators.pubsub.PubSubPublishMessageOperator",
-        "airflow.contrib.operators.pubsub_operator.PubSubPublishOperator",
-    ),
-    (
-        "airflow.providers.google.cloud.operators.pubsub.PubSubCreateSubscriptionOperator",
-        "airflow.contrib.operators.pubsub_operator.PubSubSubscriptionCreateOperator",
-    ),
-    (
-        "airflow.providers.google.cloud.operators.pubsub.PubSubDeleteSubscriptionOperator",
-        "airflow.contrib.operators.pubsub_operator.PubSubSubscriptionDeleteOperator",
-    ),
-    (
-        "airflow.providers.google.cloud.operators.pubsub.PubSubCreateTopicOperator",
-        "airflow.contrib.operators.pubsub_operator.PubSubTopicCreateOperator",
-    ),
-    (
-        "airflow.providers.google.cloud.operators.pubsub.PubSubDeleteTopicOperator",
-        "airflow.contrib.operators.pubsub_operator.PubSubTopicDeleteOperator",
-    ),
-    (
-        "airflow.providers.google.cloud.operators.sql_to_gcs.BaseSQLToGCSOperator",
-        "airflow.contrib.operators.sql_to_gcs.BaseSQLToGoogleCloudStorageOperator",
-    ),
-    (
-        "airflow.providers.google.cloud."
-        "operators.dataproc.DataprocCreateClusterOperator",
-        "airflow.contrib.operators.dataproc_operator.DataprocClusterCreateOperator",
-    ),
-    (
-        "airflow.providers.google.cloud."
-        "operators.dataproc.DataprocDeleteClusterOperator",
-        "airflow.contrib.operators.dataproc_operator.DataprocClusterDeleteOperator",
-    ),
-    (
-        "airflow.providers.google.cloud."
-        "operators.dataproc.DataprocScaleClusterOperator",
-        "airflow.contrib.operators.dataproc_operator.DataprocClusterScaleOperator",
-    ),
-    (
-        "airflow.providers.google.cloud."
-        "operators.dataproc.DataprocSubmitHadoopJobOperator",
-        "airflow.contrib.operators.dataproc_operator.DataProcHadoopOperator",
-    ),
-    (
-        "airflow.providers.google.cloud."
-        "operators.dataproc.DataprocSubmitHiveJobOperator",
-        "airflow.contrib.operators.dataproc_operator.DataProcHiveOperator",
-    ),
-    (
-        "airflow.providers.google.cloud."
-        "operators.dataproc.DataprocJobBaseOperator",
-        "airflow.contrib.operators.dataproc_operator.DataProcJobBaseOperator",
-    ),
-    (
-        "airflow.providers.google.cloud."
-        "operators.dataproc.DataprocSubmitPigJobOperator",
-        "airflow.contrib.operators.dataproc_operator.DataProcPigOperator",
-    ),
-    (
-        "airflow.providers.google.cloud."
-        "operators.dataproc.DataprocSubmitPySparkJobOperator",
-        "airflow.contrib.operators.dataproc_operator.DataProcPySparkOperator",
-    ),
-    (
-        "airflow.providers.google.cloud."
-        "operators.dataproc.DataprocSubmitSparkJobOperator",
-        "airflow.contrib.operators.dataproc_operator.DataProcSparkOperator",
-    ),
-    (
-        "airflow.providers.google.cloud."
-        "operators.dataproc.DataprocSubmitSparkSqlJobOperator",
-        "airflow.contrib.operators.dataproc_operator.DataProcSparkSqlOperator",
-    ),
-    (
-        "airflow.providers.google.cloud."
-        "operators.dataproc.DataprocInstantiateInlineWorkflowTemplateOperator",
-        "airflow.contrib.operators.dataproc_operator."
-        "DataprocWorkflowTemplateInstantiateInlineOperator",
-    ),
-    (
-        "airflow.providers.google.cloud."
-        "operators.dataproc.DataprocInstantiateWorkflowTemplateOperator",
-        "airflow.contrib.operators.dataproc_operator."
-        "DataprocWorkflowTemplateInstantiateOperator",
-    ),
-    (
-        "airflow.providers.google.cloud.operators.bigquery.BigQueryCreateEmptyDatasetOperator",
-        "airflow.contrib.operators.bigquery_operator.BigQueryCreateEmptyDatasetOperator",
-    ),
-    (
-        "airflow.providers.google.cloud.operators.bigquery.BigQueryCreateEmptyTableOperator",
-        "airflow.contrib.operators.bigquery_operator.BigQueryCreateEmptyTableOperator",
-    ),
-    (
-        "airflow.providers.google.cloud.operators.bigquery.BigQueryCreateExternalTableOperator",
-        "airflow.contrib.operators.bigquery_operator.BigQueryCreateExternalTableOperator",
-    ),
-    (
-        "airflow.providers.google.cloud.operators.bigquery.BigQueryDeleteDatasetOperator",
-        "airflow.contrib.operators.bigquery_operator.BigQueryDeleteDatasetOperator",
-    ),
-    (
-        "airflow.providers.google.cloud.operators.bigquery.BigQueryGetDatasetOperator",
-        "airflow.contrib.operators.bigquery_operator.BigQueryGetDatasetOperator",
-    ),
-    (
-        "airflow.providers.google.cloud.operators.bigquery.BigQueryGetDatasetTablesOperator",
-        "airflow.contrib.operators.bigquery_operator.BigQueryGetDatasetTablesOperator",
-    ),
-    (
-        "airflow.providers.google.cloud.operators.bigquery.BigQueryPatchDatasetOperator",
-        "airflow.contrib.operators.bigquery_operator.BigQueryPatchDatasetOperator",
-    ),
-    (
-        "airflow.providers.google.cloud.operators.bigquery.BigQueryUpdateDatasetOperator",
-        "airflow.contrib.operators.bigquery_operator.BigQueryUpdateDatasetOperator",
-    ),
-    (
-        "airflow.providers.google.cloud.operators.bigquery.BigQueryUpsertTableOperator",
-        "airflow.contrib.operators.bigquery_operator.BigQueryUpsertTableOperator",
-    ),
-    (
-        "airflow.providers.google.cloud.operators.bigquery.BigQueryCheckOperator",
-        "airflow.contrib.operators.bigquery_check_operator.BigQueryCheckOperator",
-    ),
-    (
-        "airflow.providers.google.cloud.operators.bigquery.BigQueryIntervalCheckOperator",
-        "airflow.contrib.operators.bigquery_check_operator.BigQueryIntervalCheckOperator",
-    ),
-    (
-        "airflow.providers.google.cloud.operators.bigquery.BigQueryValueCheckOperator",
-        "airflow.contrib.operators.bigquery_check_operator.BigQueryValueCheckOperator",
-    ),
-    (
-        "airflow.providers.google.cloud.operators.bigquery.BigQueryGetDataOperator",
-        "airflow.contrib.operators.bigquery_get_data.BigQueryGetDataOperator",
-    ),
-    (
-        "airflow.providers.google.cloud.operators.bigquery.BigQueryExecuteQueryOperator",
-        "airflow.contrib.operators.bigquery_operator.BigQueryOperator",
-    ),
-    (
-        "airflow.providers.google.cloud.operators.bigquery.BigQueryDeleteTableOperator",
-        "airflow.contrib.operators.bigquery_table_delete_operator.BigQueryTableDeleteOperator",
-    ),
-    (
-        "airflow.providers.google.cloud.operators.bigquery_to_bigquery.BigQueryToBigQueryOperator",
-        "airflow.contrib.operators.bigquery_to_bigquery.BigQueryToBigQueryOperator",
-    ),
-    (
-        "airflow.providers.google.cloud.operators.bigquery_to_gcs.BigQueryToGCSOperator",
-        "airflow.contrib.operators.bigquery_to_gcs.BigQueryToCloudStorageOperator",
-    ),
-    (
-        "airflow.providers.google.cloud.operators.bigquery_to_mysql.BigQueryToMySqlOperator",
-        "airflow.contrib.operators.bigquery_to_mysql_operator.BigQueryToMySqlOperator",
-    ),
-    (
-        "airflow.providers.google.cloud.operators.gcs.GCSBucketCreateAclEntryOperator",
-        "airflow.contrib.operators.gcs_acl_operator.GoogleCloudStorageBucketCreateAclEntryOperator",
-    ),
-    (
-        "airflow.providers.google.cloud.operators.gcs.GCSObjectCreateAclEntryOperator",
-        "airflow.contrib.operators.gcs_acl_operator.GoogleCloudStorageObjectCreateAclEntryOperator",
-    ),
-    (
-        "airflow.providers.google.cloud.operators.gcs.GCSDeleteObjectsOperator",
-        "airflow.contrib.operators.gcs_delete_operator.GoogleCloudStorageDeleteOperator",
-    ),
-    (
-        "airflow.providers.google.cloud.operators.gcs.GCSToLocalOperator",
-        "airflow.contrib.operators.gcs_download_operator.GoogleCloudStorageDownloadOperator",
-    ),
-    (
-        "airflow.providers.google.cloud.operators.gcs.GCSListObjectsOperator",
-        "airflow.contrib.operators.gcs_list_operator.GoogleCloudStorageListOperator",
-    ),
-    (
-        "airflow.providers.google.cloud.operators.gcs.GCSCreateBucketOperator",
-        "airflow.contrib.operators.gcs_operator.GoogleCloudStorageCreateBucketOperator",
-    ),
-    (
-        "airflow.providers.amazon.aws.operators.athena.AWSAthenaOperator",
-        "airflow.contrib.operators.aws_athena_operator.AWSAthenaOperator",
-    ),
-    (
-        "airflow.providers.amazon.aws.operators.batch.AwsBatchOperator",
-        "airflow.contrib.operators.awsbatch_operator.AWSBatchOperator",
-    ),
-    (
-        "airflow.providers.amazon.aws.operators.sqs.SQSPublishOperator",
-        "airflow.contrib.operators.aws_sqs_publish_operator.SQSPublishOperator",
-    ),
-    (
-        "airflow.providers.amazon.aws.operators.sns.SnsPublishOperator",
-        "airflow.contrib.operators.sns_publish_operator.SnsPublishOperator",
-    ),
-    (
-        'airflow.providers.apache.druid.operators.druid.DruidOperator',
-        'airflow.contrib.operators.druid_operator.DruidOperator',
-    ),
-    (
-        'airflow.providers.apache.spark.operators.spark_jdbc.SparkSubmitOperator',
-        'airflow.contrib.operators.spark_jdbc_operator.SparkSubmitOperator',
-    ),
-    (
-        'airflow.providers.apache.spark.operators.spark_sql.SparkSqlOperator',
-        'airflow.contrib.operators.spark_sql_operator.SparkSqlOperator',
-    ),
-    (
-        'airflow.providers.apache.spark.operators.spark_submit.SparkSubmitOperator',
-        'airflow.contrib.operators.spark_submit_operator.SparkSubmitOperator',
-    ),
-    (
-        'airflow.providers.apache.spark.operators.spark_jdbc.SparkJDBCOperator',
-        'airflow.contrib.operators.spark_jdbc_operator.SparkJDBCOperator',
-    ),
-    (
-        'airflow.providers.apache.sqoop.operators.sqoop.SqoopOperator',
-        'airflow.contrib.operators.sqoop_operator.SqoopOperator',
-    ),
-    (
-        'airflow.providers.apache.druid.operators.druid_check.DruidCheckOperator',
-        'airflow.operators.druid_check_operator.DruidCheckOperator',
-    ),
-    (
-        'airflow.providers.apache.hive.operators.hive.HiveOperator',
-        'airflow.operators.hive_operator.HiveOperator',
-    ),
-    (
-        'airflow.providers.apache.hive.operators.mysql_to_hive.MySqlToHiveTransferOperator',
-        'airflow.operators.mysql_to_hive.MySqlToHiveTransfer',
-    ),
-    (
-        'airflow.providers.apache.hive.operators.s3_to_hive.S3ToHiveTransferOperator',
-        'airflow.operators.s3_to_hive_operator.S3ToHiveTransfer',
-    ),
-    (
-        'airflow.providers.apache.hive.operators.hive_stats.HiveStatsCollectionOperator',
-        'airflow.operators.hive_stats_operator.HiveStatsCollectionOperator',
-    ),
-    (
-        'airflow.providers.apache.pig.operators.pig.PigOperator',
-        'airflow.operators.pig_operator.PigOperator',
-    ),
-    (
-        'airflow.providers.microsoft.azure.operators.adls_list.AzureDataLakeStorageListOperator',
-        'airflow.contrib.operators.adls_list_operator.AzureDataLakeStorageListOperator',
-    ),
-    (
-        'airflow.providers.microsoft.azure.operators'
-        '.azure_container_instances.AzureContainerInstancesOperator',
-        'airflow.contrib.operators.azure_container_instances_operator.AzureContainerInstancesOperator',
-    ),
-    (
-        'airflow.providers.microsoft.azure.operators.azure_cosmos.AzureCosmosInsertDocumentOperator',
-        'airflow.contrib.operators.azure_cosmos_operator.AzureCosmosInsertDocumentOperator',
-    ),
-    (
-        'airflow.providers.microsoft.azure.operators.wasb_delete_blob.WasbDeleteBlobOperator',
-        'airflow.contrib.operators.wasb_delete_blob_operator.WasbDeleteBlobOperator',
-    ),
-    (
-        'airflow.providers.amazon.aws.operators.ecs.ECSOperator',
-        'airflow.contrib.operators.ecs_operator.ECSOperator',
-    ),
-    (
-        'airflow.providers.amazon.aws.operators.emr_add_steps.EmrAddStepsOperator',
-        'airflow.contrib.operators.emr_add_steps_operator.EmrAddStepsOperator',
-    ),
-    (
-        'airflow.providers.amazon.aws.operators.emr_create_job_flow.EmrCreateJobFlowOperator',
-        'airflow.contrib.operators.emr_create_job_flow_operator.EmrCreateJobFlowOperator',
-    ),
-    (
-        'airflow.providers.amazon.aws.operators.emr_terminate_job_flow.EmrTerminateJobFlowOperator',
-        'airflow.contrib.operators.emr_terminate_job_flow_operator.EmrTerminateJobFlowOperator',
-    ),
-    (
-        'airflow.providers.amazon.aws.operators.s3_copy_object.S3CopyObjectOperator',
-        'airflow.contrib.operators.s3_copy_object_operator.S3CopyObjectOperator',
-    ),
-    (
-        'airflow.providers.amazon.aws.operators.s3_delete_objects.S3DeleteObjectsOperator',
-        'airflow.contrib.operators.s3_delete_objects_operator.S3DeleteObjectsOperator',
-    ),
-    (
-        'airflow.providers.amazon.aws.operators.s3_list.S3ListOperator',
-        'airflow.contrib.operators.s3_list_operator.S3ListOperator',
-    ),
-    (
-        'airflow.providers.amazon.aws.operators.sagemaker_base.SageMakerBaseOperator',
-        'airflow.contrib.operators.sagemaker_base_operator.SageMakerBaseOperator',
-    ),
-    (
-        'airflow.providers.amazon.aws.operators.sagemaker_endpoint_config.SageMakerEndpointConfigOperator',
-        'airflow.contrib.operators.sagemaker_endpoint_config_operator.SageMakerEndpointConfigOperator',
-    ),
-    (
-        'airflow.providers.amazon.aws.operators.sagemaker_endpoint.SageMakerEndpointOperator',
-        'airflow.contrib.operators.sagemaker_endpoint_operator.SageMakerEndpointOperator',
-    ),
-    (
-        'airflow.providers.amazon.aws.operators.sagemaker_model.SageMakerModelOperator',
-        'airflow.contrib.operators.sagemaker_model_operator.SageMakerModelOperator',
-    ),
-    (
-        'airflow.providers.amazon.aws.operators.sagemaker_training.SageMakerTrainingOperator',
-        'airflow.contrib.operators.sagemaker_training_operator.SageMakerTrainingOperator',
-    ),
-    (
-        'airflow.providers.amazon.aws.operators.sagemaker_transform.SageMakerTransformOperator',
-        'airflow.contrib.operators.sagemaker_transform_operator.SageMakerTransformOperator',
-    ),
-    (
-        'airflow.providers.amazon.aws.operators.sagemaker_tuning.SageMakerTuningOperator',
-        'airflow.contrib.operators.sagemaker_tuning_operator.SageMakerTuningOperator',
-    ),
-    (
-        'airflow.providers.docker.operators.docker_swarm.DockerSwarmOperator',
-        'airflow.contrib.operators.docker_swarm_operator.DockerSwarmOperator',
-    ),
-    (
-        'airflow.providers.cncf.kubernetes.operators.kubernetes_pod.KubernetesPodOperator',
-        'airflow.contrib.operators.kubernetes_pod_operator.KubernetesPodOperator',
-    ),
-    (
-        'airflow.providers.redis.operators.redis_publish.RedisPublishOperator',
-        'airflow.contrib.operators.redis_publish_operator.RedisPublishOperator',
-    ),
-    (
-        'airflow.operators.bash.BashOperator',
-        'airflow.operators.bash_operator.BashOperator',
-    ),
-    (
-        'airflow.providers.docker.operators.docker.DockerOperator',
-        'airflow.operators.docker_operator.DockerOperator',
-    ),
-    (
-        'airflow.providers.microsoft.mssql.operators.mssql.MsSqlOperator',
-        'airflow.operators.mssql_operator.MsSqlOperator',
-    ),
-    (
-        'airflow.providers.mysql.operators.mysql.MySqlOperator',
-        'airflow.operators.mysql_operator.MySqlOperator',
-    ),
-    (
-        'airflow.providers.oracle.operators.oracle.OracleOperator',
-        'airflow.operators.oracle_operator.OracleOperator',
-    ),
-    (
-        'airflow.providers.papermill.operators.papermill.PapermillOperator',
-        'airflow.operators.papermill_operator.PapermillOperator',
-    ),
-    (
-        'airflow.operators.check_operator.CheckOperator',
-        'airflow.operators.presto_check_operator.PrestoCheckOperator',
-    ),
-    (
-        'airflow.operators.check_operator.IntervalCheckOperator',
-        'airflow.operators.presto_check_operator.PrestoIntervalCheckOperator',
-    ),
-    (
-        'airflow.operators.check_operator.ValueCheckOperator',
-        'airflow.operators.presto_check_operator.PrestoValueCheckOperator',
-    ),
-    (
-        'airflow.operators.python.BranchPythonOperator',
-        'airflow.operators.python_operator.BranchPythonOperator',
-    ),
-    (
-        'airflow.operators.python.PythonOperator',
-        'airflow.operators.python_operator.PythonOperator',
-    ),
-    (
-        'airflow.operators.python.ShortCircuitOperator',
-        'airflow.operators.python_operator.ShortCircuitOperator',
-    ),
-    (
-        'airflow.operators.python.PythonVirtualenvOperator',
-        'airflow.operators.python_operator.PythonVirtualenvOperator',
-    ),
-    (
-        'airflow.providers.sqlite.operators.sqlite.SqliteOperator',
-        'airflow.operators.sqlite_operator.SqliteOperator',
-    ),
-    (
-        'airflow.providers.databricks.operators.databricks.DatabricksRunNowOperator',
-        'airflow.contrib.operators.databricks_operator.DatabricksRunNowOperator',
-    ),
-    (
-        'airflow.providers.databricks.operators.databricks.DatabricksSubmitRunOperator',
-        'airflow.contrib.operators.databricks_operator.DatabricksSubmitRunOperator',
-    ),
-    (
-        'airflow.providers.dingding.operators.dingding.DingdingOperator',
-        'airflow.contrib.operators.dingding_operator.DingdingOperator',
-    ),
-    (
-        'airflow.providers.discord.operators.discord_webhook.DiscordWebhookOperator',
-        'airflow.contrib.operators.discord_webhook_operator.DiscordWebhookOperator',
-    ),
-    (
-        'airflow.providers.jenkins.operators.jenkins_job_trigger.JenkinsJobTriggerOperator',
-        'airflow.contrib.operators.jenkins_job_trigger_operator.JenkinsJobTriggerOperator',
-    ),
-    (
-        'airflow.providers.opsgenie.operators.opsgenie_alert.OpsgenieAlertOperator',
-        'airflow.contrib.operators.opsgenie_alert_operator.OpsgenieAlertOperator',
-    ),
-    (
-        'airflow.providers.qubole.operators.qubole_check.QuboleCheckOperator',
-        'airflow.contrib.operators.qubole_check_operator.QuboleCheckOperator',
-    ),
-    (
-        'airflow.providers.qubole.operators.qubole_check.QuboleValueCheckOperator',
-        'airflow.contrib.operators.qubole_check_operator.QuboleValueCheckOperator',
-    ),
-    (
-        'airflow.providers.qubole.operators.qubole.QuboleOperator',
-        'airflow.contrib.operators.qubole_operator.QuboleOperator',
-    ),
-    (
-        'airflow.providers.segment.operators.segment_track_event.SegmentTrackEventOperator',
-        'airflow.contrib.operators.segment_track_event_operator.SegmentTrackEventOperator',
-    ),
-    (
-        'airflow.providers.slack.operators.slack_webhook.SlackWebhookOperator',
-        'airflow.contrib.operators.slack_webhook_operator.SlackWebhookOperator',
-    ),
-    (
-        'airflow.providers.vertica.operators.vertica.VerticaOperator',
-        'airflow.contrib.operators.vertica_operator.VerticaOperator',
-    ),
-    (
-        'airflow.providers.slack.operators.slack.SlackAPIPostOperator',
-        'airflow.operators.slack_operator.SlackAPIPostOperator',
-    ),
-    (
-        'airflow.providers.slack.operators.slack.SlackAPIOperator',
-        'airflow.operators.slack_operator.SlackAPIOperator',
-    ),
-    (
-        'airflow.providers.grpc.operators.grpc.GrpcOperator',
-        'airflow.contrib.operators.grpc_operator.GrpcOperator',
-    ),
-    (
-        'airflow.providers.ssh.operators.ssh.SSHOperator',
-        'airflow.contrib.operators.ssh_operator.SSHOperator',
-    ),
-    (
-        'airflow.providers.microsoft.winrm.operators.winrm.WinRMOperator',
-        'airflow.contrib.operators.winrm_operator.WinRMOperator',
-    ),
-    (
-        'airflow.providers.email.operators.email.EmailOperator',
-        'airflow.operators.email_operator.EmailOperator',
-    ),
-    (
-        'airflow.providers.http.operators.http.SimpleHttpOperator',
-        'airflow.operators.http_operator.SimpleHttpOperator',
-    ),
-    (
-        'airflow.providers.jdbc.operators.jdbc.JdbcOperator',
-        'airflow.operators.jdbc_operator.JdbcOperator',
-    ),
-    (
-        'airflow.providers.sftp.operators.sftp.SFTPOperator',
-        'airflow.contrib.operators.sftp_operator.SFTPOperator',
-    ),
-    (
-        'airflow.providers.amazon.aws.operators.dynamodb_to_s3.DynamoDBToS3Operator',
-        'airflow.contrib.operators.dynamodb_to_s3.DynamoDBToS3Operator',
-    ),
-    (
-        'airflow.providers.amazon.aws.operators.hive_to_dynamodb.HiveToDynamoDBTransferOperator',
-        'airflow.contrib.operators.hive_to_dynamodb.HiveToDynamoDBTransferOperator',
-    ),
-    (
-        'airflow.providers.amazon.aws.operators.imap_attachment_to_s3.ImapAttachmentToS3Operator',
-        'airflow.contrib.operators.imap_attachment_to_s3_operator.ImapAttachmentToS3Operator',
-    ),
-    (
-        'airflow.providers.amazon.aws.operators.mongo_to_s3.MongoToS3Operator',
-        'airflow.contrib.operators.mongo_to_s3.MongoToS3Operator',
-    ),
-    (
-        'airflow.providers.amazon.aws.operators.s3_to_sftp.S3ToSFTPOperator',
-        'airflow.contrib.operators.s3_to_sftp_operator.S3ToSFTPOperator',
-    ),
-    (
-        'airflow.providers.amazon.aws.operators.sftp_to_s3.SFTPToS3Operator',
-        'airflow.contrib.operators.sftp_to_s3_operator.SFTPToS3Operator',
-    ),
-    (
-        'airflow.providers.amazon.aws.operators.gcs_to_s3.GCSToS3Operator',
-        'airflow.operators.gcs_to_s3.GCSToS3Operator',
-    ),
-    (
-        'airflow.providers.amazon.aws.operators.google_api_to_s3_transfer.GoogleApiToS3TransferOperator',
-        'airflow.operators.google_api_to_s3_transfer.GoogleApiToS3Transfer',
-    ),
-    (
-        'airflow.providers.amazon.aws.operators.redshift_to_s3.RedshiftToS3TransferOperator',
-        'airflow.operators.redshift_to_s3_operator.RedshiftToS3Transfer',
-    ),
-    (
-        'airflow.providers.amazon.aws.operators.s3_to_redshift.S3ToRedshiftTransferOperator',
-        'airflow.operators.s3_to_redshift_operator.S3ToRedshiftTransfer',
-    ),
-    (
-        'airflow.providers.apache.hive.operators.vertica_to_hive.VerticaToHiveTransferOperator',
-        'airflow.contrib.operators.vertica_to_hive.VerticaToHiveTransfer',
-    ),
-    (
-        'airflow.providers.apache.druid.operators.hive_to_druid.HiveToDruidTransferOperator',
-        'airflow.operators.hive_to_druid.HiveToDruidTransfer',
-    ),
-    (
-        'airflow.providers.apache.hive.operators.hive_to_mysql.HiveToMySqlTransferOperator',
-        'airflow.operators.hive_to_mysql.HiveToMySqlTransfer',
-    ),
-    (
-        'airflow.providers.apache.hive.operators.hive_to_samba.Hive2SambaOperator',
-        'airflow.operators.hive_to_samba_operator.Hive2SambaOperator',
-    ),
-    (
-        'airflow.providers.apache.hive.operators.mssql_to_hive.MsSqlToHiveTransferOperator',
-        'airflow.operators.mssql_to_hive.MsSqlToHiveTransfer',
-    ),
-    (
-        'airflow.providers.microsoft.azure.operators.file_to_wasb.FileToWasbOperator',
-        'airflow.contrib.operators.file_to_wasb.FileToWasbOperator',
-    ),
-    (
-        'airflow.providers.google.suite.operators.gcs_to_gdrive.GCSToGoogleDriveOperator',
-        'airflow.contrib.operators.gcs_to_gdrive_operator.GCSToGoogleDriveOperator',
-    ),
-    (
-        'airflow.providers.microsoft.azure.operators.oracle_to_azure_data_lake_transfer'
-        '.OracleToAzureDataLakeTransferOperator',
-        'airflow.contrib.operators.oracle_to_azure_data_lake_transfer.OracleToAzureDataLakeTransferOperator',
-    ),
-    (
-        'airflow.providers.oracle.operators.oracle_to_oracle_transfer.OracleToOracleTransferOperator',
-        'airflow.contrib.operators.oracle_to_oracle_transfer.OracleToOracleTransfer',
-    ),
-    (
-        'airflow.providers.google.cloud.operators.s3_to_gcs.S3ToGCSOperator',
-        'airflow.contrib.operators.s3_to_gcs_operator.S3ToGCSOperator',
-    ),
-    (
-        'airflow.providers.mysql.operators.vertica_to_mysql.VerticaToMySqlTransferOperator',
-        'airflow.contrib.operators.vertica_to_mysql.VerticaToMySqlTransfer',
-    ),
-    (
-        'airflow.providers.mysql.operators.presto_to_mysql.PrestoToMySqlTransferOperator',
-        'airflow.operators.presto_to_mysql.PrestoToMySqlTransfer',
-    ),
-    (
-        'airflow.providers.google.cloud.operators.cloud_sql.CloudSQLBaseOperator',
-        'airflow.contrib.operators.gcp_sql_operator.CloudSqlBaseOperator'
-    ),
-    (
-        'airflow.providers.google.cloud.operators.cloud_sql.CloudSQLCreateInstanceDatabaseOperator',
-        'airflow.contrib.operators.gcp_sql_operator.CloudSqlInstanceDatabaseCreateOperator'
-    ),
-    (
-        'airflow.providers.google.cloud.operators.cloud_sql.CloudSQLCreateInstanceOperator',
-        'airflow.contrib.operators.gcp_sql_operator.CloudSqlInstanceCreateOperator'
-    ),
-    (
-        'airflow.providers.google.cloud.operators.cloud_sql.CloudSQLDeleteInstanceDatabaseOperator',
-        'airflow.contrib.operators.gcp_sql_operator.CloudSqlInstanceDatabaseDeleteOperator'
-    ),
-    (
-        'airflow.providers.google.cloud.operators.cloud_sql.CloudSQLDeleteInstanceOperator',
-        'airflow.contrib.operators.gcp_sql_operator.CloudSqlInstanceDeleteOperator'
-    ),
-    (
-        'airflow.providers.google.cloud.operators.cloud_sql.CloudSQLExecuteQueryOperator',
-        'airflow.contrib.operators.gcp_sql_operator.CloudSqlQueryOperator'
-    ),
-    (
-        'airflow.providers.google.cloud.operators.cloud_sql.CloudSQLExportInstanceOperator',
-        'airflow.contrib.operators.gcp_sql_operator.CloudSqlInstanceExportOperator'
-    ),
-    (
-        'airflow.providers.google.cloud.operators.cloud_sql.CloudSQLImportInstanceOperator',
-        'airflow.contrib.operators.gcp_sql_operator.CloudSqlInstanceImportOperator'
-    ),
-    (
-        'airflow.providers.google.cloud.operators.cloud_sql.CloudSQLInstancePatchOperator',
-        'airflow.contrib.operators.gcp_sql_operator.CloudSqlInstancePatchOperator'
-    ),
-    (
-        'airflow.providers.google.cloud.operators.cloud_sql.CloudSQLPatchInstanceDatabaseOperator',
-        'airflow.contrib.operators.gcp_sql_operator.CloudSqlInstanceDatabasePatchOperator'
-    ),
-    (
-        'airflow.providers.google.cloud.operators.cloud_storage_transfer_service'
-        '.CloudDataTransferServiceS3ToGCSOperator',
-        'airflow.contrib.operators.s3_to_gcs_transfer_operator.CloudDataTransferServiceS3ToGCSOperator'
-    ),
-    (
-        'airflow.providers.jira.operators.jira.JiraOperator',
-        'airflow.contrib.operators.jira_operator.JiraOperator',
-    ),
-    (
-        'airflow.providers.postgres.operators.postgres.PostgresOperator',
-        'airflow.operators.postgres_operator.PostgresOperator',
-    ),
-    (
-        'airflow.providers.google.cloud.operators.cassandra_to_gcs.CassandraToGCSOperator',
-        'airflow.contrib.operators.cassandra_to_gcs.CassandraToGoogleCloudStorageOperator',
-    ),
-]
-
-SECRETS = [
-    (
-        "airflow.providers.amazon.aws.secrets.secrets_manager.SecretsManagerBackend",
-        "airflow.contrib.secrets.aws_secrets_manager.SecretsManagerBackend",
-    ),
-    (
-        "airflow.providers.amazon.aws.secrets.systems_manager.SystemsManagerParameterStoreBackend",
-        "airflow.contrib.secrets.aws_systems_manager.SystemsManagerParameterStoreBackend",
-    ),
-    (
-        "airflow.providers.google.cloud.secrets.secrets_manager.CloudSecretsManagerBackend",
-        "airflow.contrib.secrets.gcp_secrets_manager.CloudSecretsManagerBackend",
-    ),
-    (
-        "airflow.providers.hashicorp.secrets.vault.VaultBackend",
-        "airflow.contrib.secrets.hashicorp_vault.VaultBackend",
-    ),
-]
-
-SENSOR = [
-    (
-        "airflow.providers.apache.cassandra.sensors.record.CassandraRecordSensor",
-        "airflow.contrib.sensors.cassandra_record_sensor.CassandraRecordSensor",
-    ),
-    (
-        "airflow.providers.apache.cassandra.sensors.table.CassandraTableSensor",
-        "airflow.contrib.sensors.cassandra_table_sensor.CassandraTableSensor",
-    ),
-    (
-        'airflow.providers.datadog.sensors.datadog.DatadogSensor',
-        'airflow.contrib.sensors.datadog_sensor.DatadogSensor',
-    ),
-    (
-        "airflow.providers.google.cloud.sensors.bigtable.BigtableTableReplicationCompletedSensor",
-        "airflow.contrib.operators.gcp_bigtable_operator."
-        "BigtableTableWaitForReplicationSensor",
-    ),
-    (
-        "airflow.providers.google.cloud.sensors.cloud_storage_transfer_service."
-        "CloudDataTransferServiceJobStatusSensor",
-        "airflow.contrib.sensors.gcp_transfer_sensor."
-        "GCPTransferServiceWaitForJobStatusSensor",
-    ),
-    (
-        "airflow.providers.google.cloud.sensors.pubsub.PubSubPullSensor",
-        "airflow.contrib.sensors.pubsub_sensor.PubSubPullSensor",
-    ),
-    (
-        "airflow.providers.google.cloud.sensors.bigquery.BigQueryTableExistenceSensor",
-        "airflow.contrib.sensors.bigquery_sensor.BigQueryTableSensor",
-    ),
-    (
-        "airflow.providers.google.cloud.sensors.gcs.GCSObjectExistenceSensor",
-        "airflow.contrib.sensors.gcs_sensor.GoogleCloudStorageObjectSensor",
-    ),
-    (
-        "airflow.providers.google.cloud.sensors.gcs.GCSObjectUpdateSensor",
-        "airflow.contrib.sensors.gcs_sensor.GoogleCloudStorageObjectUpdatedSensor",
-    ),
-    (
-        "airflow.providers.google.cloud.sensors.gcs.GCSObjectsWtihPrefixExistenceSensor",
-        "airflow.contrib.sensors.gcs_sensor.GoogleCloudStoragePrefixSensor",
-    ),
-    (
-        "airflow.providers.google.cloud.sensors.gcs.GCSUploadSessionCompleteSensor",
-        "airflow.contrib.sensors.gcs_sensor.GoogleCloudStorageUploadSessionCompleteSensor",
-    ),
-    (
-        "airflow.providers.amazon.aws.sensors.athena.AthenaSensor",
-        "airflow.contrib.sensors.aws_athena_sensor.AthenaSensor",
-    ),
-    (
-        "airflow.providers.amazon.aws.sensors.sqs.SQSSensor",
-        "airflow.contrib.sensors.aws_sqs_sensor.SQSSensor",
-    ),
-    (
-        'airflow.providers.apache.hdfs.sensors.hdfs.HdfsFolderSensor',
-        'airflow.contrib.sensors.hdfs_sensor.HdfsSensorFolder',
-    ),
-    (
-        'airflow.providers.apache.hdfs.sensors.hdfs.HdfsRegexSensor',
-        'airflow.contrib.sensors.hdfs_sensor.HdfsSensorRegex',
-    ),
-    (
-        'airflow.providers.apache.hive.sensors.hive_partition.HivePartitionSensor',
-        'airflow.sensors.hive_partition_sensor.HivePartitionSensor',
-    ),
-    (
-        'airflow.providers.apache.hive.sensors.metastore_partition.MetastorePartitionSensor',
-        'airflow.sensors.metastore_partition_sensor.MetastorePartitionSensor',
-    ),
-    (
-        'airflow.providers.apache.hive.sensors.named_hive_partition.NamedHivePartitionSensor',
-        'airflow.sensors.named_hive_partition_sensor.NamedHivePartitionSensor',
-    ),
-    (
-        'airflow.providers.apache.hdfs.sensors.web_hdfs.WebHdfsSensor',
-        'airflow.sensors.web_hdfs_sensor.WebHdfsSensor',
-    ),
-    (
-        'airflow.providers.apache.hdfs.sensors.hdfs.HdfsSensor',
-        'airflow.sensors.hdfs_sensor.HdfsSensor',
-    ),
-    (
-        'airflow.sensors.weekday_sensor.DayOfWeekSensor',
-        'airflow.contrib.sensors.weekday_sensor.DayOfWeekSensor',
-    ),
-    (
-        'airflow.sensors.filesystem.FileSensor',
-        'airflow.contrib.sensors.file_sensor.FileSensor',
-    ),
-    (
-        'airflow.providers.microsoft.azure.sensors.wasb.WasbBlobSensor',
-        'airflow.contrib.sensors.wasb_sensor.WasbBlobSensor',
-    ),
-    (
-        'airflow.providers.microsoft.azure.sensors.wasb.WasbPrefixSensor',
-        'airflow.contrib.sensors.wasb_sensor.WasbPrefixSensor',
-    ),
-    (
-        'airflow.providers.amazon.aws.sensors.glue_catalog_partition.AwsGlueCatalogPartitionSensor',
-        'airflow.contrib.sensors.aws_glue_catalog_partition_sensor.AwsGlueCatalogPartitionSensor',
-    ),
-    (
-        'airflow.providers.amazon.aws.sensors.emr_base.EmrBaseSensor',
-        'airflow.contrib.sensors.emr_base_sensor.EmrBaseSensor',
-    ),
-    (
-        'airflow.providers.amazon.aws.sensors.emr_job_flow.EmrJobFlowSensor',
-        'airflow.contrib.sensors.emr_job_flow_sensor.EmrJobFlowSensor',
-    ),
-    (
-        'airflow.providers.amazon.aws.sensors.emr_step.EmrStepSensor',
-        'airflow.contrib.sensors.emr_step_sensor.EmrStepSensor',
-    ),
-    (
-        'airflow.providers.amazon.aws.sensors.sagemaker_base.SageMakerBaseSensor',
-        'airflow.contrib.sensors.sagemaker_base_sensor.SageMakerBaseSensor',
-    ),
-    (
-        'airflow.providers.amazon.aws.sensors.sagemaker_endpoint.SageMakerEndpointSensor',
-        'airflow.contrib.sensors.sagemaker_endpoint_sensor.SageMakerEndpointSensor',
-    ),
-    (
-        'airflow.providers.amazon.aws.sensors.sagemaker_transform.SageMakerTransformSensor',
-        'airflow.contrib.sensors.sagemaker_transform_sensor.SageMakerTransformSensor',
-    ),
-    (
-        'airflow.providers.amazon.aws.sensors.sagemaker_tuning.SageMakerTuningSensor',
-        'airflow.contrib.sensors.sagemaker_tuning_sensor.SageMakerTuningSensor',
-    ),
-    (
-        'airflow.providers.amazon.aws.operators.s3_file_transform.S3FileTransformOperator',
-        'airflow.operators.s3_file_transform_operator.S3FileTransformOperator',
-    ),
-    (
-        'airflow.providers.amazon.aws.sensors.s3_key.S3KeySensor',
-        'airflow.sensors.s3_key_sensor.S3KeySensor',
-    ),
-    (
-        'airflow.providers.amazon.aws.sensors.s3_prefix.S3PrefixSensor',
-        'airflow.sensors.s3_prefix_sensor.S3PrefixSensor',
-    ),
-    (
-        'airflow.sensors.bash.BashSensor',
-        'airflow.contrib.sensors.bash_sensor.BashSensor',
-    ),
-    (
-        'airflow.providers.celery.sensors.celery_queue.CeleryQueueSensor',
-        'airflow.contrib.sensors.celery_queue_sensor.CeleryQueueSensor',
-    ),
-    (
-        'airflow.providers.mongo.sensors.mongo.MongoSensor',
-        'airflow.contrib.sensors.mongo_sensor.MongoSensor',
-    ),
-    (
-        'airflow.sensors.python.PythonSensor',
-        'airflow.contrib.sensors.python_sensor.PythonSensor',
-    ),
-    (
-        'airflow.providers.redis.sensors.redis_key.RedisKeySensor',
-        'airflow.contrib.sensors.redis_key_sensor.RedisKeySensor',
-    ),
-    (
-        'airflow.providers.redis.sensors.redis_pub_sub.RedisPubSubSensor',
-        'airflow.contrib.sensors.redis_pub_sub_sensor.RedisPubSubSensor',
-    ),
-    (
-        'airflow.providers.datadog.sensors.datadog.DatadogSensor',
-        'airflow.contrib.sensors.datadog_sensor.DatadogSensor',
-    ),
-    (
-        'airflow.providers.qubole.sensors.qubole.QuboleSensor',
-        'airflow.contrib.sensors.qubole_sensor.QuboleSensor',
-    ),
-    (
-        'airflow.providers.qubole.sensors.qubole.QubolePartitionSensor',
-        'airflow.contrib.sensors.qubole_sensor.QubolePartitionSensor',
-    ),
-    (
-        'airflow.providers.qubole.sensors.qubole.QuboleFileSensor',
-        'airflow.contrib.sensors.qubole_sensor.QuboleFileSensor',
-    ),
-    (
-        'airflow.providers.ftp.sensors.ftp.FTPSensor',
-        'airflow.contrib.sensors.ftp_sensor.FTPSensor',
-    ),
-    (
-        'airflow.providers.ftp.sensors.ftp.FTPSSensor',
-        'airflow.contrib.sensors.ftp_sensor.FTPSSensor',
-    ),
-    (
-        'airflow.providers.imap.sensors.imap_attachment.ImapAttachmentSensor',
-        'airflow.contrib.sensors.imap_attachment_sensor.ImapAttachmentSensor',
-    ),
-    (
-        'airflow.providers.jira.sensors.jira.JiraSensor',
-        'airflow.contrib.sensors.jira_sensor.JiraSensor',
-    ),
-    (
-        'airflow.providers.jira.sensors.jira.JiraTicketSensor',
-        'airflow.contrib.sensors.jira_sensor.JiraTicketSensor',
-    ),
-    (
-        'airflow.providers.http.sensors.http.HttpSensor',
-        'airflow.sensors.http_sensor.HttpSensor',
-    ),
-    (
-        'airflow.providers.sftp.sensors.sftp.SFTPSensor',
-        'airflow.contrib.sensors.sftp_sensor.SFTPSensor',
-    )
-]
-
-PROTOCOLS = [
-    (
-        "airflow.providers.amazon.aws.hooks.batch_client.AwsBatchProtocol",
-        "airflow.contrib.operators.awsbatch_operator.BatchProtocol",
-    ),
-    (
-        'airflow.providers.amazon.aws.operators.ecs.ECSProtocol',
-        'airflow.contrib.operators.ecs_operator.ECSProtocol',
-    ),
-]
-
-ALL = HOOK + OPERATOR + SECRETS + SENSOR + PROTOCOLS
-
-RENAMED_HOOKS = [
-    (old_class, new_class)
-    for old_class, new_class in HOOK + OPERATOR + SECRETS + SENSOR
-    if old_class.rpartition(".")[2] != new_class.rpartition(".")[2]
-]
-=======
 from airflow.models.baseoperator import BaseOperator
 from tests.deprecated_classes import ALL, RENAMED_ALL
->>>>>>> ef8df173
 
 
 class TestMovingCoreToContrib(TestCase):
