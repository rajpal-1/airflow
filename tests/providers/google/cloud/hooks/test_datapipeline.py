--- conflicted
+++ resolved
@@ -17,7 +17,6 @@
 # under the License.
 from __future__ import annotations
 
-<<<<<<< HEAD
 from unittest import mock
 
 from airflow.providers.google.cloud.hooks.datapipeline import (
@@ -28,26 +27,6 @@
 TEST_NAME = "projects/test-project-id/locations/test-location"
 TEST_BODY = {
     "name": "projects/test-project-id/locations/test-location/pipelines/test-pipeline",
-=======
-import copy
-import re
-import shlex
-from asyncio import Future
-from typing import Any
-from unittest import mock
-from unittest.mock import MagicMock
-from uuid import UUID
-
-import pytest
-
-from airflow.exceptions import AirflowException, AirflowProviderDeprecationWarning
-from airflow.providers.google.cloud.hooks.datapipeline import DataPipelineHook
-
-TASK_ID = "test-datapipeline-operators"
-TEST_NAME = "projects/test-datapipeline-operators/locations/test-location"
-TEST_BODY = {
-    "name": "projects/test-datapipeline-operators/locations/test-location/pipelines/test-pipeline",
->>>>>>> 768e2eb5
             "type": "PIPELINE_TYPE_BATCH",
             "workload": {
                 "dataflowFlexTemplateRequest": {
@@ -69,9 +48,10 @@
 }
 TEST_LOCATION = "test-location"
 TEST_PROJECTID = "test-project-id"
-<<<<<<< HEAD
-TEST_DATA_PIPELINE_NAME = "test_data_pipeline_name"
+TEST_DATA_PIPELINE_NAME = "test-data-pipeline-name"
 TEST_PARENT = "projects/test-project-id/locations/test-location"
+TEST_JOB_ID = "test-job-id"
+TEST_NAME = "projects/test-project-id/locations/test-location/pipelines/test-data-pipeline-name"
 
 class TestDataPipelineHook:
     """
@@ -131,16 +111,7 @@
             body = TEST_BODY,
         )
         assert result == {"name": TEST_PARENT}
-=======
-TEST_GCP_CONN_ID = "test-gcp-conn-id"
-TEST_DATA_PIPELINE_NAME = "test-data-pipeline-name"
-TEST_PARENT = "projects/test-project-id/locations/test-location/pipelines/test-data-pipeline-name"
-TEST_JOB_ID = "test-job-id"
-
-class TestDataPipelineHook:
-    def setup_method(self):
-        self.datapipeline_hook = DataPipelineHook(gcp_conn_id="google_cloud_default")
-
+        
     @mock.patch("airflow.providers.google.cloud.hooks.datapipeline.DataPipelineHook.get_conn")
     def test_run_data_pipeline(self, mock_connection):
         """Test that run_data_pipeline is called with correct parameters and
@@ -159,5 +130,4 @@
         mock_request.assert_called_once_with(
             name = TEST_PARENT,
             body = {},
-        )
->>>>>>> 768e2eb5
+        )