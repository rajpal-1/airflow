--- conflicted
+++ resolved
@@ -47,14 +47,7 @@
         self.hook.get_jobs_for_job_group(JOB_ID)
         mock_get_request.assert_called_once_with(
             f"{URL}/{JOB_ID}/jobs",
-<<<<<<< HEAD
-            headers={
-                "Content-Type": "application/json",
-                "Authorization": f"Bearer {TOKEN}",
-            },
-=======
             headers={"Content-Type": "application/json", "Authorization": f"Bearer {TOKEN}"},
->>>>>>> 84b8fff9
         )
 
     @patch(
@@ -77,17 +70,7 @@
 
     @patch(
         "airflow.providers.google.cloud.hooks.dataprep.requests.get",
-<<<<<<< HEAD
-        side_effect=[
-            HTTPError(),
-            HTTPError(),
-            HTTPError(),
-            HTTPError(),
-            mock.MagicMock(),
-        ],
-=======
         side_effect=[HTTPError(), HTTPError(), HTTPError(), HTTPError(), mock.MagicMock()],
->>>>>>> 84b8fff9
     )
     def test_get_jobs_for_job_group_should_retry_after_four_errors(self, mock_get_request):
         # pylint: disable=no-member
