--- conflicted
+++ resolved
@@ -15,11 +15,8 @@
 # specific language governing permissions and limitations
 # under the License.
 import logging
-<<<<<<< HEAD
 import os
 import shutil
-=======
->>>>>>> b658a424
 import tempfile
 from unittest import mock
 
