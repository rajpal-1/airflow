--- conflicted
+++ resolved
@@ -17,10 +17,7 @@
 from __future__ import annotations
 
 import sys
-<<<<<<< HEAD
-
-=======
->>>>>>> 2d2d19f4
+
 if sys.version_info < (3, 8):
     from importlib_metadata import version
 else:
@@ -1020,10 +1017,16 @@
             mock_client.secrets.kv.v2.read_secret_version.assert_called_once_with(
                 mount_point="secret", path="missing", version=None
             )
-<<<<<<< HEAD
-=======
-
->>>>>>> 2d2d19f4
+        hvac_version = version("hvac")
+        if hvac_version >= "1.1.0":
+            mock_client.secrets.kv.v2.read_secret_version.assert_called_once_with(
+                mount_point="secret", path="missing", version=None, raise_on_deleted_version=True
+            )
+        else:
+            mock_client.secrets.kv.v2.read_secret_version.assert_called_once_with(
+                mount_point="secret", path="missing", version=None
+            )
+
 
     @mock.patch("airflow.providers.hashicorp.hooks.vault.VaultHook.get_connection")
     @mock.patch("airflow.providers.hashicorp._internal_client.vault_client.hvac")
@@ -1060,6 +1063,15 @@
         test_hook = VaultHook(**kwargs)
         secret = test_hook.get_secret(secret_path="missing", secret_version=1)
         assert {"secret_key": "secret_value"} == secret
+        hvac_version = version("hvac")
+        if hvac_version >= "1.1.0":
+            mock_client.secrets.kv.v2.read_secret_version.assert_called_once_with(
+                mount_point="secret", path="missing", version=1, raise_on_deleted_version=True
+            )
+        else:
+            mock_client.secrets.kv.v2.read_secret_version.assert_called_once_with(
+                mount_point="secret", path="missing", version=1
+            )
         hvac_version = version("hvac")
         if hvac_version >= "1.1.0":
             mock_client.secrets.kv.v2.read_secret_version.assert_called_once_with(
@@ -1220,10 +1232,16 @@
             mock_client.secrets.kv.v2.read_secret_version.assert_called_once_with(
                 mount_point="secret", path="missing", version=None
             )
-<<<<<<< HEAD
-=======
-
->>>>>>> 2d2d19f4
+        hvac_version = version("hvac")
+        if hvac_version >= "1.1.0":
+            mock_client.secrets.kv.v2.read_secret_version.assert_called_once_with(
+                mount_point="secret", path="missing", version=None, raise_on_deleted_version=True
+            )
+        else:
+            mock_client.secrets.kv.v2.read_secret_version.assert_called_once_with(
+                mount_point="secret", path="missing", version=None
+            )
+
 
     @mock.patch("airflow.providers.hashicorp.hooks.vault.VaultHook.get_connection")
     @mock.patch("airflow.providers.hashicorp._internal_client.vault_client.hvac")
