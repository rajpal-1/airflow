#
# Licensed to the Apache Software Foundation (ASF) under one
# or more contributor license agreements.  See the NOTICE file
# distributed with this work for additional information
# regarding copyright ownership.  The ASF licenses this file
# to you under the Apache License, Version 2.0 (the
# "License"); you may not use this file except in compliance
# with the License.  You may obtain a copy of the License at
#
#   http://www.apache.org/licenses/LICENSE-2.0
#
# Unless required by applicable law or agreed to in writing,
# software distributed under the License is distributed on an
# "AS IS" BASIS, WITHOUT WARRANTIES OR CONDITIONS OF ANY
# KIND, either express or implied.  See the License for the
# specific language governing permissions and limitations
# under the License.
from __future__ import annotations

import contextlib
import functools
import json
import logging
import os
from http import HTTPStatus
from unittest import mock

import pytest
import requests
import tenacity
from aioresponses import aioresponses
from requests.adapters import Response
from requests.auth import AuthBase, HTTPBasicAuth
from requests.models import DEFAULT_REDIRECT_LIMIT

from airflow.exceptions import AirflowException
from airflow.models import Connection
from airflow.providers.http.hooks.http import HttpAsyncHook, HttpHook, get_auth_types


@pytest.fixture
def aioresponse():
    """
    Creates mock async API response.
    """
    with aioresponses() as async_response:
        yield async_response


<<<<<<< HEAD
def get_airflow_connection(unused_conn_id=None):
    return Connection(
        conn_id="http_default",
        conn_type="http",
        host="test:8080/",
        extra='{"bearer":"test","headers":{"some":"header"}}',
    )
=======
def get_airflow_connection(conn_id: str = "http_default"):
    return Connection(conn_id=conn_id, conn_type="http", host="test:8080/", extra='{"bearer": "test"}')
>>>>>>> 6f410102


def get_airflow_connection_with_extra(extra: dict):
    def inner(conn_id: str = "http_default"):
        return Connection(conn_id=conn_id, conn_type="http", host="test:8080/", extra=json.dumps(extra))

    return inner


def get_airflow_connection_with_port(conn_id: str = "http_default"):
    return Connection(conn_id=conn_id, conn_type="http", host="test.com", port=1234)


def get_airflow_connection_with_login_and_password(conn_id: str = "http_default"):
    return Connection(conn_id=conn_id, conn_type="http", host="test.com", login="username", password="pass")


class CustomAuthBase(HTTPBasicAuth):
    def __init__(self, username: str, password: str, endpoint: str):
        super().__init__(username, password)


@mock.patch.dict(
    "os.environ", AIRFLOW__HTTP__EXTRA_AUTH_TYPES="tests.providers.http.hooks.test_http.CustomAuthBase"
)
class TestHttpHook:
    """Test get, post and raise_for_status"""

    def setup_method(self):
        import requests_mock

        session = requests.Session()
        adapter = requests_mock.Adapter()
        session.mount("mock", adapter)
        self.get_hook = HttpHook(method="GET")
        self.get_lowercase_hook = HttpHook(method="get")
        self.post_hook = HttpHook(method="POST")

    def test_raise_for_status_with_200(self, requests_mock):
        requests_mock.get(
            "http://test:8080/v1/test", status_code=200, text='{"status":{"status": 200}}', reason="OK"
        )
        with mock.patch("airflow.hooks.base.BaseHook.get_connection", side_effect=get_airflow_connection):
            resp = self.get_hook.run("v1/test")
            assert resp.text == '{"status":{"status": 200}}'

    @mock.patch("requests.Request")
    @mock.patch("requests.Session")
    def test_get_request_with_port(self, mock_session, mock_request):
        from requests.exceptions import MissingSchema

        with mock.patch(
            "airflow.hooks.base.BaseHook.get_connection", side_effect=get_airflow_connection_with_port
        ):
            expected_url = "http://test.com:1234/some/endpoint"
            for endpoint in ["some/endpoint", "/some/endpoint"]:
                with contextlib.suppress(MissingSchema):
                    self.get_hook.run(endpoint)

                mock_request.assert_called_once_with(
                    mock.ANY, expected_url, headers=mock.ANY, params=mock.ANY
                )

                mock_request.reset_mock()

    def test_get_request_do_not_raise_for_status_if_check_response_is_false(self, requests_mock):
        requests_mock.get(
            "http://test:8080/v1/test",
            status_code=404,
            text='{"status":{"status": 404}}',
            reason="Bad request",
        )

        with mock.patch("airflow.hooks.base.BaseHook.get_connection", side_effect=get_airflow_connection):
            resp = self.get_hook.run("v1/test", extra_options={"check_response": False})
            assert resp.text == '{"status":{"status": 404}}'

    def test_hook_contains_header_from_extra_field(self):
        with mock.patch("airflow.hooks.base.BaseHook.get_connection", side_effect=get_airflow_connection):
            expected_conn = get_airflow_connection()
            conn = self.get_hook.get_conn()

            conn_extra: dict = json.loads(expected_conn.extra)
            headers = dict(conn.headers, **conn_extra.pop("headers", {}), **conn_extra)
            assert headers == conn.headers
            assert conn.headers.get("bearer") == "test"
            assert conn.headers.get("some") == "header"

    def test_hook_ignore_max_redirects_from_extra_field_as_header(self):
        airflow_connection = get_airflow_connection_with_extra(extra={"bearer": "test", "max_redirects": 3})
        with mock.patch("airflow.hooks.base.BaseHook.get_connection", side_effect=airflow_connection):
            expected_conn = airflow_connection()
            conn = self.get_hook.get_conn()
            assert dict(conn.headers, **json.loads(expected_conn.extra)) != conn.headers
            assert conn.headers.get("bearer") == "test"
            assert conn.headers.get("allow_redirects") is None
            assert conn.proxies == {}
            assert conn.stream is False
            assert conn.verify is True
            assert conn.cert is None
            assert conn.max_redirects == 3

    def test_hook_ignore_proxies_from_extra_field_as_header(self):
        airflow_connection = get_airflow_connection_with_extra(
            extra={"bearer": "test", "proxies": {"http": "http://proxy:80", "https": "https://proxy:80"}}
        )
        with mock.patch("airflow.hooks.base.BaseHook.get_connection", side_effect=airflow_connection):
            expected_conn = airflow_connection()
            conn = self.get_hook.get_conn()
            assert dict(conn.headers, **json.loads(expected_conn.extra)) != conn.headers
            assert conn.headers.get("bearer") == "test"
            assert conn.headers.get("proxies") is None
            assert conn.proxies == {"http": "http://proxy:80", "https": "https://proxy:80"}
            assert conn.stream is False
            assert conn.verify is True
            assert conn.cert is None
            assert conn.max_redirects == DEFAULT_REDIRECT_LIMIT

    def test_hook_ignore_verify_from_extra_field_as_header(self):
        airflow_connection = get_airflow_connection_with_extra(extra={"bearer": "test", "verify": False})
        with mock.patch("airflow.hooks.base.BaseHook.get_connection", side_effect=airflow_connection):
            expected_conn = airflow_connection()
            conn = self.get_hook.get_conn()
            assert dict(conn.headers, **json.loads(expected_conn.extra)) != conn.headers
            assert conn.headers.get("bearer") == "test"
            assert conn.headers.get("verify") is None
            assert conn.proxies == {}
            assert conn.stream is False
            assert conn.verify is False
            assert conn.cert is None
            assert conn.max_redirects == DEFAULT_REDIRECT_LIMIT

    def test_hook_ignore_cert_from_extra_field_as_header(self):
        airflow_connection = get_airflow_connection_with_extra(extra={"bearer": "test", "cert": "cert.crt"})
        with mock.patch("airflow.hooks.base.BaseHook.get_connection", side_effect=airflow_connection):
            expected_conn = airflow_connection()
            conn = self.get_hook.get_conn()
            assert dict(conn.headers, **json.loads(expected_conn.extra)) != conn.headers
            assert conn.headers.get("bearer") == "test"
            assert conn.headers.get("cert") is None
            assert conn.proxies == {}
            assert conn.stream is False
            assert conn.verify is True
            assert conn.cert == "cert.crt"
            assert conn.max_redirects == DEFAULT_REDIRECT_LIMIT

    @mock.patch("requests.Request")
    def test_hook_with_method_in_lowercase(self, mock_requests):
        from requests.exceptions import InvalidURL, MissingSchema

        with mock.patch(
            "airflow.hooks.base.BaseHook.get_connection", side_effect=get_airflow_connection_with_port
        ):
            data = "test params"
            with contextlib.suppress(MissingSchema, InvalidURL):
                self.get_lowercase_hook.run("v1/test", data=data)
            mock_requests.assert_called_once_with(mock.ANY, mock.ANY, headers=mock.ANY, params=data)

    @pytest.mark.db_test
    def test_hook_uses_provided_header(self):
        conn = self.get_hook.get_conn(headers={"bearer": "newT0k3n"})
        assert conn.headers.get("bearer") == "newT0k3n"

    @pytest.mark.db_test
    def test_hook_has_no_header_from_extra(self):
        conn = self.get_hook.get_conn()
        assert conn.headers.get("bearer") is None

    def test_hooks_header_from_extra_is_overridden(self):
        with mock.patch("airflow.hooks.base.BaseHook.get_connection", side_effect=get_airflow_connection):
            conn = self.get_hook.get_conn(headers={"bearer": "newT0k3n"})
            assert conn.headers.get("bearer") == "newT0k3n"

    def test_post_request(self, requests_mock):
        requests_mock.post(
            "http://test:8080/v1/test", status_code=200, text='{"status":{"status": 200}}', reason="OK"
        )

        with mock.patch("airflow.hooks.base.BaseHook.get_connection", side_effect=get_airflow_connection):
            resp = self.post_hook.run("v1/test")
            assert resp.status_code == 200

    def test_post_request_with_error_code(self, requests_mock):
        requests_mock.post(
            "http://test:8080/v1/test",
            status_code=418,
            text='{"status":{"status": 418}}',
            reason="I'm a teapot",
        )

        with mock.patch("airflow.hooks.base.BaseHook.get_connection", side_effect=get_airflow_connection):
            with pytest.raises(AirflowException):
                self.post_hook.run("v1/test")

    def test_post_request_do_not_raise_for_status_if_check_response_is_false(self, requests_mock):
        requests_mock.post(
            "http://test:8080/v1/test",
            status_code=418,
            text='{"status":{"status": 418}}',
            reason="I'm a teapot",
        )

        with mock.patch("airflow.hooks.base.BaseHook.get_connection", side_effect=get_airflow_connection):
            resp = self.post_hook.run("v1/test", extra_options={"check_response": False})
            assert resp.status_code == 418

    @pytest.mark.db_test
    @mock.patch("airflow.providers.http.hooks.http.requests.Session")
    def test_retry_on_conn_error(self, mocked_session):
        retry_args = dict(
            wait=tenacity.wait_none(),
            stop=tenacity.stop_after_attempt(7),
            retry=tenacity.retry_if_exception_type(requests.exceptions.ConnectionError),
        )

        def send_and_raise(unused_request, **kwargs):
            raise requests.exceptions.ConnectionError

        mocked_session().send.side_effect = send_and_raise
        # The job failed for some reason
        with pytest.raises(tenacity.RetryError):
            self.get_hook.run_with_advanced_retry(endpoint="v1/test", _retry_args=retry_args)
        assert self.get_hook._retry_obj.stop.max_attempt_number + 1 == mocked_session.call_count

    def test_run_with_advanced_retry(self, requests_mock):
        requests_mock.get("http://test:8080/v1/test", status_code=200, reason="OK")

        retry_args = dict(
            wait=tenacity.wait_none(),
            stop=tenacity.stop_after_attempt(3),
            retry=tenacity.retry_if_exception_type(Exception),
            reraise=True,
        )
        with mock.patch("airflow.hooks.base.BaseHook.get_connection", side_effect=get_airflow_connection):
            response = self.get_hook.run_with_advanced_retry(endpoint="v1/test", _retry_args=retry_args)
            assert isinstance(response, requests.Response)

    def test_header_from_extra_and_run_method_are_merged(self):
        def run_and_return(unused_session, prepped_request, unused_extra_options, **kwargs):
            return prepped_request

        # The job failed for some reason
        with mock.patch(
            "airflow.providers.http.hooks.http.HttpHook.run_and_check", side_effect=run_and_return
        ):
            with mock.patch("airflow.hooks.base.BaseHook.get_connection", side_effect=get_airflow_connection):
                prepared_request = self.get_hook.run("v1/test", headers={"some_other_header": "test"})
                actual = dict(prepared_request.headers)
                assert actual.get("bearer") == "test"
                assert actual.get("some_other_header") == "test"

    @mock.patch("airflow.providers.http.hooks.http.HttpHook.get_connection")
    def test_http_connection(self, mock_get_connection):
        conn = Connection(conn_id="http_default", conn_type="http", host="localhost", schema="http")
        mock_get_connection.return_value = conn
        hook = HttpHook()
        hook.get_conn({})
        assert hook.base_url == "http://localhost"

    @mock.patch("airflow.providers.http.hooks.http.HttpHook.get_connection")
    def test_https_connection(self, mock_get_connection):
        conn = Connection(conn_id="http_default", conn_type="http", host="localhost", schema="https")
        mock_get_connection.return_value = conn
        hook = HttpHook()
        hook.get_conn({})
        assert hook.base_url == "https://localhost"

    @mock.patch("airflow.providers.http.hooks.http.HttpHook.get_connection")
    def test_host_encoded_http_connection(self, mock_get_connection):
        conn = Connection(conn_id="http_default", conn_type="http", host="http://localhost")
        mock_get_connection.return_value = conn
        hook = HttpHook()
        hook.get_conn({})
        assert hook.base_url == "http://localhost"

    @mock.patch("airflow.providers.http.hooks.http.HttpHook.get_connection")
    def test_host_encoded_https_connection(self, mock_get_connection):
        conn = Connection(conn_id="http_default", conn_type="http", host="https://localhost")
        mock_get_connection.return_value = conn
        hook = HttpHook()
        hook.get_conn({})
        assert hook.base_url == "https://localhost"

    def test_method_converted_to_uppercase_when_created_in_lowercase(self):
        assert self.get_lowercase_hook.method == "GET"

    @mock.patch("airflow.providers.http.hooks.http.HttpHook.get_connection")
    def test_connection_without_host(self, mock_get_connection):
        conn = Connection(conn_id="http_default", conn_type="http")
        mock_get_connection.return_value = conn

        hook = HttpHook()
        hook.get_conn({})
        assert hook.base_url == "http://"

    @mock.patch("airflow.providers.http.hooks.http.HttpHook.get_connection")
    @mock.patch("tests.providers.http.hooks.test_http.CustomAuthBase.__init__")
    def test_connection_with_extra_header_and_auth_kwargs(self, auth, mock_get_connection):
        auth.return_value = None
        conn = Connection(
            conn_id="http_default",
            conn_type="http",
            login="username",
            password="pass",
            extra='{"x-header": 0, "auth_kwargs": {"endpoint": "http://localhost"}}',
        )
        mock_get_connection.return_value = conn

        hook = HttpHook(auth_type=CustomAuthBase)
        session = hook.get_conn({})

        auth.assert_called_once_with("username", "pass", endpoint="http://localhost")
        assert "auth_kwargs" not in session.headers
        assert "x-header" in session.headers

    def test_available_connection_auth_types(self):
        auth_types = get_auth_types()
        assert auth_types == frozenset(
            {
                "requests.auth.HTTPBasicAuth",
                "requests.auth.HTTPProxyAuth",
                "requests.auth.HTTPDigestAuth",
                "aiohttp.BasicAuth",
                "tests.providers.http.hooks.test_http.CustomAuthBase",
            }
        )

    @mock.patch("airflow.providers.http.hooks.http.HttpHook.get_connection")
    def test_connection_with_invalid_auth_type_get_skipped(self, mock_get_connection, caplog):
        auth_type: str = "auth_type.class.not.available.for.Import"
        conn = Connection(
            conn_id="http_default",
            conn_type="http",
            extra=f'{{"auth_type": "{auth_type}"}}',
        )
        mock_get_connection.return_value = conn
        HttpHook().get_conn({})
        assert f"Skipping import of auth_type '{auth_type}'." in caplog.text

    @mock.patch("airflow.providers.http.hooks.http.HttpHook.get_connection")
    @mock.patch("tests.providers.http.hooks.test_http.CustomAuthBase.__init__")
    def test_connection_with_extra_header_and_auth_type(self, auth, mock_get_connection):
        auth.return_value = None
        conn = Connection(
            conn_id="http_default",
            conn_type="http",
            login="username",
            password="pass",
            extra='{"x-header": 0, "auth_type": "tests.providers.http.hooks.test_http.CustomAuthBase"}',
        )
        mock_get_connection.return_value = conn

        session = HttpHook().get_conn({})
        auth.assert_called_once_with("username", "pass")
        assert isinstance(session.auth, CustomAuthBase)
        assert "auth_type" not in session.headers
        assert "x-header" in session.headers

    @mock.patch("airflow.providers.http.hooks.http.HttpHook.get_connection")
    @mock.patch("tests.providers.http.hooks.test_http.CustomAuthBase.__init__")
    def test_connection_with_extra_auth_type_and_no_credentials(self, auth, mock_get_connection):
        auth.return_value = None
        conn = Connection(
            conn_id="http_default",
            conn_type="http",
            extra='{"auth_type": "tests.providers.http.hooks.test_http.CustomAuthBase"}',
        )
        mock_get_connection.return_value = conn

        HttpHook().get_conn({})
        auth.assert_called_once()

    @mock.patch("airflow.providers.http.hooks.http.HttpHook.get_connection")
    @mock.patch("tests.providers.http.hooks.test_http.CustomAuthBase.__init__")
    def test_connection_with_string_headers_and_auth_kwargs(self, auth, mock_get_connection):
        """When passed via the UI, the 'headers' and 'auth_kwargs' fields' data is
        saved as string.
        """
        auth.return_value = None
        conn = Connection(
            conn_id="http_default",
            conn_type="http",
            login="username",
            password="pass",
            extra=r"""
                {"auth_kwargs": "{\r\n    \"endpoint\": \"http://localhost\"\r\n}",
                "headers": "{\r\n    \"some\": \"headers\"\r\n}"}
                """,
        )
        mock_get_connection.return_value = conn

        hook = HttpHook(auth_type=CustomAuthBase)
        session = hook.get_conn({})

        auth.assert_called_once_with("username", "pass", endpoint="http://localhost")
        assert "auth_kwargs" not in session.headers
        assert "some" in session.headers

    @pytest.mark.parametrize("method", ["GET", "POST"])
    def test_json_request(self, method, requests_mock):
        obj1 = {"a": 1, "b": "abc", "c": [1, 2, {"d": 10}]}

        def match_obj1(request):
            return request.json() == obj1

        requests_mock.request(method=method, url="//test:8080/v1/test", additional_matcher=match_obj1)

        with mock.patch("airflow.hooks.base.BaseHook.get_connection", side_effect=get_airflow_connection):
            # will raise NoMockAddress exception if obj1 != request.json()
            HttpHook(method=method).run("v1/test", json=obj1)

    @mock.patch("airflow.providers.http.hooks.http.requests.Session.send")
    def test_verify_set_to_true_by_default(self, mock_session_send):
        with mock.patch(
            "airflow.hooks.base.BaseHook.get_connection", side_effect=get_airflow_connection_with_port
        ):
            self.get_hook.run("/some/endpoint")
            mock_session_send.assert_called_once_with(
                mock.ANY,
                allow_redirects=True,
                cert=None,
                proxies={},
                stream=False,
                timeout=None,
                verify=True,
            )

    @mock.patch("airflow.providers.http.hooks.http.requests.Session.send")
    @mock.patch.dict(os.environ, {"REQUESTS_CA_BUNDLE": "/tmp/test.crt"})
    def test_requests_ca_bundle_env_var(self, mock_session_send):
        with mock.patch(
            "airflow.hooks.base.BaseHook.get_connection", side_effect=get_airflow_connection_with_port
        ):
            self.get_hook.run("/some/endpoint")

            mock_session_send.assert_called_once_with(
                mock.ANY,
                allow_redirects=True,
                cert=None,
                proxies={},
                stream=False,
                timeout=None,
                verify="/tmp/test.crt",
            )

    @mock.patch("airflow.providers.http.hooks.http.requests.Session.send")
    @mock.patch.dict(os.environ, {"REQUESTS_CA_BUNDLE": "/tmp/test.crt"})
    def test_verify_respects_requests_ca_bundle_env_var(self, mock_session_send):
        with mock.patch(
            "airflow.hooks.base.BaseHook.get_connection", side_effect=get_airflow_connection_with_port
        ):
            self.get_hook.run("/some/endpoint", extra_options={"verify": True})

            mock_session_send.assert_called_once_with(
                mock.ANY,
                allow_redirects=True,
                cert=None,
                proxies={},
                stream=False,
                timeout=None,
                verify="/tmp/test.crt",
            )

    @mock.patch("airflow.providers.http.hooks.http.requests.Session.send")
    @mock.patch.dict(os.environ, {"REQUESTS_CA_BUNDLE": "/tmp/test.crt"})
    def test_verify_false_parameter_overwrites_set_requests_ca_bundle_env_var(self, mock_session_send):
        with mock.patch(
            "airflow.hooks.base.BaseHook.get_connection", side_effect=get_airflow_connection_with_port
        ):
            self.get_hook.run("/some/endpoint", extra_options={"verify": False})

            mock_session_send.assert_called_once_with(
                mock.ANY,
                allow_redirects=True,
                cert=None,
                proxies={},
                stream=False,
                timeout=None,
                verify=False,
            )

    def test_connection_success(self, requests_mock):
        requests_mock.get("http://test:8080", status_code=200, json={"status": {"status": 200}}, reason="OK")
        with mock.patch("airflow.hooks.base.BaseHook.get_connection", side_effect=get_airflow_connection):
            status, msg = self.get_hook.test_connection()
            assert status is True
            assert msg == "Connection successfully tested"

    def test_connection_failure(self, requests_mock):
        requests_mock.get(
            "http://test:8080", status_code=500, json={"message": "internal server error"}, reason="NOT_OK"
        )
        with mock.patch("airflow.hooks.base.BaseHook.get_connection", side_effect=get_airflow_connection):
            status, msg = self.get_hook.test_connection()
            assert status is False
            assert msg == "500:NOT_OK"

    @mock.patch("requests.auth.AuthBase.__init__")
    def test_loginless_custom_auth_initialized_with_no_args(self, auth):
        with mock.patch("airflow.hooks.base.BaseHook.get_connection", side_effect=get_airflow_connection):
            auth.return_value = None
            hook = HttpHook("GET", "http_default", AuthBase)
            hook.get_conn()
            auth.assert_called_once_with()

    @mock.patch("requests.auth.AuthBase.__init__")
    def test_loginless_custom_auth_initialized_with_args(self, auth):
        with mock.patch("airflow.hooks.base.BaseHook.get_connection", side_effect=get_airflow_connection):
            auth.return_value = None
            auth_with_args = functools.partial(AuthBase, "test_arg")
            hook = HttpHook("GET", "http_default", auth_with_args)
            hook.get_conn()
            auth.assert_called_once_with("test_arg")

    @mock.patch("requests.auth.HTTPBasicAuth.__init__")
    def test_login_password_basic_auth_initialized(self, auth):
        with mock.patch(
            "airflow.hooks.base.BaseHook.get_connection",
            side_effect=get_airflow_connection_with_login_and_password,
        ):
            auth.return_value = None
            hook = HttpHook("GET", "http_default", HTTPBasicAuth)
            hook.get_conn()
            auth.assert_called_once_with("username", "pass")

    @mock.patch("requests.auth.HTTPBasicAuth.__init__")
    def test_default_auth_not_initialized(self, auth):
        with mock.patch("airflow.hooks.base.BaseHook.get_connection", side_effect=get_airflow_connection):
            auth.return_value = None
            hook = HttpHook("GET", "http_default")
            hook.get_conn()
            auth.assert_not_called()

    def test_keep_alive_enabled(self):
        with mock.patch(
            "airflow.hooks.base.BaseHook.get_connection", side_effect=get_airflow_connection_with_port
        ), mock.patch(
            "requests_toolbelt.adapters.socket_options.TCPKeepAliveAdapter.send"
        ) as tcp_keep_alive_send, mock.patch("requests.adapters.HTTPAdapter.send") as http_send:
            hook = HttpHook(method="GET")
            response = Response()
            response.status_code = HTTPStatus.OK
            tcp_keep_alive_send.return_value = response
            http_send.return_value = response
            hook.run("v1/test")
            tcp_keep_alive_send.assert_called()
            http_send.assert_not_called()

    def test_keep_alive_disabled(self):
        with mock.patch(
            "airflow.hooks.base.BaseHook.get_connection", side_effect=get_airflow_connection_with_port
        ), mock.patch(
            "requests_toolbelt.adapters.socket_options.TCPKeepAliveAdapter.send"
        ) as tcp_keep_alive_send, mock.patch("requests.adapters.HTTPAdapter.send") as http_send:
            hook = HttpHook(method="GET", tcp_keep_alive=False)
            response = Response()
            response.status_code = HTTPStatus.OK
            tcp_keep_alive_send.return_value = response
            http_send.return_value = response
            hook.run("v1/test")
            tcp_keep_alive_send.assert_not_called()
            http_send.assert_called()


class TestHttpAsyncHook:
    @pytest.mark.asyncio
    async def test_do_api_call_async_non_retryable_error(self, aioresponse):
        """Test api call asynchronously with non retryable error."""
        hook = HttpAsyncHook(method="GET")
        aioresponse.get("http://httpbin.org/non_existent_endpoint", status=400)

        with pytest.raises(AirflowException, match="400:Bad Request"), mock.patch.dict(
            "os.environ",
            AIRFLOW_CONN_HTTP_DEFAULT="http://httpbin.org/",
        ):
            await hook.run(endpoint="non_existent_endpoint")

    @pytest.mark.asyncio
    async def test_do_api_call_async_retryable_error(self, caplog, aioresponse):
        """Test api call asynchronously with retryable error."""
        caplog.set_level(logging.WARNING, logger="airflow.providers.http.hooks.http")
        hook = HttpAsyncHook(method="GET")
        aioresponse.get("http://httpbin.org/non_existent_endpoint", status=500, repeat=True)

        with pytest.raises(AirflowException, match="500:Internal Server Error"), mock.patch.dict(
            "os.environ",
            AIRFLOW_CONN_HTTP_DEFAULT="http://httpbin.org/",
        ):
            await hook.run(endpoint="non_existent_endpoint")

        assert "[Try 3 of 3] Request to http://httpbin.org/non_existent_endpoint failed" in caplog.text

    @pytest.mark.db_test
    @pytest.mark.asyncio
    async def test_do_api_call_async_unknown_method(self):
        """Test api call asynchronously for unknown http method."""
        hook = HttpAsyncHook(method="NOPE")
        json = {"existing_cluster_id": "xxxx-xxxxxx-xxxxxx"}

        with pytest.raises(AirflowException, match="Unexpected HTTP Method: NOPE"):
            await hook.run(endpoint="non_existent_endpoint", data=json)

    @pytest.mark.asyncio
    async def test_async_post_request(self, aioresponse):
        """Test api call asynchronously for POST request."""
        hook = HttpAsyncHook()

        aioresponse.post(
            "http://test:8080/v1/test",
            status=200,
            payload='{"status":{"status": 200}}',
            reason="OK",
        )

        with mock.patch("airflow.hooks.base.BaseHook.get_connection", side_effect=get_airflow_connection):
            resp = await hook.run("v1/test")
            assert resp.status == 200

    @pytest.mark.asyncio
    async def test_async_post_request_with_error_code(self, aioresponse):
        """Test api call asynchronously for POST request with error."""
        hook = HttpAsyncHook()

        aioresponse.post(
            "http://test:8080/v1/test",
            status=418,
            payload='{"status":{"status": 418}}',
            reason="I am teapot",
        )

        with mock.patch("airflow.hooks.base.BaseHook.get_connection", side_effect=get_airflow_connection):
            with pytest.raises(AirflowException):
                await hook.run("v1/test")

    @pytest.mark.asyncio
    async def test_async_request_uses_connection_extra(self, aioresponse):
        """Test api call asynchronously with a connection that has extra field."""

        connection_extra = {"bearer": "test", "some": "header"}

        aioresponse.post(
            "http://test:8080/v1/test",
            status=200,
            payload='{"status":{"status": 200}}',
            reason="OK",
        )

        with mock.patch("airflow.hooks.base.BaseHook.get_connection", side_effect=get_airflow_connection):
            hook = HttpAsyncHook()
            with mock.patch("aiohttp.ClientSession.post", new_callable=mock.AsyncMock) as mocked_function:
                await hook.run("v1/test")
                headers = mocked_function.call_args.kwargs.get("headers")
                assert all(
                    key in headers and headers[key] == value for key, value in connection_extra.items()
                )

    @pytest.mark.asyncio
    async def test_async_request_uses_connection_extra_with_requests_parameters(self):
        """Test api call asynchronously with a connection that has extra field."""
        connection_extra = {"bearer": "test"}
        proxy = {"http": "http://proxy:80", "https": "https://proxy:80"}
        airflow_connection = get_airflow_connection_with_extra(
            extra={
                **connection_extra,
                **{
                    "proxies": proxy,
                    "timeout": 60,
                    "verify": False,
                    "allow_redirects": False,
                    "max_redirects": 3,
                },
            }
        )

        with mock.patch("airflow.hooks.base.BaseHook.get_connection", side_effect=airflow_connection):
            hook = HttpAsyncHook()
            with mock.patch("aiohttp.ClientSession.post", new_callable=mock.AsyncMock) as mocked_function:
                await hook.run("v1/test")
                headers = mocked_function.call_args.kwargs.get("headers")
                assert all(
                    key in headers and headers[key] == value for key, value in connection_extra.items()
                )
                assert mocked_function.call_args.kwargs.get("proxy") == proxy
                assert mocked_function.call_args.kwargs.get("timeout") == 60
                assert mocked_function.call_args.kwargs.get("verify_ssl") is False
                assert mocked_function.call_args.kwargs.get("allow_redirects") is False
                assert mocked_function.call_args.kwargs.get("max_redirects") == 3

    def test_process_extra_options_from_connection(self):
        extra_options = {}
        proxy = {"http": "http://proxy:80", "https": "https://proxy:80"}
        conn = get_airflow_connection_with_extra(
            extra={
                "bearer": "test",
                "stream": True,
                "cert": "cert.crt",
                "proxies": proxy,
                "timeout": 60,
                "verify": False,
                "allow_redirects": False,
                "max_redirects": 3,
            }
        )()

        actual = HttpAsyncHook._process_extra_options_from_connection(conn=conn, extra_options=extra_options)

        assert extra_options == {
            "proxy": proxy,
            "timeout": 60,
            "verify_ssl": False,
            "allow_redirects": False,
            "max_redirects": 3,
        }
        assert actual == {"bearer": "test"}<|MERGE_RESOLUTION|>--- conflicted
+++ resolved
@@ -47,18 +47,8 @@
         yield async_response
 
 
-<<<<<<< HEAD
-def get_airflow_connection(unused_conn_id=None):
-    return Connection(
-        conn_id="http_default",
-        conn_type="http",
-        host="test:8080/",
-        extra='{"bearer":"test","headers":{"some":"header"}}',
-    )
-=======
 def get_airflow_connection(conn_id: str = "http_default"):
     return Connection(conn_id=conn_id, conn_type="http", host="test:8080/", extra='{"bearer": "test"}')
->>>>>>> 6f410102
 
 
 def get_airflow_connection_with_extra(extra: dict):
@@ -137,7 +127,8 @@
             assert resp.text == '{"status":{"status": 404}}'
 
     def test_hook_contains_header_from_extra_field(self):
-        with mock.patch("airflow.hooks.base.BaseHook.get_connection", side_effect=get_airflow_connection):
+        airflow_connection = get_airflow_connection_with_extra(extra={"bearer": "test", "some": "header"})
+        with mock.patch("airflow.hooks.base.BaseHook.get_connection", side_effect=airflow_connection):
             expected_conn = get_airflow_connection()
             conn = self.get_hook.get_conn()
 
@@ -698,6 +689,9 @@
         """Test api call asynchronously with a connection that has extra field."""
 
         connection_extra = {"bearer": "test", "some": "header"}
+        airflow_connection = get_airflow_connection_with_extra(
+            extra=connection_extra
+        )
 
         aioresponse.post(
             "http://test:8080/v1/test",
@@ -706,7 +700,7 @@
             reason="OK",
         )
 
-        with mock.patch("airflow.hooks.base.BaseHook.get_connection", side_effect=get_airflow_connection):
+        with mock.patch("airflow.hooks.base.BaseHook.get_connection", side_effect=airflow_connection):
             hook = HttpAsyncHook()
             with mock.patch("aiohttp.ClientSession.post", new_callable=mock.AsyncMock) as mocked_function:
                 await hook.run("v1/test")
@@ -747,29 +741,24 @@
                 assert mocked_function.call_args.kwargs.get("allow_redirects") is False
                 assert mocked_function.call_args.kwargs.get("max_redirects") == 3
 
-    def test_process_extra_options_from_connection(self):
-        extra_options = {}
+    def test_load_connection_settings(self):
         proxy = {"http": "http://proxy:80", "https": "https://proxy:80"}
-        conn = get_airflow_connection_with_extra(
-            extra={
-                "bearer": "test",
-                "stream": True,
-                "cert": "cert.crt",
-                "proxies": proxy,
-                "timeout": 60,
-                "verify": False,
-                "allow_redirects": False,
-                "max_redirects": 3,
-            }
-        )()
-
-        actual = HttpAsyncHook._process_extra_options_from_connection(conn=conn, extra_options=extra_options)
-
-        assert extra_options == {
-            "proxy": proxy,
+        extra = {
+            "stream": True,
+            "cert": "cert.crt",
+            "proxies": proxy,
             "timeout": 60,
-            "verify_ssl": False,
+            "verify": False,
             "allow_redirects": False,
             "max_redirects": 3,
         }
-        assert actual == {"bearer": "test"}+        airflow_connection = get_airflow_connection_with_extra(
+            extra=extra
+        )
+
+        with mock.patch("airflow.hooks.base.BaseHook.get_connection", side_effect=airflow_connection):
+            headers, auth, session_conf = HttpAsyncHook().load_connection_settings(headers={"bearer": "test"})
+
+            assert headers == {"bearer": "test"}
+            assert auth is None
+            assert session_conf == extra