--- conflicted
+++ resolved
@@ -41,12 +41,10 @@
 )
 from airflow.utils.timezone import utc
 
-<<<<<<< HEAD
 from ..test_callbacks import MockKubernetesPodOperatorCallback, MockWrapper
-=======
+
 if TYPE_CHECKING:
     from pendulum import DateTime
->>>>>>> 8fb55f21
 
 
 class TestPodManager:
