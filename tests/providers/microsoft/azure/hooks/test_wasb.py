--- conflicted
+++ resolved
@@ -27,11 +27,6 @@
 from airflow.exceptions import AirflowException
 from airflow.models import Connection
 from airflow.providers.microsoft.azure.hooks.wasb import WasbHook
-<<<<<<< HEAD
-from airflow.utils import db
-=======
-from tests.test_utils.providers import get_provider_min_airflow_version, object_exists
->>>>>>> 60677b0b
 
 # connection_string has a format
 CONN_STRING = (
@@ -644,39 +639,4 @@
         )
         status, msg = hook.test_connection()
         assert status is False
-<<<<<<< HEAD
-        assert msg == "Authentication failed."
-=======
-        assert msg == "Authentication failed."
-
-    def test__ensure_prefixes_removal(self):
-        """Ensure that _ensure_prefixes is removed from snowflake when airflow min version >= 2.5.0."""
-        path = "airflow.providers.microsoft.azure.hooks.wasb._ensure_prefixes"
-        if not object_exists(path):
-            raise Exception(
-                "You must remove this test. It only exists to "
-                "remind us to remove decorator `_ensure_prefixes`."
-            )
-
-        if get_provider_min_airflow_version("apache-airflow-providers-microsoft-azure") >= (2, 5):
-            raise Exception(
-                "You must now remove `_ensure_prefixes` from WasbHook.  The functionality is now taken"
-                "care of by providers manager."
-            )
-
-    def test___ensure_prefixes(self):
-        """
-        Check that ensure_prefixes decorator working properly
-        Note: remove this test when removing ensure_prefixes (after min airflow version >= 2.5.0
-        """
-        assert list(WasbHook.get_ui_field_behaviour()["placeholders"].keys()) == [
-            "login",
-            "password",
-            "host",
-            "extra__wasb__connection_string",
-            "extra__wasb__tenant_id",
-            "extra__wasb__shared_access_key",
-            "extra__wasb__sas_token",
-            "extra",
-        ]
->>>>>>> 60677b0b
+        assert msg == "Authentication failed."