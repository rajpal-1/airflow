--- conflicted
+++ resolved
@@ -21,12 +21,10 @@
 import json
 import logging
 import threading
-import unittest
 from unittest.mock import patch
 
 import pytest
 import sqlalchemy
-from parameterized import parameterized
 
 from airflow import settings
 from airflow.cli import cli_parser
@@ -56,53 +54,24 @@
 DEFAULT_DATE = timezone.datetime(2016, 1, 1)
 
 
-class TestBackfillJob(unittest.TestCase):
-    def _get_dummy_dag(self, dag_id, pool=Pool.DEFAULT_POOL_NAME, task_concurrency=None):
-        dag = DAG(dag_id=dag_id, start_date=DEFAULT_DATE, schedule_interval='@daily')
-
-        with dag:
-            DummyOperator(task_id='op', pool=pool, task_concurrency=task_concurrency, dag=dag)
-
-<<<<<<< HEAD
-        dag.clear()
-        return dag
-
-    def _times_called_with(self, method, class_):
-        count = 0
-        for args in method.call_args_list:
-            if isinstance(args[0][0], class_):
-                count += 1
-        return count
-
-    @classmethod
-    def setUpClass(cls):
-        cls.dagbag = DagBag(include_examples=True)
-
-=======
+@pytest.fixture(scope="module")
+def dag_bag():
+    return DagBag(include_examples=True)
+  
+  
 class TestBackfillJob:
->>>>>>> eec14b99
     @staticmethod
     def clean_db():
         clear_db_dags()
         clear_db_runs()
         clear_db_pools()
 
-    def setUp(self):
+    @pytest.fixture(autouse=True)
+    def set_instance_attrs(self, dag_bag):
         self.clean_db()
         self.parser = cli_parser.get_parser()
-
-<<<<<<< HEAD
-    def tearDown(self) -> None:
-        self.clean_db()
-
-    def test_unfinished_dag_runs_set_to_failed(self):
-        dag = self._get_dummy_dag('dummy_dag')
-
-        dag_run = dag.create_dagrun(
-            run_id='test',
-            state=State.RUNNING,
-        )
-=======
+        self.dagbag = dag_bag
+        
     def _get_dummy_dag(
         self,
         dag_maker_fixture,
@@ -127,7 +96,6 @@
     def test_unfinished_dag_runs_set_to_failed(self, dag_maker):
         dag = self._get_dummy_dag(dag_maker)
         dag_run = dag_maker.create_dagrun()
->>>>>>> eec14b99
 
         job = BackfillJob(
             dag=dag,
@@ -142,19 +110,9 @@
 
         assert State.FAILED == dag_run.state
 
-<<<<<<< HEAD
-    def test_dag_run_with_finished_tasks_set_to_success(self):
-        dag = self._get_dummy_dag('dummy_dag')
-
-        dag_run = dag.create_dagrun(
-            run_id='test',
-            state=State.RUNNING,
-        )
-=======
     def test_dag_run_with_finished_tasks_set_to_success(self, dag_maker):
         dag = self._get_dummy_dag(dag_maker)
         dag_run = dag_maker.create_dagrun()
->>>>>>> eec14b99
 
         for ti in dag_run.get_task_instances():
             ti.set_state(State.SUCCESS)
@@ -312,14 +270,10 @@
             for task_id in expected_execution_order
         ] == executor.sorted_tasks
 
-<<<<<<< HEAD
-    def test_backfill_conf(self):
-        dag = self._get_dummy_dag('test_backfill_conf')
-=======
+
     def test_backfill_conf(self, dag_maker):
         dag = self._get_dummy_dag(dag_maker, dag_id='test_backfill_conf')
         dag_maker.create_dagrun()
->>>>>>> eec14b99
 
         executor = MockExecutor()
 
@@ -338,18 +292,11 @@
         assert conf_ == dr[0].conf
 
     @patch('airflow.jobs.backfill_job.BackfillJob.log')
-<<<<<<< HEAD
-    def test_backfill_respect_task_concurrency_limit(self, mock_log):
-        task_concurrency = 2
-        dag = self._get_dummy_dag(
-            'test_backfill_respect_task_concurrency_limit',
-=======
     def test_backfill_respect_task_concurrency_limit(self, mock_log, dag_maker):
         task_concurrency = 2
         dag = self._get_dummy_dag(
             dag_maker,
             dag_id='test_backfill_respect_task_concurrency_limit',
->>>>>>> eec14b99
             task_concurrency=task_concurrency,
         )
         dag_maker.create_dagrun()
@@ -399,15 +346,9 @@
         assert times_task_concurrency_limit_reached_in_debug > 0
 
     @patch('airflow.jobs.backfill_job.BackfillJob.log')
-<<<<<<< HEAD
-    def test_backfill_respect_dag_concurrency_limit(self, mock_log):
-
-        dag = self._get_dummy_dag('test_backfill_respect_concurrency_limit')
-=======
     def test_backfill_respect_dag_concurrency_limit(self, mock_log, dag_maker):
         dag = self._get_dummy_dag(dag_maker, dag_id='test_backfill_respect_concurrency_limit')
         dag_maker.create_dagrun()
->>>>>>> eec14b99
         dag.max_active_tasks = 2
 
         executor = MockExecutor()
@@ -456,20 +397,12 @@
         assert times_dag_concurrency_limit_reached_in_debug > 0
 
     @patch('airflow.jobs.backfill_job.BackfillJob.log')
-<<<<<<< HEAD
-    def test_backfill_respect_default_pool_limit(self, mock_log):
-        default_pool_slots = 2
-        set_default_pool_slots(default_pool_slots)
-
-        dag = self._get_dummy_dag('test_backfill_with_no_pool_limit')
-=======
     def test_backfill_respect_default_pool_limit(self, mock_log, dag_maker):
         default_pool_slots = 2
         set_default_pool_slots(default_pool_slots)
 
         dag = self._get_dummy_dag(dag_maker, dag_id='test_backfill_with_no_pool_limit')
         dag_maker.create_dagrun()
->>>>>>> eec14b99
 
         executor = MockExecutor()
 
@@ -519,14 +452,9 @@
         assert 0 == times_task_concurrency_limit_reached_in_debug
         assert times_pool_limit_reached_in_debug > 0
 
-<<<<<<< HEAD
-    def test_backfill_pool_not_found(self):
-        dag = self._get_dummy_dag(
-=======
     def test_backfill_pool_not_found(self, dag_maker):
         dag = self._get_dummy_dag(
             dag_maker,
->>>>>>> eec14b99
             dag_id='test_backfill_pool_not_found',
             pool='king_pool',
         )
@@ -549,11 +477,7 @@
         self.fail()
 
     @patch('airflow.jobs.backfill_job.BackfillJob.log')
-<<<<<<< HEAD
-    def test_backfill_respect_pool_limit(self, mock_log):
-=======
     def test_backfill_respect_pool_limit(self, mock_log, dag_maker):
->>>>>>> eec14b99
         session = settings.Session()
 
         slots = 2
@@ -565,10 +489,7 @@
         session.commit()
 
         dag = self._get_dummy_dag(
-<<<<<<< HEAD
-=======
             dag_maker,
->>>>>>> eec14b99
             dag_id='test_backfill_respect_pool_limit',
             pool=pool.pool,
         )
@@ -618,24 +539,11 @@
         assert 0 == times_dag_concurrency_limit_reached_in_debug
         assert times_pool_limit_reached_in_debug > 0
 
-<<<<<<< HEAD
-    def test_backfill_run_rescheduled(self):
-        dag = DAG(dag_id='test_backfill_run_rescheduled', start_date=DEFAULT_DATE, schedule_interval='@daily')
-
-        with dag:
-            DummyOperator(
-                task_id='test_backfill_run_rescheduled_task-1',
-                dag=dag,
-            )
-
-        dag.clear()
-=======
     def test_backfill_run_rescheduled(self, dag_maker):
         dag = self._get_dummy_dag(
             dag_maker, dag_id="test_backfill_run_rescheduled", task_id="test_backfill_run_rescheduled_task-1"
         )
         dag_maker.create_dagrun()
->>>>>>> eec14b99
 
         executor = MockExecutor()
 
@@ -663,21 +571,11 @@
         ti.refresh_from_db()
         assert ti.state == State.SUCCESS
 
-<<<<<<< HEAD
-    def test_backfill_rerun_failed_tasks(self):
-        dag = DAG(dag_id='test_backfill_rerun_failed', start_date=DEFAULT_DATE, schedule_interval='@daily')
-
-        with dag:
-            DummyOperator(task_id='test_backfill_rerun_failed_task-1', dag=dag)
-
-        dag.clear()
-=======
     def test_backfill_rerun_failed_tasks(self, dag_maker):
         dag = self._get_dummy_dag(
             dag_maker, dag_id="test_backfill_rerun_failed", task_id="test_backfill_rerun_failed_task-1"
         )
         dag_maker.create_dagrun()
->>>>>>> eec14b99
 
         executor = MockExecutor()
 
@@ -705,13 +603,11 @@
         ti.refresh_from_db()
         assert ti.state == State.SUCCESS
 
-    def test_backfill_rerun_succeeded_tasks(self):
-        dag = DAG(dag_id='test_backfill_rerun_succeeded', start_date=DEFAULT_DATE, schedule_interval='@daily')
-
-        with dag:
-            DummyOperator(task_id='test_backfill_rerun_succeeded_task-1', dag=dag)
-
-        dag.clear()
+    def test_backfill_rerun_succeeded_tasks(self, dag_maker):
+        dag = self._get_dummy_dag(
+            dag_maker, dag_id="test_backfill_rerun_succeeded", task_id="test_backfill_rerun_succeeded_task-1"
+        )
+        dag_maker.create_dagrun()
 
         executor = MockExecutor()
 
@@ -725,7 +621,7 @@
 
         ti = TI(task=dag.get_task('test_backfill_rerun_succeeded_task-1'), execution_date=DEFAULT_DATE)
         ti.refresh_from_db()
-        ti.set_state(State.FAILED)
+        ti.set_state(State.SUCCESS)
 
         job = BackfillJob(
             dag=dag,
@@ -739,20 +635,11 @@
         ti.refresh_from_db()
         assert ti.state == State.SUCCESS
 
-<<<<<<< HEAD
     def test_backfill_rerun_upstream_failed_tasks(self):
-        dag = DAG(
-            dag_id='test_backfill_rerun_upstream_failed', start_date=DEFAULT_DATE, schedule_interval='@daily'
-        )
-
-        with dag:
-            op1 = DummyOperator(task_id='test_backfill_rerun_upstream_failed_task-1', dag=dag)
-            op2 = DummyOperator(task_id='test_backfill_rerun_upstream_failed_task-2', dag=dag)
-=======
+        
         with dag_maker(dag_id='test_backfill_rerun_upstream_failed', schedule_interval='@daily') as dag:
             op1 = DummyOperator(task_id='test_backfill_rerun_upstream_failed_task-1')
             op2 = DummyOperator(task_id='test_backfill_rerun_upstream_failed_task-2')
->>>>>>> eec14b99
             op1.set_upstream(op2)
         dag_maker.create_dagrun()
 
@@ -783,21 +670,11 @@
         ti.refresh_from_db()
         assert ti.state == State.SUCCESS
 
-<<<<<<< HEAD
-    def test_backfill_rerun_failed_tasks_without_flag(self):
-        dag = DAG(dag_id='test_backfill_rerun_failed', start_date=DEFAULT_DATE, schedule_interval='@daily')
-
-        with dag:
-            DummyOperator(task_id='test_backfill_rerun_failed_task-1', dag=dag)
-
-        dag.clear()
-=======
     def test_backfill_rerun_failed_tasks_without_flag(self, dag_maker):
         dag = self._get_dummy_dag(
             dag_maker, dag_id='test_backfill_rerun_failed', task_id='test_backfill_rerun_failed_task-1'
         )
         dag_maker.create_dagrun()
->>>>>>> eec14b99
 
         executor = MockExecutor()
 
@@ -832,15 +709,9 @@
                 'retries': 2,
                 'retry_delay': datetime.timedelta(seconds=0),
             },
-<<<<<<< HEAD
-        )
-        task1 = DummyOperator(task_id="task1", dag=dag)
-        dag.clear()
-=======
         ) as dag:
             task1 = DummyOperator(task_id="task1")
         dag_maker.create_dagrun()
->>>>>>> eec14b99
 
         executor = MockExecutor(parallelism=16)
         executor.mock_task_results[
@@ -865,15 +736,9 @@
                 'retries': 1,
                 'retry_delay': datetime.timedelta(seconds=0),
             },
-<<<<<<< HEAD
-        )
-        task1 = DummyOperator(task_id="task1", dag=dag)
-        dag.clear()
-=======
         ) as dag:
             task1 = DummyOperator(task_id="task1")
         dag_maker.create_dagrun()
->>>>>>> eec14b99
 
         executor = MockExecutor(parallelism=16)
         executor.mock_task_results[
@@ -1043,17 +908,6 @@
         parsed_args = self.parser.parse_args(args)
         assert 0.5 == parsed_args.delay_on_limit
 
-<<<<<<< HEAD
-    def _get_dag_test_max_active_limits(self, dag_id, max_active_runs=1):
-        dag = DAG(
-            dag_id=dag_id,
-            start_date=DEFAULT_DATE,
-            schedule_interval="@hourly",
-            max_active_runs=max_active_runs,
-        )
-
-        with dag:
-=======
     def _get_dag_test_max_active_limits(
         self, dag_maker_fixture, dag_id='test_dag', max_active_runs=1, **kwargs
     ):
@@ -1063,7 +917,6 @@
             max_active_runs=max_active_runs,
             **kwargs,
         ) as dag:
->>>>>>> eec14b99
             op1 = DummyOperator(task_id='leave1')
             op2 = DummyOperator(task_id='leave2')
             op3 = DummyOperator(task_id='upstream_level_1')
@@ -1071,17 +924,6 @@
 
             op1 >> op2 >> op3
             op4 >> op3
-<<<<<<< HEAD
-
-        dag.clear()
-        return dag
-
-    def test_backfill_max_limit_check_within_limit(self):
-        dag = self._get_dag_test_max_active_limits(
-            'test_backfill_max_limit_check_within_limit', max_active_runs=16
-        )
-
-=======
         return dag
 
     def test_backfill_max_limit_check_within_limit(self, dag_maker):
@@ -1089,7 +931,6 @@
             dag_maker, dag_id='test_backfill_max_limit_check_within_limit', max_active_runs=16
         )
         dag_maker.create_dagrun()
->>>>>>> eec14b99
         start_date = DEFAULT_DATE - datetime.timedelta(hours=1)
         end_date = DEFAULT_DATE
 
@@ -1103,11 +944,7 @@
         assert 2 == len(dagruns)
         assert all(run.state == State.SUCCESS for run in dagruns)
 
-<<<<<<< HEAD
-    def test_backfill_max_limit_check(self):
-=======
     def test_backfill_max_limit_check(self, dag_maker):
->>>>>>> eec14b99
         dag_id = 'test_backfill_max_limit_check'
         run_id = 'test_dagrun'
         start_date = DEFAULT_DATE - datetime.timedelta(hours=1)
@@ -1120,19 +957,12 @@
             # this session object is different than the one in the main thread
             with create_session() as thread_session:
                 try:
-<<<<<<< HEAD
-                    dag = self._get_dag_test_max_active_limits(dag_id)
-
-                    # Existing dagrun that is not within the backfill range
-                    dag.create_dagrun(
-=======
                     dag = self._get_dag_test_max_active_limits(
                         dag_maker,
                         dag_id=dag_id,
                     )
                     dag_maker.create_dagrun(
                         # Existing dagrun that is not within the backfill range
->>>>>>> eec14b99
                         run_id=run_id,
                         state=State.RUNNING,
                         execution_date=DEFAULT_DATE + datetime.timedelta(hours=1),
@@ -1182,29 +1012,15 @@
             finally:
                 dag_run_created_cond.release()
 
-<<<<<<< HEAD
-    def test_backfill_max_limit_check_no_count_existing(self):
-        dag = self._get_dag_test_max_active_limits('test_backfill_max_limit_check_no_count_existing')
-=======
     def test_backfill_max_limit_check_no_count_existing(self, dag_maker):
->>>>>>> eec14b99
         start_date = DEFAULT_DATE
         end_date = DEFAULT_DATE
 
         # Existing dagrun that is within the backfill range
-<<<<<<< HEAD
-        dag.create_dagrun(
-            run_id="test_existing_backfill",
-            state=State.RUNNING,
-            execution_date=DEFAULT_DATE,
-            start_date=DEFAULT_DATE,
-        )
-=======
         dag = self._get_dag_test_max_active_limits(
             dag_maker, dag_id='test_backfill_max_limit_check_no_count_existing'
         )
         dag_maker.create_dagrun()
->>>>>>> eec14b99
 
         executor = MockExecutor()
         job = BackfillJob(
@@ -1220,16 +1036,11 @@
         assert 1 == len(dagruns)
         assert State.SUCCESS == dagruns[0].state
 
-<<<<<<< HEAD
-    def test_backfill_max_limit_check_complete_loop(self):
-        dag = self._get_dag_test_max_active_limits('test_backfill_max_limit_check_complete_loop')
-=======
     def test_backfill_max_limit_check_complete_loop(self, dag_maker):
         dag = self._get_dag_test_max_active_limits(
             dag_maker, dag_id='test_backfill_max_limit_check_complete_loop'
         )
         dag_maker.create_dagrun()
->>>>>>> eec14b99
         start_date = DEFAULT_DATE - datetime.timedelta(hours=1)
         end_date = DEFAULT_DATE
 
@@ -1247,16 +1058,12 @@
         assert success_expected == success_dagruns
         assert 0 == running_dagruns  # no dag_runs in running state are left
 
-    def test_sub_set_subdag(self):
+    def test_sub_set_subdag(self, dag_maker):
         dag = DAG('test_sub_set_subdag', start_date=DEFAULT_DATE, default_args={'owner': 'owner1'})
 
-<<<<<<< HEAD
-        with dag:
-=======
         with dag_maker(
             'test_sub_set_subdag',
         ) as dag:
->>>>>>> eec14b99
             op1 = DummyOperator(task_id='leave1')
             op2 = DummyOperator(task_id='leave2')
             op3 = DummyOperator(task_id='upstream_level_1')
@@ -1268,15 +1075,8 @@
             op4.set_downstream(op5)
             op3.set_downstream(op4)
 
-<<<<<<< HEAD
-        dag.clear()
-        dr = dag.create_dagrun(
-            run_id="test", state=State.RUNNING, execution_date=DEFAULT_DATE, start_date=DEFAULT_DATE
-        )
-=======
         dr = dag_maker.create_dagrun()
->>>>>>> eec14b99
-
+        
         executor = MockExecutor()
         sub_dag = dag.partial_subset(
             task_ids_or_regex="leave*", include_downstream=False, include_upstream=False
@@ -1297,18 +1097,10 @@
             else:
                 assert State.NONE == ti.state
 
-    def test_backfill_fill_blanks(self):
+    def test_backfill_fill_blanks(self, dag_maker):
         dag = DAG(
             'test_backfill_fill_blanks',
-<<<<<<< HEAD
-            start_date=DEFAULT_DATE,
-            default_args={'owner': 'owner1'},
-        )
-
-        with dag:
-=======
         ) as dag:
->>>>>>> eec14b99
             op1 = DummyOperator(task_id='op1')
             op2 = DummyOperator(task_id='op2')
             op3 = DummyOperator(task_id='op3')
@@ -1316,15 +1108,8 @@
             op5 = DummyOperator(task_id='op5')
             op6 = DummyOperator(task_id='op6')
 
-<<<<<<< HEAD
-        dag.clear()
-        dr = dag.create_dagrun(
-            run_id='test', state=State.RUNNING, execution_date=DEFAULT_DATE, start_date=DEFAULT_DATE
-        )
-=======
         dr = dag_maker.create_dagrun()
 
->>>>>>> eec14b99
         executor = MockExecutor()
 
         session = settings.Session()
@@ -1499,18 +1284,10 @@
         subdag.clear()
         dag.clear()
 
-<<<<<<< HEAD
-    def test_update_counters(self):
-        dag = DAG(dag_id='test_manage_executor_state', start_date=DEFAULT_DATE)
-
-        task1 = DummyOperator(task_id='dummy', dag=dag, owner='airflow')
-
-=======
     def test_update_counters(self, dag_maker):
         with dag_maker(dag_id='test_manage_executor_state', start_date=DEFAULT_DATE) as dag:
             task1 = DummyOperator(task_id='dummy', owner='airflow')
         dr = dag_maker.create_dagrun()
->>>>>>> eec14b99
         job = BackfillJob(dag=dag)
 
         session = settings.Session()
@@ -1659,7 +1436,7 @@
         dag.clear()
         session.close()
 
-    def test_reset_orphaned_tasks_with_orphans(self):
+    def test_reset_orphaned_tasks_with_orphans(self, dag_maker):
         """Create dagruns and ensure only ones with correct states are reset."""
         prefix = 'backfill_job_test_test_reset_orphaned_tasks'
         states = [State.QUEUED, State.SCHEDULED, State.NONE, State.RUNNING, State.SUCCESS]
@@ -1667,28 +1444,17 @@
 
         dag = DAG(dag_id=prefix, start_date=DEFAULT_DATE, schedule_interval="@daily")
         tasks = []
-<<<<<<< HEAD
-        for i in range(len(states)):
-            task_id = f"{prefix}_task_{i}"
-            task = DummyOperator(task_id=task_id, dag=dag)
-            tasks.append(task)
-=======
         with dag_maker(dag_id=prefix, start_date=DEFAULT_DATE, schedule_interval="@daily") as dag:
             for i in range(len(states)):
                 task_id = f"{prefix}_task_{i}"
                 task = DummyOperator(task_id=task_id)
                 tasks.append(task)
->>>>>>> eec14b99
 
         session = settings.Session()
         job = BackfillJob(dag=dag)
 
         # create dagruns
-<<<<<<< HEAD
-        dr1 = dag.create_dagrun(run_id='test1', state=State.RUNNING)
-=======
         dr1 = dag_maker.create_dagrun()
->>>>>>> eec14b99
         dr2 = dag.create_dagrun(run_id='test2', state=State.SUCCESS)
 
         # create taskinstances and set states
@@ -1733,30 +1499,22 @@
         for state, ti in zip(states, dr2_tis):
             assert state == ti.state
 
-    def test_reset_orphaned_tasks_specified_dagrun(self):
+    def test_reset_orphaned_tasks_specified_dagrun(self, dag_maker):
         """Try to reset when we specify a dagrun and ensure nothing else is."""
         dag_id = 'test_reset_orphaned_tasks_specified_dagrun'
         dag = DAG(dag_id=dag_id, start_date=DEFAULT_DATE, schedule_interval='@daily')
         task_id = dag_id + '_task'
-<<<<<<< HEAD
-        DummyOperator(task_id=task_id, dag=dag)
-=======
         with dag_maker(
             dag_id=dag_id,
             start_date=DEFAULT_DATE,
             schedule_interval='@daily',
         ) as dag:
             DummyOperator(task_id=task_id, dag=dag)
->>>>>>> eec14b99
 
         job = BackfillJob(dag=dag)
         session = settings.Session()
         # make two dagruns, only reset for one
-<<<<<<< HEAD
-        dr1 = dag.create_dagrun(run_id='test1', state=State.SUCCESS)
-=======
         dr1 = dag_maker.create_dagrun(state=State.SUCCESS)
->>>>>>> eec14b99
         dr2 = dag.create_dagrun(run_id='test2', state=State.RUNNING)
         ti1 = dr1.get_task_instances(session=session)[0]
         ti2 = dr2.get_task_instances(session=session)[0]
