# Licensed to the Apache Software Foundation (ASF) under one
# or more contributor license agreements.  See the NOTICE file
# distributed with this work for additional information
# regarding copyright ownership.  The ASF licenses this file
# to you under the Apache License, Version 2.0 (the
# "License"); you may not use this file except in compliance
# with the License.  You may obtain a copy of the License at
#
#   http://www.apache.org/licenses/LICENSE-2.0
#
# Unless required by applicable law or agreed to in writing,
# software distributed under the License is distributed on an
# "AS IS" BASIS, WITHOUT WARRANTIES OR CONDITIONS OF ANY
# KIND, either express or implied.  See the License for the
# specific language governing permissions and limitations
# under the License.
from __future__ import annotations

from unittest import mock

from airflow.cli import cli_parser
from airflow.cli.commands import kerberos_command
from tests.test_utils.config import conf_vars


class TestKerberosCommand:
    @classmethod
    def setup_class(cls):
        cls.parser = cli_parser.get_parser()

    @mock.patch("airflow.cli.commands.kerberos_command.krb")
    @conf_vars({("core", "executor"): "CeleryExecutor"})
    def test_run_command(self, mock_krb):
        args = self.parser.parse_args(["kerberos", "PRINCIPAL", "--keytab", "/tmp/airflow.keytab"])

        kerberos_command.kerberos(args)
        mock_krb.run.assert_called_once_with(keytab="/tmp/airflow.keytab", principal="PRINCIPAL")

<<<<<<< HEAD
    @mock.patch("airflow.cli.commands.kerberos_command.krb")
    @conf_vars({("core", "executor"): "CeleryExecutor"})
    def test_run_command_with_mode_one_time(self, mock_krb):
        args = self.parser.parse_args(
            ["kerberos", "PRINCIPAL", "--keytab", "/tmp/airflow.keytab", "--mode", "one-time"]
        )

        kerberos_command.kerberos(args)
        mock_krb.run.assert_called_once_with(keytab="/tmp/airflow.keytab", principal="PRINCIPAL")

    @mock.patch("airflow.cli.commands.kerberos_command.krb")
    @conf_vars({("core", "executor"): "CeleryExecutor"})
    def test_run_command_with_mode_daemon(self, mock_krb):
        args = self.parser.parse_args(
            ["kerberos", "PRINCIPAL", "--keytab", "/tmp/airflow.keytab", "--mode", "daemon"]
        )

        kerberos_command.kerberos(args)
        mock_krb.run.assert_called_once_with(keytab="/tmp/airflow.keytab", principal="PRINCIPAL")

    @mock.patch("airflow.cli.commands.kerberos_command.TimeoutPIDLockFile")
    @mock.patch("airflow.cli.commands.kerberos_command.setup_locations")
    @mock.patch("airflow.cli.commands.kerberos_command.daemon")
=======
    @mock.patch("airflow.cli.commands.daemon_utils.TimeoutPIDLockFile")
    @mock.patch("airflow.cli.commands.daemon_utils.setup_locations")
    @mock.patch("airflow.cli.commands.daemon_utils.daemon")
>>>>>>> 543db700
    @mock.patch("airflow.cli.commands.kerberos_command.krb")
    @conf_vars({("core", "executor"): "CeleryExecutor"})
    def test_run_command_daemon(self, mock_krb, mock_daemon, mock_setup_locations, mock_pid_file):
        mock_setup_locations.return_value = (
            mock.MagicMock(name="pidfile"),
            mock.MagicMock(name="stdout"),
            mock.MagicMock(name="stderr"),
            mock.MagicMock(name="INVALID"),
        )
        args = self.parser.parse_args(
            [
                "kerberos",
                "PRINCIPAL",
                "--keytab",
                "/tmp/airflow.keytab",
                "--log-file",
                "/tmp/kerberos.log",
                "--pid",
                "/tmp/kerberos.pid",
                "--stderr",
                "/tmp/kerberos-stderr.log",
                "--stdout",
                "/tmp/kerberos-stdout.log",
                "--daemon",
            ]
        )
        mock_open = mock.mock_open()
        with mock.patch("airflow.cli.commands.daemon_utils.open", mock_open):
            kerberos_command.kerberos(args)

        mock_krb.run.assert_called_once_with(keytab="/tmp/airflow.keytab", principal="PRINCIPAL")
        assert mock_daemon.mock_calls[:3] == [
            mock.call.DaemonContext(
                pidfile=mock_pid_file.return_value,
                files_preserve=None,
                stderr=mock_open.return_value,
                stdout=mock_open.return_value,
                umask=0o077,
            ),
            mock.call.DaemonContext().__enter__(),
            mock.call.DaemonContext().__exit__(None, None, None),
        ]

        assert mock_setup_locations.mock_calls[0] == mock.call(
            process="kerberos",
            stdout="/tmp/kerberos-stdout.log",
            stderr="/tmp/kerberos-stderr.log",
            log="/tmp/kerberos.log",
        )

        mock_pid_file.mock_calls[0] = mock.call(mock_setup_locations.return_value[0], -1)
        assert mock_open.mock_calls == [
            mock.call(mock_setup_locations.return_value[1], "a"),
            mock.call().__enter__(),
            mock.call(mock_setup_locations.return_value[2], "a"),
            mock.call().__enter__(),
            mock.call().truncate(0),
            mock.call().truncate(0),
            mock.call().__exit__(None, None, None),
            mock.call().__exit__(None, None, None),
        ]<|MERGE_RESOLUTION|>--- conflicted
+++ resolved
@@ -36,35 +36,9 @@
         kerberos_command.kerberos(args)
         mock_krb.run.assert_called_once_with(keytab="/tmp/airflow.keytab", principal="PRINCIPAL")
 
-<<<<<<< HEAD
-    @mock.patch("airflow.cli.commands.kerberos_command.krb")
-    @conf_vars({("core", "executor"): "CeleryExecutor"})
-    def test_run_command_with_mode_one_time(self, mock_krb):
-        args = self.parser.parse_args(
-            ["kerberos", "PRINCIPAL", "--keytab", "/tmp/airflow.keytab", "--mode", "one-time"]
-        )
-
-        kerberos_command.kerberos(args)
-        mock_krb.run.assert_called_once_with(keytab="/tmp/airflow.keytab", principal="PRINCIPAL")
-
-    @mock.patch("airflow.cli.commands.kerberos_command.krb")
-    @conf_vars({("core", "executor"): "CeleryExecutor"})
-    def test_run_command_with_mode_daemon(self, mock_krb):
-        args = self.parser.parse_args(
-            ["kerberos", "PRINCIPAL", "--keytab", "/tmp/airflow.keytab", "--mode", "daemon"]
-        )
-
-        kerberos_command.kerberos(args)
-        mock_krb.run.assert_called_once_with(keytab="/tmp/airflow.keytab", principal="PRINCIPAL")
-
-    @mock.patch("airflow.cli.commands.kerberos_command.TimeoutPIDLockFile")
-    @mock.patch("airflow.cli.commands.kerberos_command.setup_locations")
-    @mock.patch("airflow.cli.commands.kerberos_command.daemon")
-=======
     @mock.patch("airflow.cli.commands.daemon_utils.TimeoutPIDLockFile")
     @mock.patch("airflow.cli.commands.daemon_utils.setup_locations")
     @mock.patch("airflow.cli.commands.daemon_utils.daemon")
->>>>>>> 543db700
     @mock.patch("airflow.cli.commands.kerberos_command.krb")
     @conf_vars({("core", "executor"): "CeleryExecutor"})
     def test_run_command_daemon(self, mock_krb, mock_daemon, mock_setup_locations, mock_pid_file):
@@ -125,4 +99,24 @@
             mock.call().truncate(0),
             mock.call().__exit__(None, None, None),
             mock.call().__exit__(None, None, None),
-        ]+        ]
+
+    @mock.patch("airflow.cli.commands.kerberos_command.krb")
+    @conf_vars({("core", "executor"): "CeleryExecutor"})
+    def test_run_command_with_mode_one_time(self, mock_krb):
+        args = self.parser.parse_args(
+            ["kerberos", "PRINCIPAL", "--keytab", "/tmp/airflow.keytab", "--mode", "one-time"]
+        )
+
+        kerberos_command.kerberos(args)
+        mock_krb.run.assert_called_once_with(keytab="/tmp/airflow.keytab", principal="PRINCIPAL")
+
+    @mock.patch("airflow.cli.commands.kerberos_command.krb")
+    @conf_vars({("core", "executor"): "CeleryExecutor"})
+    def test_run_command_with_mode_daemon(self, mock_krb):
+        args = self.parser.parse_args(
+            ["kerberos", "PRINCIPAL", "--keytab", "/tmp/airflow.keytab", "--mode", "daemon"]
+        )
+
+        kerberos_command.kerberos(args)
+        mock_krb.run.assert_called_once_with(keytab="/tmp/airflow.keytab", principal="PRINCIPAL")