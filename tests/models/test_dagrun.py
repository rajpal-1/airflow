#
# Licensed to the Apache Software Foundation (ASF) under one
# or more contributor license agreements.  See the NOTICE file
# distributed with this work for additional information
# regarding copyright ownership.  The ASF licenses this file
# to you under the Apache License, Version 2.0 (the
# "License"); you may not use this file except in compliance
# with the License.  You may obtain a copy of the License at
#
#   http://www.apache.org/licenses/LICENSE-2.0
#
# Unless required by applicable law or agreed to in writing,
# software distributed under the License is distributed on an
# "AS IS" BASIS, WITHOUT WARRANTIES OR CONDITIONS OF ANY
# KIND, either express or implied.  See the License for the
# specific language governing permissions and limitations
# under the License.

import datetime
import unittest
from unittest import mock

import mock
from parameterized import parameterized

from airflow import models, settings
from airflow.models import DAG, DagBag, TaskInstance as TI, clear_task_instances
from airflow.models.dagrun import DagRun
from airflow.operators.dummy_operator import DummyOperator
from airflow.operators.python import ShortCircuitOperator
from airflow.utils import timezone
from airflow.utils.state import State
from airflow.utils.trigger_rule import TriggerRule
from airflow.utils.types import DagRunType
from tests.models import DEFAULT_DATE
<<<<<<< HEAD
from tests.test_utils.db import clear_db_pools, clear_db_runs
=======
from tests.test_utils.config import conf_vars
>>>>>>> 50a2bed4


class TestDagRun(unittest.TestCase):

    @classmethod
    def setUpClass(cls):
        cls.dagbag = DagBag(include_examples=True)

    def setUp(self):
        clear_db_runs()
        clear_db_pools()

    def create_dag_run(self, dag,
                       state=State.RUNNING,
                       task_states=None,
                       execution_date=None,
                       is_backfill=False,
                       ):
        now = timezone.utcnow()
        if execution_date is None:
            execution_date = now
        if is_backfill:
            run_type = DagRunType.BACKFILL_JOB
        else:
            run_type = DagRunType.MANUAL
        dag_run = dag.create_dagrun(
            run_type=run_type,
            execution_date=execution_date,
            start_date=now,
            state=state,
            external_trigger=False,
        )

        if task_states is not None:
            session = settings.Session()
            for task_id, task_state in task_states.items():
                ti = dag_run.get_task_instance(task_id)
                ti.set_state(task_state, session)
            session.close()

        return dag_run

    def test_clear_task_instances_for_backfill_dagrun(self):
        now = timezone.utcnow()
        session = settings.Session()
        dag_id = 'test_clear_task_instances_for_backfill_dagrun'
        dag = DAG(dag_id=dag_id, start_date=now)
        self.create_dag_run(dag, execution_date=now, is_backfill=True)

        task0 = DummyOperator(task_id='backfill_task_0', owner='test', dag=dag)
        ti0 = TI(task=task0, execution_date=now)
        ti0.run()

        qry = session.query(TI).filter(
            TI.dag_id == dag.dag_id).all()
        clear_task_instances(qry, session)
        session.commit()
        ti0.refresh_from_db()
        dr0 = session.query(DagRun).filter(
            DagRun.dag_id == dag_id,
            DagRun.execution_date == now
        ).first()
        self.assertEqual(dr0.state, State.RUNNING)

    def test_dagrun_find(self):
        session = settings.Session()
        now = timezone.utcnow()

        dag_id1 = "test_dagrun_find_externally_triggered"
        dag_run = models.DagRun(
            dag_id=dag_id1,
            run_type=DagRunType.MANUAL.value,
            execution_date=now,
            start_date=now,
            state=State.RUNNING,
            external_trigger=True,
        )
        session.add(dag_run)

        dag_id2 = "test_dagrun_find_not_externally_triggered"
        dag_run = models.DagRun(
            dag_id=dag_id2,
            run_type=DagRunType.MANUAL.value,
            execution_date=now,
            start_date=now,
            state=State.RUNNING,
            external_trigger=False,
        )
        session.add(dag_run)

        session.commit()

        self.assertEqual(1,
                         len(models.DagRun.find(dag_id=dag_id1, external_trigger=True)))
        self.assertEqual(0,
                         len(models.DagRun.find(dag_id=dag_id1, external_trigger=False)))
        self.assertEqual(0,
                         len(models.DagRun.find(dag_id=dag_id2, external_trigger=True)))
        self.assertEqual(1,
                         len(models.DagRun.find(dag_id=dag_id2, external_trigger=False)))

    def test_dagrun_success_when_all_skipped(self):
        """
        Tests that a DAG run succeeds when all tasks are skipped
        """
        dag = DAG(
            dag_id='test_dagrun_success_when_all_skipped',
            start_date=timezone.datetime(2017, 1, 1)
        )
        dag_task1 = ShortCircuitOperator(
            task_id='test_short_circuit_false',
            dag=dag,
            python_callable=lambda: False)
        dag_task2 = DummyOperator(
            task_id='test_state_skipped1',
            dag=dag)
        dag_task3 = DummyOperator(
            task_id='test_state_skipped2',
            dag=dag)
        dag_task1.set_downstream(dag_task2)
        dag_task2.set_downstream(dag_task3)

        initial_task_states = {
            'test_short_circuit_false': State.SUCCESS,
            'test_state_skipped1': State.SKIPPED,
            'test_state_skipped2': State.SKIPPED,
        }

        dag_run = self.create_dag_run(dag=dag,
                                      state=State.RUNNING,
                                      task_states=initial_task_states)
        dag_run.update_state()
        self.assertEqual(State.SUCCESS, dag_run.state)

    def test_dagrun_success_conditions(self):
        session = settings.Session()

        dag = DAG(
            'test_dagrun_success_conditions',
            start_date=DEFAULT_DATE,
            default_args={'owner': 'owner1'})

        # A -> B
        # A -> C -> D
        # ordered: B, D, C, A or D, B, C, A or D, C, B, A
        with dag:
            op1 = DummyOperator(task_id='A')
            op2 = DummyOperator(task_id='B')
            op3 = DummyOperator(task_id='C')
            op4 = DummyOperator(task_id='D')
            op1.set_upstream([op2, op3])
            op3.set_upstream(op4)

        dag.clear()

        now = timezone.utcnow()
        dr = dag.create_dagrun(run_id='test_dagrun_success_conditions',
                               state=State.RUNNING,
                               execution_date=now,
                               start_date=now)

        # op1 = root
        ti_op1 = dr.get_task_instance(task_id=op1.task_id)
        ti_op1.set_state(state=State.SUCCESS, session=session)

        ti_op2 = dr.get_task_instance(task_id=op2.task_id)
        ti_op3 = dr.get_task_instance(task_id=op3.task_id)
        ti_op4 = dr.get_task_instance(task_id=op4.task_id)

        # root is successful, but unfinished tasks
        dr.update_state()
        self.assertEqual(State.RUNNING, dr.state)

        # one has failed, but root is successful
        ti_op2.set_state(state=State.FAILED, session=session)
        ti_op3.set_state(state=State.SUCCESS, session=session)
        ti_op4.set_state(state=State.SUCCESS, session=session)
        dr.update_state()
        self.assertEqual(State.SUCCESS, dr.state)

    def test_dagrun_deadlock(self):
        session = settings.Session()
        dag = DAG(
            'text_dagrun_deadlock',
            start_date=DEFAULT_DATE,
            default_args={'owner': 'owner1'})

        with dag:
            op1 = DummyOperator(task_id='A')
            op2 = DummyOperator(task_id='B')
            op2.trigger_rule = TriggerRule.ONE_FAILED
            op2.set_upstream(op1)

        dag.clear()
        now = timezone.utcnow()
        dr = dag.create_dagrun(run_id='test_dagrun_deadlock',
                               state=State.RUNNING,
                               execution_date=now,
                               start_date=now)

        ti_op1 = dr.get_task_instance(task_id=op1.task_id)
        ti_op1.set_state(state=State.SUCCESS, session=session)
        ti_op2 = dr.get_task_instance(task_id=op2.task_id)
        ti_op2.set_state(state=State.NONE, session=session)

        dr.update_state()
        self.assertEqual(dr.state, State.RUNNING)

        ti_op2.set_state(state=State.NONE, session=session)
        op2.trigger_rule = 'invalid'
        dr.update_state()
        self.assertEqual(dr.state, State.FAILED)

    def test_dagrun_no_deadlock_with_shutdown(self):
        session = settings.Session()
        dag = DAG('test_dagrun_no_deadlock_with_shutdown',
                  start_date=DEFAULT_DATE)
        with dag:
            op1 = DummyOperator(task_id='upstream_task')
            op2 = DummyOperator(task_id='downstream_task')
            op2.set_upstream(op1)

        dr = dag.create_dagrun(run_id='test_dagrun_no_deadlock_with_shutdown',
                               state=State.RUNNING,
                               execution_date=DEFAULT_DATE,
                               start_date=DEFAULT_DATE)
        upstream_ti = dr.get_task_instance(task_id='upstream_task')
        upstream_ti.set_state(State.SHUTDOWN, session=session)

        dr.update_state()
        self.assertEqual(dr.state, State.RUNNING)

    def test_dagrun_no_deadlock_with_depends_on_past(self):
        session = settings.Session()
        dag = DAG('test_dagrun_no_deadlock',
                  start_date=DEFAULT_DATE)
        with dag:
            DummyOperator(task_id='dop', depends_on_past=True)
            DummyOperator(task_id='tc', task_concurrency=1)

        dag.clear()
        dr = dag.create_dagrun(run_id='test_dagrun_no_deadlock_1',
                               state=State.RUNNING,
                               execution_date=DEFAULT_DATE,
                               start_date=DEFAULT_DATE)
        dr2 = dag.create_dagrun(run_id='test_dagrun_no_deadlock_2',
                                state=State.RUNNING,
                                execution_date=DEFAULT_DATE + datetime.timedelta(days=1),
                                start_date=DEFAULT_DATE + datetime.timedelta(days=1))
        ti1_op1 = dr.get_task_instance(task_id='dop')
        dr2.get_task_instance(task_id='dop')
        ti2_op1 = dr.get_task_instance(task_id='tc')
        dr.get_task_instance(task_id='tc')
        ti1_op1.set_state(state=State.RUNNING, session=session)
        dr.update_state()
        dr2.update_state()
        self.assertEqual(dr.state, State.RUNNING)
        self.assertEqual(dr2.state, State.RUNNING)

        ti2_op1.set_state(state=State.RUNNING, session=session)
        dr.update_state()
        dr2.update_state()
        self.assertEqual(dr.state, State.RUNNING)
        self.assertEqual(dr2.state, State.RUNNING)

    def test_dagrun_success_callback(self):
        def on_success_callable(context):
            self.assertEqual(
                context['dag_run'].dag_id,
                'test_dagrun_success_callback'
            )

        dag = DAG(
            dag_id='test_dagrun_success_callback',
            start_date=datetime.datetime(2017, 1, 1),
            on_success_callback=on_success_callable,
        )
        dag_task1 = DummyOperator(
            task_id='test_state_succeeded1',
            dag=dag)
        dag_task2 = DummyOperator(
            task_id='test_state_succeeded2',
            dag=dag)
        dag_task1.set_downstream(dag_task2)

        initial_task_states = {
            'test_state_succeeded1': State.SUCCESS,
            'test_state_succeeded2': State.SUCCESS,
        }

        dag_run = self.create_dag_run(dag=dag,
                                      state=State.RUNNING,
                                      task_states=initial_task_states)
        dag_run.update_state()
        self.assertEqual(State.SUCCESS, dag_run.state)

    def test_dagrun_failure_callback(self):
        def on_failure_callable(context):
            self.assertEqual(
                context['dag_run'].dag_id,
                'test_dagrun_failure_callback'
            )

        dag = DAG(
            dag_id='test_dagrun_failure_callback',
            start_date=datetime.datetime(2017, 1, 1),
            on_failure_callback=on_failure_callable,
        )
        dag_task1 = DummyOperator(
            task_id='test_state_succeeded1',
            dag=dag)
        dag_task2 = DummyOperator(
            task_id='test_state_failed2',
            dag=dag)

        initial_task_states = {
            'test_state_succeeded1': State.SUCCESS,
            'test_state_failed2': State.FAILED,
        }
        dag_task1.set_downstream(dag_task2)

        dag_run = self.create_dag_run(dag=dag,
                                      state=State.RUNNING,
                                      task_states=initial_task_states)
        dag_run.update_state()
        self.assertEqual(State.FAILED, dag_run.state)

    def test_dagrun_set_state_end_date(self):
        session = settings.Session()

        dag = DAG(
            'test_dagrun_set_state_end_date',
            start_date=DEFAULT_DATE,
            default_args={'owner': 'owner1'})

        dag.clear()

        now = timezone.utcnow()
        dr = dag.create_dagrun(run_id='test_dagrun_set_state_end_date',
                               state=State.RUNNING,
                               execution_date=now,
                               start_date=now)

        # Initial end_date should be NULL
        # State.SUCCESS and State.FAILED are all ending state and should set end_date
        # State.RUNNING set end_date back to NULL
        session.add(dr)
        session.commit()
        self.assertIsNone(dr.end_date)

        dr.set_state(State.SUCCESS)
        session.merge(dr)
        session.commit()

        dr_database = session.query(DagRun).filter(
            DagRun.run_id == 'test_dagrun_set_state_end_date'
        ).one()
        self.assertIsNotNone(dr_database.end_date)
        self.assertEqual(dr.end_date, dr_database.end_date)

        dr.set_state(State.RUNNING)
        session.merge(dr)
        session.commit()

        dr_database = session.query(DagRun).filter(
            DagRun.run_id == 'test_dagrun_set_state_end_date'
        ).one()

        self.assertIsNone(dr_database.end_date)

        dr.set_state(State.FAILED)
        session.merge(dr)
        session.commit()
        dr_database = session.query(DagRun).filter(
            DagRun.run_id == 'test_dagrun_set_state_end_date'
        ).one()

        self.assertIsNotNone(dr_database.end_date)
        self.assertEqual(dr.end_date, dr_database.end_date)

    def test_dagrun_update_state_end_date(self):
        session = settings.Session()

        dag = DAG(
            'test_dagrun_update_state_end_date',
            start_date=DEFAULT_DATE,
            default_args={'owner': 'owner1'})

        # A -> B
        with dag:
            op1 = DummyOperator(task_id='A')
            op2 = DummyOperator(task_id='B')
            op1.set_upstream(op2)

        dag.clear()

        now = timezone.utcnow()
        dr = dag.create_dagrun(run_id='test_dagrun_update_state_end_date',
                               state=State.RUNNING,
                               execution_date=now,
                               start_date=now)

        # Initial end_date should be NULL
        # State.SUCCESS and State.FAILED are all ending state and should set end_date
        # State.RUNNING set end_date back to NULL
        session.merge(dr)
        session.commit()
        self.assertIsNone(dr.end_date)

        ti_op1 = dr.get_task_instance(task_id=op1.task_id)
        ti_op1.set_state(state=State.SUCCESS, session=session)
        ti_op2 = dr.get_task_instance(task_id=op2.task_id)
        ti_op2.set_state(state=State.SUCCESS, session=session)

        dr.update_state()

        dr_database = session.query(DagRun).filter(
            DagRun.run_id == 'test_dagrun_update_state_end_date'
        ).one()
        self.assertIsNotNone(dr_database.end_date)
        self.assertEqual(dr.end_date, dr_database.end_date)

        ti_op1.set_state(state=State.RUNNING, session=session)
        ti_op2.set_state(state=State.RUNNING, session=session)
        dr.update_state()

        dr_database = session.query(DagRun).filter(
            DagRun.run_id == 'test_dagrun_update_state_end_date'
        ).one()

        self.assertEqual(dr._state, State.RUNNING)
        self.assertIsNone(dr.end_date)
        self.assertIsNone(dr_database.end_date)

        ti_op1.set_state(state=State.FAILED, session=session)
        ti_op2.set_state(state=State.FAILED, session=session)
        dr.update_state()

        dr_database = session.query(DagRun).filter(
            DagRun.run_id == 'test_dagrun_update_state_end_date'
        ).one()

        self.assertIsNotNone(dr_database.end_date)
        self.assertEqual(dr.end_date, dr_database.end_date)

    def test_get_task_instance_on_empty_dagrun(self):
        """
        Make sure that a proper value is returned when a dagrun has no task instances
        """
        dag = DAG(
            dag_id='test_get_task_instance_on_empty_dagrun',
            start_date=timezone.datetime(2017, 1, 1)
        )
        ShortCircuitOperator(
            task_id='test_short_circuit_false',
            dag=dag,
            python_callable=lambda: False)

        session = settings.Session()

        now = timezone.utcnow()

        # Don't use create_dagrun since it will create the task instances too which we
        # don't want
        dag_run = models.DagRun(
            dag_id=dag.dag_id,
            run_type=DagRunType.MANUAL.value,
            execution_date=now,
            start_date=now,
            state=State.RUNNING,
            external_trigger=False,
        )
        session.add(dag_run)
        session.commit()

        ti = dag_run.get_task_instance('test_short_circuit_false')
        self.assertEqual(None, ti)

    def test_get_latest_runs(self):
        session = settings.Session()
        dag = DAG(
            dag_id='test_latest_runs_1',
            start_date=DEFAULT_DATE)
        self.create_dag_run(dag, execution_date=timezone.datetime(2015, 1, 1))
        self.create_dag_run(dag, execution_date=timezone.datetime(2015, 1, 2))
        dagruns = models.DagRun.get_latest_runs(session)
        session.close()
        for dagrun in dagruns:
            if dagrun.dag_id == 'test_latest_runs_1':
                self.assertEqual(dagrun.execution_date, timezone.datetime(2015, 1, 2))

    def test_is_backfill(self):
        dag = DAG(dag_id='test_is_backfill', start_date=DEFAULT_DATE)

        dagrun = self.create_dag_run(dag, execution_date=DEFAULT_DATE)
        dagrun.run_type = DagRunType.BACKFILL_JOB.value

        dagrun2 = self.create_dag_run(
            dag, execution_date=DEFAULT_DATE + datetime.timedelta(days=1))

        dagrun3 = self.create_dag_run(
            dag, execution_date=DEFAULT_DATE + datetime.timedelta(days=2))
        dagrun3.run_id = None

        self.assertTrue(dagrun.is_backfill)
        self.assertFalse(dagrun2.is_backfill)
        self.assertFalse(dagrun3.is_backfill)

    def test_removed_task_instances_can_be_restored(self):
        def with_all_tasks_removed(dag):
            return DAG(dag_id=dag.dag_id, start_date=dag.start_date)

        dag = DAG('test_task_restoration', start_date=DEFAULT_DATE)
        dag.add_task(DummyOperator(task_id='flaky_task', owner='test'))

        dagrun = self.create_dag_run(dag)
        flaky_ti = dagrun.get_task_instances()[0]
        self.assertEqual('flaky_task', flaky_ti.task_id)
        self.assertEqual(State.NONE, flaky_ti.state)

        dagrun.dag = with_all_tasks_removed(dag)

        dagrun.verify_integrity()
        flaky_ti.refresh_from_db()
        self.assertEqual(State.NONE, flaky_ti.state)

        dagrun.dag.add_task(DummyOperator(task_id='flaky_task', owner='test'))

        dagrun.verify_integrity()
        flaky_ti.refresh_from_db()
        self.assertEqual(State.NONE, flaky_ti.state)

<<<<<<< HEAD
    @parameterized.expand([(state,) for state in State.task_states])
    @mock.patch('airflow.models.dagrun.task_instance_mutation_hook')
    def test_task_instance_mutation_hook(self, state, mock_hook):
        def mutate_task_instance(task_instance):
            if task_instance.queue == 'queue1':
                task_instance.queue = 'queue2'
            else:
                task_instance.queue = 'queue1'

        mock_hook.side_effect = mutate_task_instance

        dag = DAG('test_task_instance_mutation_hook', start_date=DEFAULT_DATE)
        dag.add_task(DummyOperator(task_id='task_to_mutate', owner='test', queue='queue1'))

        dagrun = self.create_dag_run(dag)
        task = dagrun.get_task_instances()[0]
        session = settings.Session()
        task.state = state
        session.merge(task)
        session.commit()
        assert task.queue == 'queue2'

        dagrun.verify_integrity()
        task = dagrun.get_task_instances()[0]
        assert task.queue == 'queue1'

    @parameterized.expand([
        (State.SUCCESS, True),
        (State.SKIPPED, True),
        (State.RUNNING, False),
        (State.FAILED, False),
        (State.NONE, False),
    ])
    def test_depends_on_past(self, prev_ti_state, is_ti_success):
        dag_id = 'test_depends_on_past'

        dag = self.dagbag.get_dag(dag_id)
        task = dag.tasks[0]

        self.create_dag_run(dag, execution_date=timezone.datetime(2016, 1, 1, 0, 0, 0))
        self.create_dag_run(dag, execution_date=timezone.datetime(2016, 1, 2, 0, 0, 0))

        prev_ti = TI(task, timezone.datetime(2016, 1, 1, 0, 0, 0))
        ti = TI(task, timezone.datetime(2016, 1, 2, 0, 0, 0))

        prev_ti.set_state(prev_ti_state)
        ti.set_state(State.QUEUED)
        ti.run()
        self.assertEqual(ti.state == State.SUCCESS, is_ti_success)

    @parameterized.expand([
        (State.SUCCESS, True),
        (State.SKIPPED, True),
        (State.RUNNING, False),
        (State.FAILED, False),
        (State.NONE, False),
    ])
    def test_wait_for_downstream(self, prev_ti_state, is_ti_success):
        dag_id = 'test_wait_for_downstream'
        dag = self.dagbag.get_dag(dag_id)
        upstream, downstream = dag.tasks

        # For ti.set_state() to work, the DagRun has to exist,
        # Otherwise ti.previous_ti returns an unpersisted TI
        self.create_dag_run(dag, execution_date=timezone.datetime(2016, 1, 1, 0, 0, 0))
        self.create_dag_run(dag, execution_date=timezone.datetime(2016, 1, 2, 0, 0, 0))

        prev_ti_downstream = TI(task=downstream, execution_date=timezone.datetime(2016, 1, 1, 0, 0, 0))
        ti = TI(task=upstream, execution_date=timezone.datetime(2016, 1, 2, 0, 0, 0))
        prev_ti = ti.get_previous_ti()
        prev_ti.set_state(State.SUCCESS)
        self.assertEqual(prev_ti.state, State.SUCCESS)

        prev_ti_downstream.set_state(prev_ti_state)
        ti.set_state(State.QUEUED)
        ti.run()
        self.assertEqual(ti.state == State.SUCCESS, is_ti_success)
=======
    @conf_vars({
        ('scheduler', 'removed_tasks_lead_to_dagrun_running'): 'True'
    })
    def test_dagrun_removed_tasks_lead_to_dagrun_running_true(self):
        session = settings.Session()
        on_failure_callback = mock.MagicMock()
        dag = DAG(
            'test_dagrun_removed_tasks_lead_to_dagrun_running_true',
            start_date=DEFAULT_DATE,
            default_args={'owner': 'owner1'},
            on_failure_callback=on_failure_callback
        )
        with dag:
            op1 = DummyOperator(task_id='A')
            op2 = DummyOperator(task_id='B')
            op2.set_upstream(op1)

        dag.clear()
        now = timezone.utcnow()
        dr = dag.create_dagrun(run_id='test_dagrun_deadlock1' + now.isoformat(),
                               state=State.RUNNING,
                               execution_date=timezone.datetime(2019, 1, 11),
                               start_date=now)

        ti_op1 = dr.get_task_instance(task_id=op1.task_id)
        ti_op1.set_state(state=State.REMOVED, session=session)
        ti_op2 = dr.get_task_instance(task_id=op2.task_id)
        ti_op2.set_state(state=State.SUCCESS, session=session)
        del dag.task_dict[ti_op1.task_id]

        dr.update_state()
        self.assertEqual(dr.state, State.RUNNING)

    @conf_vars({
        ('scheduler', 'removed_tasks_lead_to_dagrun_running'): 'False'
    })
    def test_dagrun_removed_tasks_lead_to_dagrun_running_false(self):
        session = settings.Session()
        on_failure_callback = mock.MagicMock()
        dag = DAG(
            'test_dagrun_removed_tasks_lead_to_dagrun_running_false',
            start_date=DEFAULT_DATE,
            default_args={'owner': 'owner1'},
            on_success_callback=on_failure_callback
        )
        with dag:
            op1 = DummyOperator(task_id='A')
            op2 = DummyOperator(task_id='B')
            op2.set_upstream(op1)

        dag.clear()
        now = timezone.utcnow()
        dr = dag.create_dagrun(run_id='test_dagrun_deadlock2' + now.isoformat(),
                               state=State.RUNNING,
                               execution_date=timezone.datetime(2019, 1, 12),
                               start_date=now)

        ti_op1 = dr.get_task_instance(task_id=op1.task_id)
        ti_op1.set_state(state=State.REMOVED, session=session)
        ti_op2 = dr.get_task_instance(task_id=op2.task_id)
        ti_op2.set_state(state=State.SUCCESS, session=session)
        del dag.task_dict[ti_op1.task_id]

        dr.update_state()
        self.assertEqual(dr.state, State.SUCCESS)
>>>>>>> 50a2bed4
<|MERGE_RESOLUTION|>--- conflicted
+++ resolved
@@ -33,11 +33,8 @@
 from airflow.utils.trigger_rule import TriggerRule
 from airflow.utils.types import DagRunType
 from tests.models import DEFAULT_DATE
-<<<<<<< HEAD
 from tests.test_utils.db import clear_db_pools, clear_db_runs
-=======
 from tests.test_utils.config import conf_vars
->>>>>>> 50a2bed4
 
 
 class TestDagRun(unittest.TestCase):
@@ -570,7 +567,6 @@
         flaky_ti.refresh_from_db()
         self.assertEqual(State.NONE, flaky_ti.state)
 
-<<<<<<< HEAD
     @parameterized.expand([(state,) for state in State.task_states])
     @mock.patch('airflow.models.dagrun.task_instance_mutation_hook')
     def test_task_instance_mutation_hook(self, state, mock_hook):
@@ -648,7 +644,7 @@
         ti.set_state(State.QUEUED)
         ti.run()
         self.assertEqual(ti.state == State.SUCCESS, is_ti_success)
-=======
+
     @conf_vars({
         ('scheduler', 'removed_tasks_lead_to_dagrun_running'): 'True'
     })
@@ -714,4 +710,3 @@
 
         dr.update_state()
         self.assertEqual(dr.state, State.SUCCESS)
->>>>>>> 50a2bed4
