# Licensed to the Apache Software Foundation (ASF) under one
# or more contributor license agreements.  See the NOTICE file
# distributed with this work for additional information
# regarding copyright ownership.  The ASF licenses this file
# to you under the Apache License, Version 2.0 (the
# "License"); you may not use this file except in compliance
# with the License.  You may obtain a copy of the License at
#
#   http://www.apache.org/licenses/LICENSE-2.0
#
# Unless required by applicable law or agreed to in writing,
# software distributed under the License is distributed on an
# "AS IS" BASIS, WITHOUT WARRANTIES OR CONDITIONS OF ANY
# KIND, either express or implied.  See the License for the
# specific language governing permissions and limitations
# under the License.
from __future__ import annotations

from unittest import mock
from unittest.mock import Mock

import pytest

from airflow import AirflowException
from airflow.auth.managers.fab.fab_auth_manager import FabAuthManager
from airflow.auth.managers.fab.models import User
from airflow.auth.managers.fab.security_manager_override import FabAirflowSecurityManagerOverride
from airflow.www.security import ApplessAirflowSecurityManager


@pytest.fixture
def auth_manager():
    auth_manager = FabAuthManager()
    auth_manager.security_manager = ApplessAirflowSecurityManager()
    return auth_manager


class TestFabAuthManager:
    @pytest.mark.parametrize(
        "first_name,last_name,expected",
        [
            ("First", "Last", "First Last"),
            ("First", None, "First"),
            (None, "Last", "Last"),
        ],
    )
    @mock.patch.object(FabAuthManager, "get_user")
    def test_get_user_name(self, mock_get_user, first_name, last_name, expected, auth_manager):
        user = User()
        user.first_name = first_name
        user.last_name = last_name
        mock_get_user.return_value = user

        assert auth_manager.get_user_name() == expected

    @mock.patch("flask_login.utils._get_user")
    def test_get_user(self, mock_current_user, auth_manager):
        user = Mock()
        user.is_anonymous.return_value = True
        mock_current_user.return_value = user

        assert auth_manager.get_user() == user

    @mock.patch.object(FabAuthManager, "get_user")
    def test_get_user_id(self, mock_get_user, auth_manager):
        user_id = "test"
        user = Mock()
        user.get_id.return_value = user_id
        mock_get_user.return_value = user

        assert auth_manager.get_user_id() == user_id

    @mock.patch.object(FabAuthManager, "get_user")
    def test_is_logged_in(self, mock_get_user, auth_manager):
        user = Mock()
        user.is_anonymous.return_value = True
        mock_get_user.return_value = user

        assert auth_manager.is_logged_in() is False

    def test_get_security_manager_override_class_return_fab_security_manager_override(self, auth_manager):
        assert auth_manager.get_security_manager_override_class() is FabAirflowSecurityManagerOverride

    def test_get_url_login_when_auth_view_not_defined(self, auth_manager):
        with pytest.raises(AirflowException, match="`auth_view` not defined in the security manager."):
            auth_manager.get_url_login()

    @mock.patch("airflow.auth.managers.fab.fab_auth_manager.url_for")
    def test_get_url_login(self, mock_url_for, auth_manager):
        auth_manager.security_manager.auth_view = Mock()
        auth_manager.security_manager.auth_view.endpoint = "test_endpoint"
        auth_manager.get_url_login()
        mock_url_for.assert_called_once_with("test_endpoint.login")

    @mock.patch("airflow.auth.managers.fab.fab_auth_manager.url_for")
    def test_get_url_login_with_next(self, mock_url_for, auth_manager):
        auth_manager.security_manager.auth_view = Mock()
        auth_manager.security_manager.auth_view.endpoint = "test_endpoint"
        auth_manager.get_url_login(next_url="next_url")
        mock_url_for.assert_called_once_with("test_endpoint.login", next="next_url")

<<<<<<< HEAD
    def test_get_url_logout_when_auth_view_not_defined(self, auth_manager):
        with pytest.raises(AirflowException, match="`auth_view` not defined in the security manager."):
            auth_manager.get_url_logout()

    @mock.patch("airflow.auth.managers.fab.fab_auth_manager.url_for")
    def test_get_url_logout(self, mock_url_for, auth_manager):
        auth_manager.security_manager.auth_view = Mock()
        auth_manager.security_manager.auth_view.endpoint = "test_endpoint"
        auth_manager.get_url_logout()
        mock_url_for.assert_called_once_with("test_endpoint.logout")
=======
    def test_get_url_user_profile_when_auth_view_not_defined(self, auth_manager):
        assert auth_manager.get_url_user_profile() is None

    @mock.patch("airflow.auth.managers.fab.fab_auth_manager.url_for")
    def test_get_url_user_profile(self, mock_url_for, auth_manager):
        expected_url = "test_url"
        mock_url_for.return_value = expected_url
        auth_manager.security_manager.user_view = Mock()
        auth_manager.security_manager.user_view.endpoint = "test_endpoint"
        actual_url = auth_manager.get_url_user_profile()
        mock_url_for.assert_called_once_with("test_endpoint.userinfo")
        assert actual_url == expected_url
>>>>>>> 4f83e831
<|MERGE_RESOLUTION|>--- conflicted
+++ resolved
@@ -99,7 +99,6 @@
         auth_manager.get_url_login(next_url="next_url")
         mock_url_for.assert_called_once_with("test_endpoint.login", next="next_url")
 
-<<<<<<< HEAD
     def test_get_url_logout_when_auth_view_not_defined(self, auth_manager):
         with pytest.raises(AirflowException, match="`auth_view` not defined in the security manager."):
             auth_manager.get_url_logout()
@@ -110,7 +109,7 @@
         auth_manager.security_manager.auth_view.endpoint = "test_endpoint"
         auth_manager.get_url_logout()
         mock_url_for.assert_called_once_with("test_endpoint.logout")
-=======
+
     def test_get_url_user_profile_when_auth_view_not_defined(self, auth_manager):
         assert auth_manager.get_url_user_profile() is None
 
@@ -122,5 +121,4 @@
         auth_manager.security_manager.user_view.endpoint = "test_endpoint"
         actual_url = auth_manager.get_url_user_profile()
         mock_url_for.assert_called_once_with("test_endpoint.userinfo")
-        assert actual_url == expected_url
->>>>>>> 4f83e831
+        assert actual_url == expected_url