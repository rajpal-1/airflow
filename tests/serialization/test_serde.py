--- conflicted
+++ resolved
@@ -434,16 +434,6 @@
 
     def test_attr(self):
         i = T(y=Y(10), u=(1, 2), x=10, w=W(11))
-<<<<<<< HEAD
-        e = serialize(i)
-        s = deserialize(e)
-        assert i == s
-
-    def test_pydantic(self):
-        pytest.importorskip("pydantic", minversion="2.0.0")
-        i = U(x=10, v=V(W(10), ["l1", "l2"], (1, 2), 10), u=(1, 2))
-=======
->>>>>>> 17b792d8
         e = serialize(i)
         s = deserialize(e)
         assert i == s
