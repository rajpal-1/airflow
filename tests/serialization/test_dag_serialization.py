#
# Licensed to the Apache Software Foundation (ASF) under one
# or more contributor license agreements.  See the NOTICE file
# distributed with this work for additional information
# regarding copyright ownership.  The ASF licenses this file
# to you under the Apache License, Version 2.0 (the
# "License"); you may not use this file except in compliance
# with the License.  You may obtain a copy of the License at
#
#   http://www.apache.org/licenses/LICENSE-2.0
#
# Unless required by applicable law or agreed to in writing,
# software distributed under the License is distributed on an
# "AS IS" BASIS, WITHOUT WARRANTIES OR CONDITIONS OF ANY
# KIND, either express or implied.  See the License for the
# specific language governing permissions and limitations
# under the License.
"""Unit tests for stringified DAGs."""
from __future__ import annotations

import copy
import importlib
import importlib.util
import json
import multiprocessing
import os
import pickle
import re
from datetime import datetime, timedelta
from glob import glob
from pathlib import Path
from textwrap import dedent
from typing import TYPE_CHECKING
from unittest import mock

import attr
import pendulum
import pytest
from dateutil.relativedelta import FR, relativedelta
from kubernetes.client import models as k8s

import airflow
from airflow.datasets import Dataset
from airflow.decorators import teardown
from airflow.decorators.base import DecoratedOperator
from airflow.exceptions import AirflowException, SerializationError
from airflow.hooks.base import BaseHook
from airflow.models.baseoperator import BaseOperator
from airflow.models.baseoperatorlink import BaseOperatorLink
from airflow.models.connection import Connection
from airflow.models.dag import DAG
from airflow.models.dagbag import DagBag
from airflow.models.expandinput import EXPAND_INPUT_EMPTY
from airflow.models.mappedoperator import MappedOperator
from airflow.models.param import Param, ParamsDict
from airflow.models.xcom import XCom
from airflow.operators.bash import BashOperator
from airflow.operators.empty import EmptyOperator
from airflow.providers.cncf.kubernetes.pod_generator import PodGenerator
from airflow.security import permissions
from airflow.sensors.bash import BashSensor
from airflow.serialization.enums import Encoding
from airflow.serialization.json_schema import load_dag_schema_dict
from airflow.serialization.serialized_objects import (
    BaseSerialization,
    DagDependency,
    DependencyDetector,
    SerializedBaseOperator,
    SerializedDAG,
)
from airflow.task.priority_strategy import DownstreamPriorityWeightStrategy
from airflow.ti_deps.deps.base_ti_dep import BaseTIDep
from airflow.timetables.simple import NullTimetable, OnceTimetable
from airflow.utils import timezone
from airflow.utils.operator_resources import Resources
from airflow.utils.task_group import TaskGroup
from airflow.utils.xcom import XCOM_RETURN_KEY
from tests.test_utils.config import conf_vars
from tests.test_utils.mock_operators import AirflowLink2, CustomOperator, GoogleLink, MockOperator
from tests.test_utils.timetables import CustomSerializationTimetable, cron_timetable, delta_timetable

if TYPE_CHECKING:
    from airflow.models.operator import Operator
    from airflow.utils.context import Context

repo_root = Path(airflow.__file__).parent.parent


class CustomDepOperator(BashOperator):
    """
    Used for testing custom dependency detector.

    TODO: remove in Airflow 3.0
    """


class CustomDependencyDetector(DependencyDetector):
    """
    Prior to deprecation of custom dependency detector, the return type as DagDependency | None.
    This class verifies that custom dependency detector classes which assume that return type will still
    work until support for them is removed in 3.0.

    TODO: remove in Airflow 3.0
    """

    @staticmethod
    def detect_task_dependencies(task: Operator) -> DagDependency | None:  # type: ignore
        if isinstance(task, CustomDepOperator):
            return DagDependency(
                source=task.dag_id,
                target="nothing",
                dependency_type="abc",
                dependency_id=task.task_id,
            )
        else:
            return DependencyDetector().detect_task_dependencies(task)  # type: ignore


executor_config_pod = k8s.V1Pod(
    metadata=k8s.V1ObjectMeta(name="my-name"),
    spec=k8s.V1PodSpec(
        containers=[
            k8s.V1Container(name="base", volume_mounts=[k8s.V1VolumeMount(name="my-vol", mount_path="/vol/")])
        ]
    ),
)
TYPE = Encoding.TYPE
VAR = Encoding.VAR
serialized_simple_dag_ground_truth = {
    "__version": 1,
    "dag": {
        "default_args": {
            "__type": "dict",
            "__var": {
                "depends_on_past": False,
                "retries": 1,
                "retry_delay": {"__type": "timedelta", "__var": 300.0},
                "max_retry_delay": {"__type": "timedelta", "__var": 600.0},
                "sla": {"__type": "timedelta", "__var": 100.0},
            },
        },
        "start_date": 1564617600.0,
        "_task_group": {
            "_group_id": None,
            "prefix_group_id": True,
            "children": {"bash_task": ("operator", "bash_task"), "custom_task": ("operator", "custom_task")},
            "tooltip": "",
            "ui_color": "CornflowerBlue",
            "ui_fgcolor": "#000",
            "upstream_group_ids": [],
            "downstream_group_ids": [],
            "upstream_task_ids": [],
            "downstream_task_ids": [],
        },
        "is_paused_upon_creation": False,
        "_dag_id": "simple_dag",
        "doc_md": "### DAG Tutorial Documentation",
        "fileloc": None,
        "_processor_dags_folder": f"{repo_root}/tests/dags",
        "tasks": [
            {
                "task_id": "bash_task",
                "owner": "airflow",
                "retries": 1,
                "retry_delay": 300.0,
                "max_retry_delay": 600.0,
                "sla": 100.0,
                "downstream_task_ids": [],
                "_is_empty": False,
                "ui_color": "#f0ede4",
                "ui_fgcolor": "#000",
                "template_ext": [".sh", ".bash"],
                "template_fields": ["bash_command", "env"],
                "template_fields_renderers": {"bash_command": "bash", "env": "json"},
                "bash_command": "echo {{ task.task_id }}",
                "_task_type": "BashOperator",
                "_task_module": "airflow.operators.bash",
                "pool": "default_pool",
                "priority_weight_strategy": {
                    "__type": "airflow.task.priority_strategy.DownstreamPriorityWeightStrategy",
                    "__var": {},
                },
                "is_setup": False,
                "is_teardown": False,
                "on_failure_fail_dagrun": False,
                "executor_config": {
                    "__type": "dict",
                    "__var": {
                        "pod_override": {
                            "__type": "k8s.V1Pod",
                            "__var": PodGenerator.serialize_pod(executor_config_pod),
                        }
                    },
                },
                "doc_md": "### Task Tutorial Documentation",
                "_log_config_logger_name": "airflow.task.operators",
            },
            {
                "task_id": "custom_task",
                "retries": 1,
                "retry_delay": 300.0,
                "max_retry_delay": 600.0,
                "sla": 100.0,
                "downstream_task_ids": [],
                "_is_empty": False,
                "_operator_extra_links": [{"tests.test_utils.mock_operators.CustomOpLink": {}}],
                "ui_color": "#fff",
                "ui_fgcolor": "#000",
                "template_ext": [],
                "template_fields": ["bash_command"],
                "template_fields_renderers": {},
                "_task_type": "CustomOperator",
                "_operator_name": "@custom",
                "_task_module": "tests.test_utils.mock_operators",
                "pool": "default_pool",
                "priority_weight_strategy": {
                    "__type": "airflow.task.priority_strategy.DownstreamPriorityWeightStrategy",
                    "__var": {},
                },
                "is_setup": False,
                "is_teardown": False,
                "on_failure_fail_dagrun": False,
                "_log_config_logger_name": "airflow.task.operators",
            },
        ],
        "schedule_interval": {"__type": "timedelta", "__var": 86400.0},
        "timezone": "UTC",
        "_access_control": {
            "__type": "dict",
            "__var": {
                "test_role": {
                    "__type": "set",
                    "__var": [permissions.ACTION_CAN_READ, permissions.ACTION_CAN_EDIT],
                }
            },
        },
        "edge_info": {},
        "dag_dependencies": [],
        "params": {},
    },
}

ROOT_FOLDER = os.path.realpath(
    os.path.join(os.path.dirname(os.path.realpath(__file__)), os.pardir, os.pardir)
)

CUSTOM_TIMETABLE_SERIALIZED = {
    "__type": "tests.test_utils.timetables.CustomSerializationTimetable",
    "__var": {"value": "foo"},
}


def make_example_dags(module_path):
    """Loads DAGs from a module for test."""
    dagbag = DagBag(module_path)
    return dagbag.dags


def make_simple_dag():
    """Make very simple DAG to verify serialization result."""
    with DAG(
        dag_id="simple_dag",
        default_args={
            "retries": 1,
            "retry_delay": timedelta(minutes=5),
            "max_retry_delay": timedelta(minutes=10),
            "depends_on_past": False,
            "sla": timedelta(seconds=100),
        },
        start_date=datetime(2019, 8, 1),
        is_paused_upon_creation=False,
        access_control={"test_role": {permissions.ACTION_CAN_READ, permissions.ACTION_CAN_EDIT}},
        doc_md="### DAG Tutorial Documentation",
    ) as dag:
        CustomOperator(task_id="custom_task")
        BashOperator(
            task_id="bash_task",
            bash_command="echo {{ task.task_id }}",
            owner="airflow",
            executor_config={"pod_override": executor_config_pod},
            doc_md="### Task Tutorial Documentation",
        )
        return {"simple_dag": dag}


def make_user_defined_macro_filter_dag():
    """Make DAGs with user defined macros and filters using locally defined methods.

    For Webserver, we do not include ``user_defined_macros`` & ``user_defined_filters``.

    The examples here test:
        (1) functions can be successfully displayed on UI;
        (2) templates with function macros have been rendered before serialization.
    """

    def compute_next_execution_date(dag, execution_date):
        return dag.following_schedule(execution_date)

    default_args = {"start_date": datetime(2019, 7, 10)}
    dag = DAG(
        "user_defined_macro_filter_dag",
        default_args=default_args,
        user_defined_macros={
            "next_execution_date": compute_next_execution_date,
        },
        user_defined_filters={"hello": lambda name: f"Hello {name}"},
        catchup=False,
    )
    BashOperator(
        task_id="echo",
        bash_command='echo "{{ next_execution_date(dag, execution_date) }}"',
        dag=dag,
    )
    return {dag.dag_id: dag}


def collect_dags(dag_folder=None):
    """Collects DAGs to test."""
    dags = {}
    dags.update(make_simple_dag())
    dags.update(make_user_defined_macro_filter_dag())

    if dag_folder:
        if isinstance(dag_folder, (list, tuple)):
            patterns = dag_folder
        else:
            patterns = [dag_folder]
    else:
        patterns = [
            "airflow/example_dags",
            "airflow/providers/*/example_dags",  # TODO: Remove once AIP-47 is completed
            "airflow/providers/*/*/example_dags",  # TODO: Remove once AIP-47 is completed
            "tests/system/providers/*/",
            "tests/system/providers/*/*/",
        ]
    for pattern in patterns:
        for directory in glob(f"{ROOT_FOLDER}/{pattern}"):
            dags.update(make_example_dags(directory))

    # Filter subdags as they are stored in same row in Serialized Dag table
    dags = {dag_id: dag for dag_id, dag in dags.items() if not dag.is_subdag}
    return dags


def get_timetable_based_simple_dag(timetable):
    """Create a simple_dag variant that uses timetable instead of schedule_interval."""
    dag = collect_dags(["airflow/example_dags"])["simple_dag"]
    dag.timetable = timetable
    dag.schedule_interval = timetable.summary
    return dag


def serialize_subprocess(queue, dag_folder):
    """Validate pickle in a subprocess."""
    dags = collect_dags(dag_folder)
    for dag in dags.values():
        queue.put(SerializedDAG.to_json(dag))
    queue.put(None)


@pytest.fixture
def timetable_plugin(monkeypatch):
    """Patch plugins manager to always and only return our custom timetable."""
    from airflow import plugins_manager

    monkeypatch.setattr(plugins_manager, "initialize_timetables_plugins", lambda: None)
    monkeypatch.setattr(
        plugins_manager,
        "timetable_classes",
        {"tests.test_utils.timetables.CustomSerializationTimetable": CustomSerializationTimetable},
    )


class TestStringifiedDAGs:
    """Unit tests for stringified DAGs."""

    def setup_method(self):
        self.backup_base_hook_get_connection = BaseHook.get_connection
        BaseHook.get_connection = mock.Mock(
            return_value=Connection(
                extra=(
                    "{"
                    '"project_id": "mock", '
                    '"location": "mock", '
                    '"instance": "mock", '
                    '"database_type": "postgres", '
                    '"use_proxy": "False", '
                    '"use_ssl": "False"'
                    "}"
                )
            )
        )
        self.maxDiff = None

    def teardown_method(self):
        BaseHook.get_connection = self.backup_base_hook_get_connection

    @pytest.mark.db_test
    def test_serialization(self):
        """Serialization and deserialization should work for every DAG and Operator."""
        dags = collect_dags()
        serialized_dags = {}
        for v in dags.values():
            dag = SerializedDAG.to_dict(v)
            SerializedDAG.validate_schema(dag)
            serialized_dags[v.dag_id] = dag

        # Compares with the ground truth of JSON string.
        actual, expected = self.prepare_ser_dags_for_comparison(
            actual=serialized_dags["simple_dag"],
            expected=serialized_simple_dag_ground_truth,
        )
        assert actual == expected

    @pytest.mark.parametrize(
        "timetable, serialized_timetable",
        [
            (
                cron_timetable("0 0 * * *"),
                {
                    "__type": "airflow.timetables.interval.CronDataIntervalTimetable",
                    "__var": {"expression": "0 0 * * *", "timezone": "UTC"},
                },
            ),
            (
                CustomSerializationTimetable("foo"),
                CUSTOM_TIMETABLE_SERIALIZED,
            ),
        ],
    )
    @pytest.mark.usefixtures("timetable_plugin")
    def test_dag_serialization_to_timetable(self, timetable, serialized_timetable):
        """Verify a timetable-backed schedule_interval is excluded in serialization."""
        dag = get_timetable_based_simple_dag(timetable)
        serialized_dag = SerializedDAG.to_dict(dag)
        SerializedDAG.validate_schema(serialized_dag)

        expected = copy.deepcopy(serialized_simple_dag_ground_truth)
        del expected["dag"]["schedule_interval"]
        expected["dag"]["timetable"] = serialized_timetable

        actual, expected = self.prepare_ser_dags_for_comparison(
            actual=serialized_dag,
            expected=expected,
        )
        for task in actual["dag"]["tasks"]:
            for k, v in task.items():
                print(task["task_id"], k, v)
        assert actual == expected

    def test_dag_serialization_preserves_empty_access_roles(self):
        """Verify that an explicitly empty access_control dict is preserved."""
        dag = collect_dags(["airflow/example_dags"])["simple_dag"]
        dag.access_control = {}
        serialized_dag = SerializedDAG.to_dict(dag)
        SerializedDAG.validate_schema(serialized_dag)

        assert serialized_dag["dag"]["_access_control"] == {"__type": "dict", "__var": {}}

    def test_dag_serialization_unregistered_custom_timetable(self):
        """Verify serialization fails without timetable registration."""
        dag = get_timetable_based_simple_dag(CustomSerializationTimetable("bar"))
        with pytest.raises(SerializationError) as ctx:
            SerializedDAG.to_dict(dag)

        message = (
            "Failed to serialize DAG 'simple_dag': Timetable class "
            "'tests.test_utils.timetables.CustomSerializationTimetable' "
            "is not registered or "
            "you have a top level database access that disrupted the session. "
            "Please check the airflow best practices documentation."
        )
        assert str(ctx.value) == message

    def prepare_ser_dags_for_comparison(self, actual, expected):
        """Verify serialized DAGs match the ground truth."""
        assert actual["dag"]["fileloc"].split("/")[-1] == "test_dag_serialization.py"
        actual["dag"]["fileloc"] = None

        def sorted_serialized_dag(dag_dict: dict):
            """
            Sorts the "tasks" list and "access_control" permissions in the
            serialised dag python dictionary. This is needed as the order of
            items should not matter but assertEqual would fail if the order of
            items changes in the dag dictionary
            """
            dag_dict["dag"]["tasks"] = sorted(dag_dict["dag"]["tasks"], key=sorted)
            dag_dict["dag"]["_access_control"]["__var"]["test_role"]["__var"] = sorted(
                dag_dict["dag"]["_access_control"]["__var"]["test_role"]["__var"]
            )
            return dag_dict

        # by roundtripping to json we get a cleaner diff
        # if not doing this, we get false alarms such as "__var" != VAR
        actual = json.loads(json.dumps(sorted_serialized_dag(actual)))
        expected = json.loads(json.dumps(sorted_serialized_dag(expected)))
        return actual, expected

    def test_deserialization_across_process(self):
        """A serialized DAG can be deserialized in another process."""

        # Since we need to parse the dags twice here (once in the subprocess,
        # and once here to get a DAG to compare to) we don't want to load all
        # dags.
        queue = multiprocessing.Queue()
        proc = multiprocessing.Process(target=serialize_subprocess, args=(queue, "airflow/example_dags"))
        proc.daemon = True
        proc.start()

        stringified_dags = {}
        while True:
            v = queue.get()
            if v is None:
                break
            dag = SerializedDAG.from_json(v)
            assert isinstance(dag, DAG)
            stringified_dags[dag.dag_id] = dag

        dags = collect_dags("airflow/example_dags")
        assert set(stringified_dags.keys()) == set(dags.keys())

        # Verify deserialized DAGs.
        for dag_id in stringified_dags:
            self.validate_deserialized_dag(stringified_dags[dag_id], dags[dag_id])

    def test_roundtrip_provider_example_dags(self):
        dags = collect_dags(
            [
                "airflow/providers/*/example_dags",
                "airflow/providers/*/*/example_dags",
            ]
        )

        # Verify deserialized DAGs.
        for dag in dags.values():
            serialized_dag = SerializedDAG.from_json(SerializedDAG.to_json(dag))
            self.validate_deserialized_dag(serialized_dag, dag)

    @pytest.mark.parametrize(
        "timetable",
        [cron_timetable("0 0 * * *"), CustomSerializationTimetable("foo")],
    )
    @pytest.mark.usefixtures("timetable_plugin")
    def test_dag_roundtrip_from_timetable(self, timetable):
        """Verify a timetable-backed serialization can be deserialized."""
        dag = get_timetable_based_simple_dag(timetable)
        roundtripped = SerializedDAG.from_json(SerializedDAG.to_json(dag))
        self.validate_deserialized_dag(roundtripped, dag)

    def validate_deserialized_dag(self, serialized_dag, dag):
        """
        Verify that all example DAGs work with DAG Serialization by
        checking fields between Serialized Dags & non-Serialized Dags
        """
        exclusion_list = {
            # Doesn't implement __eq__ properly. Check manually.
            "timetable",
            "timezone",
            # Need to check fields in it, to exclude functions.
            "default_args",
            "_task_group",
            "params",
            "_processor_dags_folder",
        }
        compare_serialization_list = {
            "dataset_triggers",
        }
        fields_to_check = dag.get_serialized_fields() - exclusion_list
        for field in fields_to_check:
            actual = getattr(serialized_dag, field)
            expected = getattr(dag, field)
            if field in compare_serialization_list:
                actual = BaseSerialization.serialize(actual)
                expected = BaseSerialization.serialize(expected)
            assert actual == expected, f"{dag.dag_id}.{field} does not match"
        # _processor_dags_folder is only populated at serialization time
        # it's only used when relying on serialized dag to determine a dag's relative path
        assert dag._processor_dags_folder is None
        assert serialized_dag._processor_dags_folder == str(repo_root / "tests/dags")
        if dag.default_args:
            for k, v in dag.default_args.items():
                if callable(v):
                    # Check we stored _something_.
                    assert k in serialized_dag.default_args
                else:
                    assert (
                        v == serialized_dag.default_args[k]
                    ), f"{dag.dag_id}.default_args[{k}] does not match"

        assert serialized_dag.timetable.summary == dag.timetable.summary
        assert serialized_dag.timetable.serialize() == dag.timetable.serialize()
        assert serialized_dag.timezone.name == dag.timezone.name

        for task_id in dag.task_ids:
            self.validate_deserialized_task(serialized_dag.get_task(task_id), dag.get_task(task_id))

    def validate_deserialized_task(
        self,
        serialized_task,
        task,
    ):
        """Verify non-Airflow operators are casted to BaseOperator or MappedOperator."""
        assert not isinstance(task, SerializedBaseOperator)
        assert isinstance(task, (BaseOperator, MappedOperator))

        # Every task should have a task_group property -- even if it's the DAG's root task group
        assert serialized_task.task_group

        if isinstance(task, BaseOperator):
            assert isinstance(serialized_task, SerializedBaseOperator)
            fields_to_check = task.get_serialized_fields() - {
                # Checked separately
                "_task_type",
                "_operator_name",
                "subdag",
                # Type is excluded, so don't check it
                "_log",
                # List vs tuple. Check separately
                "template_ext",
                "template_fields",
                # We store the string, real dag has the actual code
                "on_failure_callback",
                "on_success_callback",
                "on_retry_callback",
                # Checked separately
                "resources",
                "on_failure_fail_dagrun",
            }
        else:  # Promised to be mapped by the assert above.
            assert isinstance(serialized_task, MappedOperator)
            fields_to_check = {f.name for f in attr.fields(MappedOperator)}
            fields_to_check -= {
                "map_index_template",
                # Matching logic in BaseOperator.get_serialized_fields().
                "dag",
                "task_group",
                # List vs tuple. Check separately.
                "operator_extra_links",
                "template_ext",
                "template_fields",
                # Checked separately.
                "operator_class",
                "partial_kwargs",
            }

        assert serialized_task.task_type == task.task_type

        assert set(serialized_task.template_ext) == set(task.template_ext)
        assert set(serialized_task.template_fields) == set(task.template_fields)

        assert serialized_task.upstream_task_ids == task.upstream_task_ids
        assert serialized_task.downstream_task_ids == task.downstream_task_ids

        for field in fields_to_check:
            if field == "priority_weight_strategy":
                assert getattr(serialized_task, field) == getattr(
                    task, field
                ), f"{task.dag.dag_id}.{task.task_id}.{field} does not match"

        if serialized_task.resources is None:
            assert task.resources is None or task.resources == []
        else:
            assert serialized_task.resources == task.resources

        # Ugly hack as some operators override params var in their init
        if isinstance(task.params, ParamsDict) and isinstance(serialized_task.params, ParamsDict):
            assert serialized_task.params.dump() == task.params.dump()

        if isinstance(task, MappedOperator):
            # MappedOperator.operator_class holds a backup of the serialized
            # data; checking its entirety basically duplicates this validation
            # function, so we just do some satiny checks.
            serialized_task.operator_class["_task_type"] == type(task).__name__
            if isinstance(serialized_task.operator_class, DecoratedOperator):
                serialized_task.operator_class["_operator_name"] == task._operator_name

            # Serialization cleans up default values in partial_kwargs, this
            # adds them back to both sides.
            default_partial_kwargs = (
                BaseOperator.partial(task_id="_")._expand(EXPAND_INPUT_EMPTY, strict=False).partial_kwargs
            )
            serialized_partial_kwargs = {**default_partial_kwargs, **serialized_task.partial_kwargs}
            original_partial_kwargs = {**default_partial_kwargs, **task.partial_kwargs}
            assert serialized_partial_kwargs == original_partial_kwargs

        # Check that for Deserialized task, task.subdag is None for all other Operators
        # except for the SubDagOperator where task.subdag is an instance of DAG object
        if task.task_type == "SubDagOperator":
            assert serialized_task.subdag is not None
            assert isinstance(serialized_task.subdag, DAG)
        else:
            assert serialized_task.subdag is None

    @pytest.mark.parametrize(
        "dag_start_date, task_start_date, expected_task_start_date",
        [
            (datetime(2019, 8, 1, tzinfo=timezone.utc), None, datetime(2019, 8, 1, tzinfo=timezone.utc)),
            (
                datetime(2019, 8, 1, tzinfo=timezone.utc),
                datetime(2019, 8, 2, tzinfo=timezone.utc),
                datetime(2019, 8, 2, tzinfo=timezone.utc),
            ),
            (
                datetime(2019, 8, 1, tzinfo=timezone.utc),
                datetime(2019, 7, 30, tzinfo=timezone.utc),
                datetime(2019, 8, 1, tzinfo=timezone.utc),
            ),
            (pendulum.datetime(2019, 8, 1, tz="UTC"), None, pendulum.datetime(2019, 8, 1, tz="UTC")),
        ],
    )
    def test_deserialization_start_date(self, dag_start_date, task_start_date, expected_task_start_date):
        dag = DAG(dag_id="simple_dag", start_date=dag_start_date)
        BaseOperator(task_id="simple_task", dag=dag, start_date=task_start_date)

        serialized_dag = SerializedDAG.to_dict(dag)
        if not task_start_date or dag_start_date >= task_start_date:
            # If dag.start_date > task.start_date -> task.start_date=dag.start_date
            # because of the logic in dag.add_task()
            assert "start_date" not in serialized_dag["dag"]["tasks"][0]
        else:
            assert "start_date" in serialized_dag["dag"]["tasks"][0]

        dag = SerializedDAG.from_dict(serialized_dag)
        simple_task = dag.task_dict["simple_task"]
        assert simple_task.start_date == expected_task_start_date

    def test_deserialization_with_dag_context(self):
        with DAG(dag_id="simple_dag", start_date=datetime(2019, 8, 1, tzinfo=timezone.utc)) as dag:
            BaseOperator(task_id="simple_task")
            # should not raise RuntimeError: dictionary changed size during iteration
            SerializedDAG.to_dict(dag)

    @pytest.mark.parametrize(
        "dag_end_date, task_end_date, expected_task_end_date",
        [
            (datetime(2019, 8, 1, tzinfo=timezone.utc), None, datetime(2019, 8, 1, tzinfo=timezone.utc)),
            (
                datetime(2019, 8, 1, tzinfo=timezone.utc),
                datetime(2019, 8, 2, tzinfo=timezone.utc),
                datetime(2019, 8, 1, tzinfo=timezone.utc),
            ),
            (
                datetime(2019, 8, 1, tzinfo=timezone.utc),
                datetime(2019, 7, 30, tzinfo=timezone.utc),
                datetime(2019, 7, 30, tzinfo=timezone.utc),
            ),
        ],
    )
    def test_deserialization_end_date(self, dag_end_date, task_end_date, expected_task_end_date):
        dag = DAG(dag_id="simple_dag", start_date=datetime(2019, 8, 1), end_date=dag_end_date)
        BaseOperator(task_id="simple_task", dag=dag, end_date=task_end_date)

        serialized_dag = SerializedDAG.to_dict(dag)
        if not task_end_date or dag_end_date <= task_end_date:
            # If dag.end_date < task.end_date -> task.end_date=dag.end_date
            # because of the logic in dag.add_task()
            assert "end_date" not in serialized_dag["dag"]["tasks"][0]
        else:
            assert "end_date" in serialized_dag["dag"]["tasks"][0]

        dag = SerializedDAG.from_dict(serialized_dag)
        simple_task = dag.task_dict["simple_task"]
        assert simple_task.end_date == expected_task_end_date

    @pytest.mark.parametrize(
        "serialized_timetable, expected_timetable",
        [
            ({"__type": "airflow.timetables.simple.NullTimetable", "__var": {}}, NullTimetable()),
            (
                {
                    "__type": "airflow.timetables.interval.CronDataIntervalTimetable",
                    "__var": {"expression": "@weekly", "timezone": "UTC"},
                },
                cron_timetable("0 0 * * 0"),
            ),
            ({"__type": "airflow.timetables.simple.OnceTimetable", "__var": {}}, OnceTimetable()),
            (
                {
                    "__type": "airflow.timetables.interval.DeltaDataIntervalTimetable",
                    "__var": {"delta": 86400.0},
                },
                delta_timetable(timedelta(days=1)),
            ),
            (CUSTOM_TIMETABLE_SERIALIZED, CustomSerializationTimetable("foo")),
        ],
    )
    @pytest.mark.usefixtures("timetable_plugin")
    def test_deserialization_timetable(
        self,
        serialized_timetable,
        expected_timetable,
    ):
        serialized = {
            "__version": 1,
            "dag": {
                "default_args": {"__type": "dict", "__var": {}},
                "_dag_id": "simple_dag",
                "fileloc": __file__,
                "tasks": [],
                "timezone": "UTC",
                "timetable": serialized_timetable,
            },
        }
        SerializedDAG.validate_schema(serialized)
        dag = SerializedDAG.from_dict(serialized)
        assert dag.timetable == expected_timetable

    def test_deserialization_timetable_unregistered(self):
        serialized = {
            "__version": 1,
            "dag": {
                "default_args": {"__type": "dict", "__var": {}},
                "_dag_id": "simple_dag",
                "fileloc": __file__,
                "tasks": [],
                "timezone": "UTC",
                "timetable": CUSTOM_TIMETABLE_SERIALIZED,
            },
        }
        SerializedDAG.validate_schema(serialized)
        with pytest.raises(ValueError) as ctx:
            SerializedDAG.from_dict(serialized)
        message = (
            "Timetable class "
            "'tests.test_utils.timetables.CustomSerializationTimetable' "
            "is not registered or "
            "you have a top level database access that disrupted the session. "
            "Please check the airflow best practices documentation."
        )
        assert str(ctx.value) == message

    @pytest.mark.parametrize(
        "serialized_schedule_interval, expected_timetable",
        [
            (None, NullTimetable()),
            ("@weekly", cron_timetable("0 0 * * 0")),
            ("@once", OnceTimetable()),
            (
                {"__type": "timedelta", "__var": 86400.0},
                delta_timetable(timedelta(days=1)),
            ),
        ],
    )
    def test_deserialization_schedule_interval(
        self,
        serialized_schedule_interval,
        expected_timetable,
    ):
        """Test DAGs serialized before 2.2 can be correctly deserialized."""
        serialized = {
            "__version": 1,
            "dag": {
                "default_args": {"__type": "dict", "__var": {}},
                "_dag_id": "simple_dag",
                "fileloc": __file__,
                "tasks": [],
                "timezone": "UTC",
                "schedule_interval": serialized_schedule_interval,
            },
        }

        SerializedDAG.validate_schema(serialized)
        dag = SerializedDAG.from_dict(serialized)
        assert dag.timetable == expected_timetable

    @pytest.mark.parametrize(
        "val, expected",
        [
            (relativedelta(days=-1), {"__type": "relativedelta", "__var": {"days": -1}}),
            (relativedelta(month=1, days=-1), {"__type": "relativedelta", "__var": {"month": 1, "days": -1}}),
            # Every friday
            (relativedelta(weekday=FR), {"__type": "relativedelta", "__var": {"weekday": [4]}}),
            # Every second friday
            (relativedelta(weekday=FR(2)), {"__type": "relativedelta", "__var": {"weekday": [4, 2]}}),
        ],
    )
    def test_roundtrip_relativedelta(self, val, expected):
        serialized = SerializedDAG.serialize(val)
        assert serialized == expected

        round_tripped = SerializedDAG.deserialize(serialized)
        assert val == round_tripped

    @pytest.mark.parametrize(
        "val, expected_val",
        [
            (None, {}),
            ({"param_1": "value_1"}, {"param_1": "value_1"}),
            ({"param_1": {1, 2, 3}}, {"param_1": {1, 2, 3}}),
        ],
    )
    def test_dag_params_roundtrip(self, val, expected_val):
        """
        Test that params work both on Serialized DAGs & Tasks
        """
        dag = DAG(dag_id="simple_dag", params=val)
        BaseOperator(task_id="simple_task", dag=dag, start_date=datetime(2019, 8, 1))

        serialized_dag_json = SerializedDAG.to_json(dag)

        serialized_dag = json.loads(serialized_dag_json)

        assert "params" in serialized_dag["dag"]

        deserialized_dag = SerializedDAG.from_dict(serialized_dag)
        deserialized_simple_task = deserialized_dag.task_dict["simple_task"]
        assert expected_val == deserialized_dag.params.dump()
        assert expected_val == deserialized_simple_task.params.dump()

    def test_invalid_params(self):
        """
        Test to make sure that only native Param objects are being passed as dag or task params
        """

        class S3Param(Param):
            def __init__(self, path: str):
                schema = {"type": "string", "pattern": r"s3:\/\/(.+?)\/(.+)"}
                super().__init__(default=path, schema=schema)

        dag = DAG(dag_id="simple_dag", params={"path": S3Param("s3://my_bucket/my_path")})

        with pytest.raises(SerializationError):
            SerializedDAG.to_dict(dag)

        dag = DAG(dag_id="simple_dag")
        BaseOperator(
            task_id="simple_task",
            dag=dag,
            start_date=datetime(2019, 8, 1),
            params={"path": S3Param("s3://my_bucket/my_path")},
        )

    @pytest.mark.parametrize(
        "param",
        [
            Param("my value", description="hello", schema={"type": "string"}),
            Param("my value", description="hello"),
            Param(None, description=None),
            Param([True], type="array", items={"type": "boolean"}),
            Param(),
        ],
    )
    def test_full_param_roundtrip(self, param: Param):
        """
        Test to make sure that only native Param objects are being passed as dag or task params
        """

        dag = DAG(dag_id="simple_dag", schedule=None, params={"my_param": param})
        serialized_json = SerializedDAG.to_json(dag)
        serialized = json.loads(serialized_json)
        SerializedDAG.validate_schema(serialized)
        dag = SerializedDAG.from_dict(serialized)

        assert dag.params.get_param("my_param").value == param.value
        observed_param = dag.params.get_param("my_param")
        assert isinstance(observed_param, Param)
        assert observed_param.description == param.description
        assert observed_param.schema == param.schema

    @pytest.mark.parametrize(
        "val, expected_val",
        [
            (None, {}),
            ({"param_1": "value_1"}, {"param_1": "value_1"}),
            ({"param_1": {1, 2, 3}}, {"param_1": {1, 2, 3}}),
        ],
    )
    def test_task_params_roundtrip(self, val, expected_val):
        """
        Test that params work both on Serialized DAGs & Tasks
        """
        dag = DAG(dag_id="simple_dag")
        BaseOperator(task_id="simple_task", dag=dag, params=val, start_date=datetime(2019, 8, 1))

        serialized_dag = SerializedDAG.to_dict(dag)
        if val:
            assert "params" in serialized_dag["dag"]["tasks"][0]
        else:
            assert "params" not in serialized_dag["dag"]["tasks"][0]

        deserialized_dag = SerializedDAG.from_dict(serialized_dag)
        deserialized_simple_task = deserialized_dag.task_dict["simple_task"]
        assert expected_val == deserialized_simple_task.params.dump()

    @pytest.mark.db_test
    @pytest.mark.parametrize(
        ("bash_command", "serialized_links", "links"),
        [
            pytest.param(
                "true",
                [{"tests.test_utils.mock_operators.CustomOpLink": {}}],
                {"Google Custom": "http://google.com/custom_base_link?search=true"},
                id="non-indexed-link",
            ),
            pytest.param(
                ["echo", "true"],
                [
                    {"tests.test_utils.mock_operators.CustomBaseIndexOpLink": {"index": 0}},
                    {"tests.test_utils.mock_operators.CustomBaseIndexOpLink": {"index": 1}},
                ],
                {
                    "BigQuery Console #1": "https://console.cloud.google.com/bigquery?j=echo",
                    "BigQuery Console #2": "https://console.cloud.google.com/bigquery?j=true",
                },
                id="multiple-indexed-links",
            ),
        ],
    )
    def test_extra_serialized_field_and_operator_links(
        self, bash_command, serialized_links, links, dag_maker
    ):
        """
        Assert extra field exists & OperatorLinks defined in Plugins and inbuilt Operator Links.

        This tests also depends on GoogleLink() registered as a plugin
        in tests/plugins/test_plugin.py

        The function tests that if extra operator links are registered in plugin
        in ``operator_extra_links`` and the same is also defined in
        the Operator in ``BaseOperator.operator_extra_links``, it has the correct
        extra link.

        If CustomOperator is called with a string argument for bash_command it
        has a single link, if called with an array it has one link per element.
        We use this to test the serialization of link data.
        """
        test_date = timezone.DateTime(2019, 8, 1, tzinfo=timezone.utc)

        with dag_maker(dag_id="simple_dag", start_date=test_date) as dag:
            CustomOperator(task_id="simple_task", bash_command=bash_command)

        serialized_dag = SerializedDAG.to_dict(dag)
        assert "bash_command" in serialized_dag["dag"]["tasks"][0]

        dag = SerializedDAG.from_dict(serialized_dag)
        simple_task = dag.task_dict["simple_task"]
        assert getattr(simple_task, "bash_command") == bash_command

        #########################################################
        # Verify Operator Links work with Serialized Operator
        #########################################################
        # Check Serialized version of operator link only contains the inbuilt Op Link
        assert serialized_dag["dag"]["tasks"][0]["_operator_extra_links"] == serialized_links

        # Test all the extra_links are set
        assert simple_task.extra_links == sorted({*links, "airflow", "github", "google"})

        dr = dag_maker.create_dagrun(execution_date=test_date)
        (ti,) = dr.task_instances
        XCom.set(
            key="search_query",
            value=bash_command,
            task_id=simple_task.task_id,
            dag_id=simple_task.dag_id,
            run_id=dr.run_id,
        )

        # Test Deserialized inbuilt link
        for name, expected in links.items():
            link = simple_task.get_extra_links(ti, name)
            assert link == expected

        # Test Deserialized link registered via Airflow Plugin
        link = simple_task.get_extra_links(ti, GoogleLink.name)
        assert "https://www.google.com" == link

    @pytest.mark.db_test
    def test_extra_operator_links_logs_error_for_non_registered_extra_links(self, caplog):
        """
        Assert OperatorLinks not registered via Plugins and if it is not an inbuilt Operator Link,
        it can still deserialize the DAG (does not error) but just logs an error
        """

        class TaskStateLink(BaseOperatorLink):
            """OperatorLink not registered via Plugins nor a built-in OperatorLink"""

            name = "My Link"

            def get_link(self, operator, *, ti_key):
                return "https://www.google.com"

        class MyOperator(BaseOperator):
            """Just a EmptyOperator using above defined Extra Operator Link"""

            operator_extra_links = [TaskStateLink()]

            def execute(self, context: Context):
                pass

        with DAG(dag_id="simple_dag", start_date=datetime(2019, 8, 1)) as dag:
            MyOperator(task_id="blah")

        serialized_dag = SerializedDAG.to_dict(dag)

        with caplog.at_level("ERROR", logger="airflow.serialization.serialized_objects"):
            SerializedDAG.from_dict(serialized_dag)

        expected_err_msg = (
            "Operator Link class 'tests.serialization.test_dag_serialization.TaskStateLink' not registered"
        )
        assert expected_err_msg in caplog.text

    class ClassWithCustomAttributes:
        """
        Class for testing purpose: allows to create objects with custom attributes in one single statement.
        """

        def __init__(self, **kwargs):
            for key, value in kwargs.items():
                setattr(self, key, value)

        def __str__(self):
            return f"{self.__class__.__name__}({str(self.__dict__)})"

        def __repr__(self):
            return self.__str__()

        def __eq__(self, other):
            return self.__dict__ == other.__dict__

        def __ne__(self, other):
            return not self.__eq__(other)

    @pytest.mark.parametrize(
        "templated_field, expected_field",
        [
            (None, None),
            ([], []),
            ({}, {}),
            ("{{ task.task_id }}", "{{ task.task_id }}"),
            (["{{ task.task_id }}", "{{ task.task_id }}"]),
            ({"foo": "{{ task.task_id }}"}, {"foo": "{{ task.task_id }}"}),
            ({"foo": {"bar": "{{ task.task_id }}"}}, {"foo": {"bar": "{{ task.task_id }}"}}),
            (
                [{"foo1": {"bar": "{{ task.task_id }}"}}, {"foo2": {"bar": "{{ task.task_id }}"}}],
                [{"foo1": {"bar": "{{ task.task_id }}"}}, {"foo2": {"bar": "{{ task.task_id }}"}}],
            ),
            (
                {"foo": {"bar": {"{{ task.task_id }}": ["sar"]}}},
                {"foo": {"bar": {"{{ task.task_id }}": ["sar"]}}},
            ),
            (
                ClassWithCustomAttributes(
                    att1="{{ task.task_id }}", att2="{{ task.task_id }}", template_fields=["att1"]
                ),
                "ClassWithCustomAttributes("
                "{'att1': '{{ task.task_id }}', 'att2': '{{ task.task_id }}', 'template_fields': ['att1']})",
            ),
            (
                ClassWithCustomAttributes(
                    nested1=ClassWithCustomAttributes(
                        att1="{{ task.task_id }}", att2="{{ task.task_id }}", template_fields=["att1"]
                    ),
                    nested2=ClassWithCustomAttributes(
                        att3="{{ task.task_id }}", att4="{{ task.task_id }}", template_fields=["att3"]
                    ),
                    template_fields=["nested1"],
                ),
                "ClassWithCustomAttributes("
                "{'nested1': ClassWithCustomAttributes({'att1': '{{ task.task_id }}', "
                "'att2': '{{ task.task_id }}', 'template_fields': ['att1']}), "
                "'nested2': ClassWithCustomAttributes({'att3': '{{ task.task_id }}', 'att4': "
                "'{{ task.task_id }}', 'template_fields': ['att3']}), 'template_fields': ['nested1']})",
            ),
        ],
    )
    def test_templated_fields_exist_in_serialized_dag(self, templated_field, expected_field):
        """
        Test that templated_fields exists for all Operators in Serialized DAG

        Since we don't want to inflate arbitrary python objects (it poses a RCE/security risk etc.)
        we want check that non-"basic" objects are turned in to strings after deserializing.
        """

        dag = DAG("test_serialized_template_fields", start_date=datetime(2019, 8, 1))
        with dag:
            BashOperator(task_id="test", bash_command=templated_field)

        serialized_dag = SerializedDAG.to_dict(dag)
        deserialized_dag = SerializedDAG.from_dict(serialized_dag)
        deserialized_test_task = deserialized_dag.task_dict["test"]
        assert expected_field == getattr(deserialized_test_task, "bash_command")

    def test_dag_serialized_fields_with_schema(self):
        """
        Additional Properties are disabled on DAGs. This test verifies that all the
        keys in DAG.get_serialized_fields are listed in Schema definition.
        """
        dag_schema: dict = load_dag_schema_dict()["definitions"]["dag"]["properties"]

        # The parameters we add manually in Serialization need to be ignored
        ignored_keys: set = {
            "is_subdag",
            "tasks",
            "has_on_success_callback",
            "has_on_failure_callback",
            "dag_dependencies",
            "params",
        }

        keys_for_backwards_compat: set = {
            "_concurrency",
        }
        dag_params: set = set(dag_schema.keys()) - ignored_keys - keys_for_backwards_compat
        assert set(DAG.get_serialized_fields()) == dag_params

    def test_operator_subclass_changing_base_defaults(self):
        assert (
            BaseOperator(task_id="dummy").do_xcom_push is True
        ), "Precondition check! If this fails the test won't make sense"

        class MyOperator(BaseOperator):
            def __init__(self, do_xcom_push=False, **kwargs):
                super().__init__(**kwargs)
                self.do_xcom_push = do_xcom_push

        op = MyOperator(task_id="dummy")
        assert op.do_xcom_push is False

        blob = SerializedBaseOperator.serialize_operator(op)
        serialized_op = SerializedBaseOperator.deserialize_operator(blob)

        assert serialized_op.do_xcom_push is False

    def test_no_new_fields_added_to_base_operator(self):
        """
        This test verifies that there are no new fields added to BaseOperator. And reminds that
        tests should be added for it.
        """
        base_operator = BaseOperator(task_id="10")
        fields = {k: v for (k, v) in vars(base_operator).items() if k in BaseOperator.get_serialized_fields()}
        assert fields == {
            "_logger_name": None,
            "_log_config_logger_name": "airflow.task.operators",
            "_post_execute_hook": None,
            "_pre_execute_hook": None,
            "depends_on_past": False,
            "do_xcom_push": True,
            "doc": None,
            "doc_json": None,
            "doc_md": None,
            "doc_rst": None,
            "doc_yaml": None,
            "downstream_task_ids": set(),
            "email": None,
            "email_on_failure": True,
            "email_on_retry": True,
            "execution_timeout": None,
            "executor_config": {},
            "ignore_first_depends_on_past": True,
            "inlets": [],
            "map_index_template": None,
            "max_active_tis_per_dag": None,
            "max_active_tis_per_dagrun": None,
            "max_retry_delay": None,
            "on_execute_callback": None,
            "on_failure_callback": None,
            "on_retry_callback": None,
            "on_skipped_callback": None,
            "on_success_callback": None,
            "outlets": [],
            "owner": "airflow",
            "params": {},
            "pool": "default_pool",
            "pool_slots": 1,
            "priority_weight": 1,
            "priority_weight_strategy": DownstreamPriorityWeightStrategy(),
            "queue": "default",
            "resources": None,
            "retries": 0,
            "retry_delay": timedelta(0, 300),
            "retry_exponential_backoff": False,
            "run_as_user": None,
            "sla": None,
            "task_id": "10",
            "trigger_rule": "all_success",
            "wait_for_downstream": False,
            "wait_for_past_depends_before_skipping": False,
<<<<<<< HEAD
            "weight_rule": None,
=======
            "weight_rule": "downstream",
            "multiple_outputs": False,
>>>>>>> 54619a54
        }, """
!!!!!!!!!!!!!!!!!!!!!!!!!!!!!!!!!!!!!!!!!!!!!!!!!!!!!!!!!!!!!!!!!!!!!!!!!!!!!!!!!!!!!!!!!!!!!!!!!!!!!!!

     ACTION NEEDED! PLEASE READ THIS CAREFULLY AND CORRECT TESTS CAREFULLY

 Some fields were added to the BaseOperator! Please add them to the list above and make sure that
 you add support for DAG serialization - you should add the field to
 `airflow/serialization/schema.json` - they should have correct type defined there.

 Note that we do not support versioning yet so you should only add optional fields to BaseOperator.

!!!!!!!!!!!!!!!!!!!!!!!!!!!!!!!!!!!!!!!!!!!!!!!!!!!!!!!!!!!!!!!!!!!!!!!!!!!!!!!!!!!!!!!!!!!!!!!!!!!!!!!
                         """

    def test_operator_deserialize_old_names(self):
        blob = {
            "task_id": "custom_task",
            "_downstream_task_ids": ["foo"],
            "template_ext": [],
            "template_fields": ["bash_command"],
            "template_fields_renderers": {},
            "_task_type": "CustomOperator",
            "_task_module": "tests.test_utils.mock_operators",
            "pool": "default_pool",
            "ui_color": "#fff",
            "ui_fgcolor": "#000",
        }

        SerializedDAG._json_schema.validate(blob, _schema=load_dag_schema_dict()["definitions"]["operator"])
        serialized_op = SerializedBaseOperator.deserialize_operator(blob)
        assert serialized_op.downstream_task_ids == {"foo"}

    def test_task_resources(self):
        """
        Test task resources serialization/deserialization.
        """
        from airflow.operators.empty import EmptyOperator

        execution_date = datetime(2020, 1, 1)
        task_id = "task1"
        with DAG("test_task_resources", start_date=execution_date) as dag:
            task = EmptyOperator(task_id=task_id, resources={"cpus": 0.1, "ram": 2048})

        SerializedDAG.validate_schema(SerializedDAG.to_dict(dag))

        json_dag = SerializedDAG.from_json(SerializedDAG.to_json(dag))
        deserialized_task = json_dag.get_task(task_id)
        assert deserialized_task.resources == task.resources
        assert isinstance(deserialized_task.resources, Resources)

    def test_task_group_serialization(self):
        """
        Test TaskGroup serialization/deserialization.
        """

        execution_date = datetime(2020, 1, 1)
        with DAG("test_task_group_serialization", start_date=execution_date) as dag:
            task1 = EmptyOperator(task_id="task1")
            with TaskGroup("group234") as group234:
                _ = EmptyOperator(task_id="task2")

                with TaskGroup("group34") as group34:
                    _ = EmptyOperator(task_id="task3")
                    _ = EmptyOperator(task_id="task4")

            task5 = EmptyOperator(task_id="task5")
            task1 >> group234
            group34 >> task5

        dag_dict = SerializedDAG.to_dict(dag)
        SerializedDAG.validate_schema(dag_dict)
        json_dag = SerializedDAG.from_json(SerializedDAG.to_json(dag))
        self.validate_deserialized_dag(json_dag, dag)

        serialized_dag = SerializedDAG.deserialize_dag(SerializedDAG.serialize_dag(dag))

        assert serialized_dag.task_group.children
        assert serialized_dag.task_group.children.keys() == dag.task_group.children.keys()

        def check_task_group(node):
            assert node.dag is serialized_dag
            try:
                children = node.children.values()
            except AttributeError:
                # Round-trip serialization and check the result
                expected_serialized = SerializedBaseOperator.serialize_operator(dag.get_task(node.task_id))
                expected_deserialized = SerializedBaseOperator.deserialize_operator(expected_serialized)
                expected_dict = SerializedBaseOperator.serialize_operator(expected_deserialized)
                assert node
                assert SerializedBaseOperator.serialize_operator(node) == expected_dict
                return

            for child in children:
                check_task_group(child)

        check_task_group(serialized_dag.task_group)

    @staticmethod
    def assert_taskgroup_children(se_task_group, dag_task_group, expected_children):
        assert se_task_group.children.keys() == dag_task_group.children.keys() == expected_children

    @staticmethod
    def assert_task_is_setup_teardown(task, is_setup: bool = False, is_teardown: bool = False):
        assert task.is_setup == is_setup
        assert task.is_teardown == is_teardown

    def test_setup_teardown_tasks(self):
        """
        Test setup and teardown task serialization/deserialization.
        """

        execution_date = datetime(2020, 1, 1)
        with DAG("test_task_group_setup_teardown_tasks", start_date=execution_date) as dag:
            EmptyOperator(task_id="setup").as_setup()
            EmptyOperator(task_id="teardown").as_teardown()

            with TaskGroup("group1"):
                EmptyOperator(task_id="setup1").as_setup()
                EmptyOperator(task_id="task1")
                EmptyOperator(task_id="teardown1").as_teardown()

                with TaskGroup("group2"):
                    EmptyOperator(task_id="setup2").as_setup()
                    EmptyOperator(task_id="task2")
                    EmptyOperator(task_id="teardown2").as_teardown()

        dag_dict = SerializedDAG.to_dict(dag)
        SerializedDAG.validate_schema(dag_dict)
        json_dag = SerializedDAG.from_json(SerializedDAG.to_json(dag))
        self.validate_deserialized_dag(json_dag, dag)

        serialized_dag = SerializedDAG.deserialize_dag(SerializedDAG.serialize_dag(dag))

        self.assert_taskgroup_children(
            serialized_dag.task_group, dag.task_group, {"setup", "teardown", "group1"}
        )
        self.assert_task_is_setup_teardown(serialized_dag.task_group.children["setup"], is_setup=True)
        self.assert_task_is_setup_teardown(serialized_dag.task_group.children["teardown"], is_teardown=True)

        se_first_group = serialized_dag.task_group.children["group1"]
        dag_first_group = dag.task_group.children["group1"]
        self.assert_taskgroup_children(
            se_first_group,
            dag_first_group,
            {"group1.setup1", "group1.task1", "group1.group2", "group1.teardown1"},
        )
        self.assert_task_is_setup_teardown(se_first_group.children["group1.setup1"], is_setup=True)
        self.assert_task_is_setup_teardown(se_first_group.children["group1.task1"])
        self.assert_task_is_setup_teardown(se_first_group.children["group1.teardown1"], is_teardown=True)

        se_second_group = se_first_group.children["group1.group2"]
        dag_second_group = dag_first_group.children["group1.group2"]
        self.assert_taskgroup_children(
            se_second_group,
            dag_second_group,
            {"group1.group2.setup2", "group1.group2.task2", "group1.group2.teardown2"},
        )
        self.assert_task_is_setup_teardown(se_second_group.children["group1.group2.setup2"], is_setup=True)
        self.assert_task_is_setup_teardown(se_second_group.children["group1.group2.task2"])
        self.assert_task_is_setup_teardown(
            se_second_group.children["group1.group2.teardown2"], is_teardown=True
        )

    @pytest.mark.db_test
    def test_teardown_task_on_failure_fail_dagrun_serialization(self, dag_maker):
        with dag_maker() as dag:

            @teardown(on_failure_fail_dagrun=True)
            def mytask():
                print(1)

            mytask()

        dag_dict = SerializedDAG.to_dict(dag)
        SerializedDAG.validate_schema(dag_dict)
        json_dag = SerializedDAG.from_json(SerializedDAG.to_json(dag))
        self.validate_deserialized_dag(json_dag, dag)

        serialized_dag = SerializedDAG.deserialize_dag(SerializedDAG.serialize_dag(dag))
        task = serialized_dag.task_group.children["mytask"]
        assert task.is_teardown is True
        assert task.on_failure_fail_dagrun is True

    @pytest.mark.db_test
    def test_teardown_mapped_serialization(self, dag_maker):
        with dag_maker() as dag:

            @teardown(on_failure_fail_dagrun=True)
            def mytask(val=None):
                print(1)

            mytask.expand(val=[1, 2, 3])

        task = dag.task_group.children["mytask"]
        assert task.partial_kwargs["is_teardown"] is True
        assert task.partial_kwargs["on_failure_fail_dagrun"] is True

        dag_dict = SerializedDAG.to_dict(dag)
        SerializedDAG.validate_schema(dag_dict)
        json_dag = SerializedDAG.from_json(SerializedDAG.to_json(dag))
        self.validate_deserialized_dag(json_dag, dag)

        serialized_dag = SerializedDAG.deserialize_dag(SerializedDAG.serialize_dag(dag))
        task = serialized_dag.task_group.children["mytask"]
        assert task.partial_kwargs["is_teardown"] is True
        assert task.partial_kwargs["on_failure_fail_dagrun"] is True

    @pytest.mark.db_test
    def test_deps_sorted(self):
        """
        Tests serialize_operator, make sure the deps is in order
        """
        from airflow.operators.empty import EmptyOperator
        from airflow.sensors.external_task import ExternalTaskSensor

        execution_date = datetime(2020, 1, 1)
        with DAG(dag_id="test_deps_sorted", start_date=execution_date) as dag:
            task1 = ExternalTaskSensor(
                task_id="task1",
                external_dag_id="external_dag_id",
                mode="reschedule",
            )
            task2 = EmptyOperator(task_id="task2")
            task1 >> task2

        serialize_op = SerializedBaseOperator.serialize_operator(dag.task_dict["task1"])

        deps = serialize_op["deps"]
        assert deps == [
            "airflow.ti_deps.deps.not_in_retry_period_dep.NotInRetryPeriodDep",
            "airflow.ti_deps.deps.not_previously_skipped_dep.NotPreviouslySkippedDep",
            "airflow.ti_deps.deps.prev_dagrun_dep.PrevDagrunDep",
            "airflow.ti_deps.deps.ready_to_reschedule.ReadyToRescheduleDep",
            "airflow.ti_deps.deps.trigger_rule_dep.TriggerRuleDep",
        ]

    def test_error_on_unregistered_ti_dep_serialization(self):
        # trigger rule not registered through the plugin system will not be serialized
        class DummyTriggerRule(BaseTIDep):
            pass

        class DummyTask(BaseOperator):
            deps = frozenset([*BaseOperator.deps, DummyTriggerRule()])

        execution_date = datetime(2020, 1, 1)
        with DAG(dag_id="test_error_on_unregistered_ti_dep_serialization", start_date=execution_date) as dag:
            DummyTask(task_id="task1")

        with pytest.raises(SerializationError):
            SerializedBaseOperator.serialize_operator(dag.task_dict["task1"])

    def test_error_on_unregistered_ti_dep_deserialization(self):
        from airflow.operators.empty import EmptyOperator

        with DAG("test_error_on_unregistered_ti_dep_deserialization", start_date=datetime(2019, 8, 1)) as dag:
            EmptyOperator(task_id="task1")
        serialize_op = SerializedBaseOperator.serialize_operator(dag.task_dict["task1"])
        serialize_op["deps"] = [
            "airflow.ti_deps.deps.not_in_retry_period_dep.NotInRetryPeriodDep",
            # manually injected noncore ti dep should be ignored
            "test_plugin.NotATriggerRule",
        ]
        with pytest.raises(SerializationError):
            SerializedBaseOperator.deserialize_operator(serialize_op)

    @pytest.mark.db_test
    def test_serialize_and_deserialize_custom_ti_deps(self):
        from test_plugin import CustomTestTriggerRule

        class DummyTask(BaseOperator):
            deps = frozenset([*BaseOperator.deps, CustomTestTriggerRule()])

        execution_date = datetime(2020, 1, 1)
        with DAG(dag_id="test_serialize_custom_ti_deps", start_date=execution_date) as dag:
            DummyTask(task_id="task1")

        serialize_op = SerializedBaseOperator.serialize_operator(dag.task_dict["task1"])

        assert serialize_op["deps"] == [
            "airflow.ti_deps.deps.not_in_retry_period_dep.NotInRetryPeriodDep",
            "airflow.ti_deps.deps.not_previously_skipped_dep.NotPreviouslySkippedDep",
            "airflow.ti_deps.deps.prev_dagrun_dep.PrevDagrunDep",
            "airflow.ti_deps.deps.trigger_rule_dep.TriggerRuleDep",
            "test_plugin.CustomTestTriggerRule",
        ]

        op = SerializedBaseOperator.deserialize_operator(serialize_op)
        assert sorted(str(dep) for dep in op.deps) == [
            "<TIDep(CustomTestTriggerRule)>",
            "<TIDep(Not In Retry Period)>",
            "<TIDep(Not Previously Skipped)>",
            "<TIDep(Previous Dagrun State)>",
            "<TIDep(Trigger Rule)>",
        ]

    def test_serialize_mapped_outlets(self):
        with DAG(dag_id="d", start_date=datetime.now()):
            op = MockOperator.partial(task_id="x").expand(arg1=[1, 2])

        assert op.inlets == []
        assert op.outlets == []

        serialized = SerializedBaseOperator.serialize_mapped_operator(op)
        assert "inlets" not in serialized
        assert "outlets" not in serialized

        round_tripped = SerializedBaseOperator.deserialize_operator(serialized)
        assert isinstance(round_tripped, MappedOperator)
        assert round_tripped.inlets == []
        assert round_tripped.outlets == []

    @pytest.mark.db_test
    def test_derived_dag_deps_sensor(self):
        """
        Tests DAG dependency detection for sensors, including derived classes
        """
        from airflow.operators.empty import EmptyOperator
        from airflow.sensors.external_task import ExternalTaskSensor

        class DerivedSensor(ExternalTaskSensor):
            pass

        execution_date = datetime(2020, 1, 1)
        for class_ in [ExternalTaskSensor, DerivedSensor]:
            with DAG(dag_id="test_derived_dag_deps_sensor", start_date=execution_date) as dag:
                task1 = class_(
                    task_id="task1",
                    external_dag_id="external_dag_id",
                    mode="reschedule",
                )
                task2 = EmptyOperator(task_id="task2")
                task1 >> task2

            dag = SerializedDAG.to_dict(dag)
            assert dag["dag"]["dag_dependencies"] == [
                {
                    "source": "external_dag_id",
                    "target": "test_derived_dag_deps_sensor",
                    "dependency_type": "sensor",
                    "dependency_id": "task1",
                }
            ]

    @pytest.mark.db_test
    @conf_vars(
        {
            (
                "scheduler",
                "dependency_detector",
            ): "tests.serialization.test_dag_serialization.CustomDependencyDetector"
        }
    )
    def test_custom_dep_detector(self):
        """
        Prior to deprecation of custom dependency detector, the return type was DagDependency | None.
        This class verifies that custom dependency detector classes which assume that return type will still
        work until support for them is removed in 3.0.

        TODO: remove in Airflow 3.0
        """
        from airflow.sensors.external_task import ExternalTaskSensor

        execution_date = datetime(2020, 1, 1)
        with DAG(dag_id="test", start_date=execution_date) as dag:
            ExternalTaskSensor(
                task_id="task1",
                external_dag_id="external_dag_id",
                mode="reschedule",
            )
            CustomDepOperator(task_id="hello", bash_command="hi")
            dag = SerializedDAG.to_dict(dag)
            assert sorted(dag["dag"]["dag_dependencies"], key=lambda x: tuple(x.values())) == sorted(
                [
                    {
                        "source": "external_dag_id",
                        "target": "test",
                        "dependency_type": "sensor",
                        "dependency_id": "task1",
                    },
                    {
                        "source": "test",
                        "target": "nothing",
                        "dependency_type": "abc",
                        "dependency_id": "hello",
                    },
                ],
                key=lambda x: tuple(x.values()),
            )

    @pytest.mark.db_test
    def test_dag_deps_datasets(self):
        """
        Check that dag_dependencies node is populated correctly for a DAG with datasets.
        """
        from airflow.sensors.external_task import ExternalTaskSensor

        d1 = Dataset("d1")
        d2 = Dataset("d2")
        d3 = Dataset("d3")
        d4 = Dataset("d4")
        execution_date = datetime(2020, 1, 1)
        with DAG(dag_id="test", start_date=execution_date, schedule=[d1]) as dag:
            ExternalTaskSensor(
                task_id="task1",
                external_dag_id="external_dag_id",
                mode="reschedule",
            )
            BashOperator(task_id="dataset_writer", bash_command="echo hello", outlets=[d2, d3])

            @dag.task(outlets=[d4])
            def other_dataset_writer(x):
                pass

            other_dataset_writer.expand(x=[1, 2])

        dag = SerializedDAG.to_dict(dag)
        actual = sorted(dag["dag"]["dag_dependencies"], key=lambda x: tuple(x.values()))
        expected = sorted(
            [
                {
                    "source": "test",
                    "target": "dataset",
                    "dependency_type": "dataset",
                    "dependency_id": "d4",
                },
                {
                    "source": "external_dag_id",
                    "target": "test",
                    "dependency_type": "sensor",
                    "dependency_id": "task1",
                },
                {
                    "source": "test",
                    "target": "dataset",
                    "dependency_type": "dataset",
                    "dependency_id": "d3",
                },
                {
                    "source": "test",
                    "target": "dataset",
                    "dependency_type": "dataset",
                    "dependency_id": "d2",
                },
                {
                    "source": "dataset",
                    "target": "test",
                    "dependency_type": "dataset",
                    "dependency_id": "d1",
                },
            ],
            key=lambda x: tuple(x.values()),
        )
        assert actual == expected

    def test_derived_dag_deps_operator(self):
        """
        Tests DAG dependency detection for operators, including derived classes
        """
        from airflow.operators.empty import EmptyOperator
        from airflow.operators.trigger_dagrun import TriggerDagRunOperator

        class DerivedOperator(TriggerDagRunOperator):
            pass

        execution_date = datetime(2020, 1, 1)
        for class_ in [TriggerDagRunOperator, DerivedOperator]:
            with DAG(dag_id="test_derived_dag_deps_trigger", start_date=execution_date) as dag:
                task1 = EmptyOperator(task_id="task1")
                task2 = class_(
                    task_id="task2",
                    trigger_dag_id="trigger_dag_id",
                )
                task1 >> task2

            dag = SerializedDAG.to_dict(dag)
            assert dag["dag"]["dag_dependencies"] == [
                {
                    "source": "test_derived_dag_deps_trigger",
                    "target": "trigger_dag_id",
                    "dependency_type": "trigger",
                    "dependency_id": "task2",
                }
            ]

    def test_task_group_sorted(self):
        """
        Tests serialize_task_group, make sure the list is in order
        """
        from airflow.operators.empty import EmptyOperator
        from airflow.serialization.serialized_objects import TaskGroupSerialization

        """
                    start
                    ╱  ╲
                  ╱      ╲
        task_group_up1  task_group_up2
            (task_up1)  (task_up2)
                 ╲       ╱
              task_group_middle
                (task_middle)
                  ╱      ╲
        task_group_down1 task_group_down2
           (task_down1) (task_down2)
                 ╲        ╱
                   ╲    ╱
                    end
        """
        execution_date = datetime(2020, 1, 1)
        with DAG(dag_id="test_task_group_sorted", start_date=execution_date) as dag:
            start = EmptyOperator(task_id="start")

            with TaskGroup("task_group_up1") as task_group_up1:
                _ = EmptyOperator(task_id="task_up1")

            with TaskGroup("task_group_up2") as task_group_up2:
                _ = EmptyOperator(task_id="task_up2")

            with TaskGroup("task_group_middle") as task_group_middle:
                _ = EmptyOperator(task_id="task_middle")

            with TaskGroup("task_group_down1") as task_group_down1:
                _ = EmptyOperator(task_id="task_down1")

            with TaskGroup("task_group_down2") as task_group_down2:
                _ = EmptyOperator(task_id="task_down2")

            end = EmptyOperator(task_id="end")

            start >> task_group_up1
            start >> task_group_up2
            task_group_up1 >> task_group_middle
            task_group_up2 >> task_group_middle
            task_group_middle >> task_group_down1
            task_group_middle >> task_group_down2
            task_group_down1 >> end
            task_group_down2 >> end

        task_group_middle_dict = TaskGroupSerialization.serialize_task_group(
            dag.task_group.children["task_group_middle"]
        )
        upstream_group_ids = task_group_middle_dict["upstream_group_ids"]
        assert upstream_group_ids == ["task_group_up1", "task_group_up2"]

        upstream_task_ids = task_group_middle_dict["upstream_task_ids"]
        assert upstream_task_ids == ["task_group_up1.task_up1", "task_group_up2.task_up2"]

        downstream_group_ids = task_group_middle_dict["downstream_group_ids"]
        assert downstream_group_ids == ["task_group_down1", "task_group_down2"]

        task_group_down1_dict = TaskGroupSerialization.serialize_task_group(
            dag.task_group.children["task_group_down1"]
        )
        downstream_task_ids = task_group_down1_dict["downstream_task_ids"]
        assert downstream_task_ids == ["end"]

    def test_edge_info_serialization(self):
        """
        Tests edge_info serialization/deserialization.
        """
        from airflow.operators.empty import EmptyOperator
        from airflow.utils.edgemodifier import Label

        with DAG("test_edge_info_serialization", start_date=datetime(2020, 1, 1)) as dag:
            task1 = EmptyOperator(task_id="task1")
            task2 = EmptyOperator(task_id="task2")
            task1 >> Label("test label") >> task2

        dag_dict = SerializedDAG.to_dict(dag)
        SerializedDAG.validate_schema(dag_dict)
        json_dag = SerializedDAG.from_json(SerializedDAG.to_json(dag))
        self.validate_deserialized_dag(json_dag, dag)

        serialized_dag = SerializedDAG.deserialize_dag(SerializedDAG.serialize_dag(dag))

        assert serialized_dag.edge_info == dag.edge_info

    @pytest.mark.db_test
    @pytest.mark.parametrize("mode", ["poke", "reschedule"])
    def test_serialize_sensor(self, mode):
        from airflow.sensors.base import BaseSensorOperator

        class DummySensor(BaseSensorOperator):
            def poke(self, context: Context):
                return False

        op = DummySensor(task_id="dummy", mode=mode, poke_interval=23)

        blob = SerializedBaseOperator.serialize_operator(op)
        assert "deps" in blob

        serialized_op = SerializedBaseOperator.deserialize_operator(blob)
        assert serialized_op.reschedule == (mode == "reschedule")
        assert op.deps == serialized_op.deps

    @pytest.mark.parametrize("mode", ["poke", "reschedule"])
    def test_serialize_mapped_sensor_has_reschedule_dep(self, mode):
        from airflow.sensors.base import BaseSensorOperator

        class DummySensor(BaseSensorOperator):
            def poke(self, context: Context):
                return False

        op = DummySensor.partial(task_id="dummy", mode=mode).expand(poke_interval=[23])

        blob = SerializedBaseOperator.serialize_mapped_operator(op)
        assert "deps" in blob

        assert "airflow.ti_deps.deps.ready_to_reschedule.ReadyToRescheduleDep" in blob["deps"]

    @pytest.mark.parametrize(
        "passed_success_callback, expected_value",
        [
            ({"on_success_callback": lambda x: print("hi")}, True),
            ({}, False),
        ],
    )
    def test_dag_on_success_callback_roundtrip(self, passed_success_callback, expected_value):
        """
        Test that when on_success_callback is passed to the DAG, has_on_success_callback is stored
        in Serialized JSON blob. And when it is de-serialized dag.has_on_success_callback is set to True.

        When the callback is not set, has_on_success_callback should not be stored in Serialized blob
        and so default to False on de-serialization
        """
        dag = DAG(dag_id="test_dag_on_success_callback_roundtrip", **passed_success_callback)
        BaseOperator(task_id="simple_task", dag=dag, start_date=datetime(2019, 8, 1))

        serialized_dag = SerializedDAG.to_dict(dag)
        if expected_value:
            assert "has_on_success_callback" in serialized_dag["dag"]
        else:
            assert "has_on_success_callback" not in serialized_dag["dag"]

        deserialized_dag = SerializedDAG.from_dict(serialized_dag)

        assert deserialized_dag.has_on_success_callback is expected_value

    @pytest.mark.parametrize(
        "passed_failure_callback, expected_value",
        [
            ({"on_failure_callback": lambda x: print("hi")}, True),
            ({}, False),
        ],
    )
    def test_dag_on_failure_callback_roundtrip(self, passed_failure_callback, expected_value):
        """
        Test that when on_failure_callback is passed to the DAG, has_on_failure_callback is stored
        in Serialized JSON blob. And when it is de-serialized dag.has_on_failure_callback is set to True.

        When the callback is not set, has_on_failure_callback should not be stored in Serialized blob
        and so default to False on de-serialization
        """
        dag = DAG(dag_id="test_dag_on_failure_callback_roundtrip", **passed_failure_callback)
        BaseOperator(task_id="simple_task", dag=dag, start_date=datetime(2019, 8, 1))

        serialized_dag = SerializedDAG.to_dict(dag)
        if expected_value:
            assert "has_on_failure_callback" in serialized_dag["dag"]
        else:
            assert "has_on_failure_callback" not in serialized_dag["dag"]

        deserialized_dag = SerializedDAG.from_dict(serialized_dag)

        assert deserialized_dag.has_on_failure_callback is expected_value

    @pytest.mark.parametrize(
        "object_to_serialized, expected_output",
        [
            (
                ["task_1", "task_5", "task_2", "task_4"],
                ["task_1", "task_5", "task_2", "task_4"],
            ),
            (
                {"task_1", "task_5", "task_2", "task_4"},
                ["task_1", "task_2", "task_4", "task_5"],
            ),
            (
                ("task_1", "task_5", "task_2", "task_4"),
                ["task_1", "task_5", "task_2", "task_4"],
            ),
            (
                {
                    "staging_schema": [
                        {"key:": "foo", "value": "bar"},
                        {"key:": "this", "value": "that"},
                        "test_conf",
                    ]
                },
                {
                    "staging_schema": [
                        {"__type": "dict", "__var": {"key:": "foo", "value": "bar"}},
                        {
                            "__type": "dict",
                            "__var": {"key:": "this", "value": "that"},
                        },
                        "test_conf",
                    ]
                },
            ),
            (
                {"task3": "test3", "task2": "test2", "task1": "test1"},
                {"task1": "test1", "task2": "test2", "task3": "test3"},
            ),
            (
                ("task_1", "task_5", "task_2", 3, ["x", "y"]),
                ["task_1", "task_5", "task_2", 3, ["x", "y"]],
            ),
        ],
    )
    def test_serialized_objects_are_sorted(self, object_to_serialized, expected_output):
        """Test Serialized Sets are sorted while list and tuple preserve order"""
        serialized_obj = SerializedDAG.serialize(object_to_serialized)
        if isinstance(serialized_obj, dict) and "__type" in serialized_obj:
            serialized_obj = serialized_obj["__var"]
        assert serialized_obj == expected_output

    def test_params_upgrade(self):
        """when pre-2.2.0 param (i.e. primitive) is deserialized we convert to Param"""
        serialized = {
            "__version": 1,
            "dag": {
                "_dag_id": "simple_dag",
                "fileloc": "/path/to/file.py",
                "tasks": [],
                "timezone": "UTC",
                "params": {"none": None, "str": "str", "dict": {"a": "b"}},
            },
        }
        dag = SerializedDAG.from_dict(serialized)

        assert dag.params["none"] is None
        assert isinstance(dag.params.get_param("none"), Param)
        assert dag.params["str"] == "str"

    def test_params_serialize_default_2_2_0(self):
        """In 2.0.0, param ``default`` was assumed to be json-serializable objects and were not run though
        the standard serializer function.  In 2.2.2 we serialize param ``default``.  We keep this
        test only to ensure that params stored in 2.2.0 can still be parsed correctly."""
        serialized = {
            "__version": 1,
            "dag": {
                "_dag_id": "simple_dag",
                "fileloc": "/path/to/file.py",
                "tasks": [],
                "timezone": "UTC",
                "params": {"str": {"__class": "airflow.models.param.Param", "default": "str"}},
            },
        }
        SerializedDAG.validate_schema(serialized)
        dag = SerializedDAG.from_dict(serialized)

        assert isinstance(dag.params.get_param("str"), Param)
        assert dag.params["str"] == "str"

    def test_params_serialize_default(self):
        serialized = {
            "__version": 1,
            "dag": {
                "_dag_id": "simple_dag",
                "fileloc": "/path/to/file.py",
                "tasks": [],
                "timezone": "UTC",
                "params": {
                    "my_param": {
                        "default": "a string value",
                        "description": "hello",
                        "schema": {"__var": {"type": "string"}, "__type": "dict"},
                        "__class": "airflow.models.param.Param",
                    }
                },
            },
        }
        SerializedDAG.validate_schema(serialized)
        dag = SerializedDAG.from_dict(serialized)

        assert dag.params["my_param"] == "a string value"
        param = dag.params.get_param("my_param")
        assert isinstance(param, Param)
        assert param.description == "hello"
        assert param.schema == {"type": "string"}

    @pytest.mark.db_test
    def test_not_templateable_fields_in_serialized_dag(self):
        """
        Test that when we use not templateable fields, an Airflow exception is raised.
        """

        class TestOperator(BaseOperator):
            template_fields = (
                "email",  # templateable
                "execution_timeout",  # not templateable
            )

            def execute(self, context: Context):
                pass

        dag = DAG(dag_id="test_dag", start_date=datetime(2023, 11, 9))

        with dag:
            task = TestOperator(
                task_id="test_task",
                email="{{ ','.join(test_email_list) }}",
                execution_timeout=timedelta(seconds=10),
            )
            task.render_template_fields(context={"test_email_list": ["foo@test.com", "bar@test.com"]})
            assert task.email == "foo@test.com,bar@test.com"

        with pytest.raises(
            AirflowException,
            match=re.escape(
                dedent(
                    """Failed to serialize DAG 'test_dag': Cannot template BaseOperator field:
                        'execution_timeout' op.__class__.__name__='TestOperator' op.template_fields=('email', 'execution_timeout')"""
                )
            ),
        ):
            SerializedDAG.to_dict(dag)


def test_kubernetes_optional():
    """Serialisation / deserialisation continues to work without kubernetes installed"""

    def mock__import__(name, globals_=None, locals_=None, fromlist=(), level=0):
        if level == 0 and name.partition(".")[0] == "kubernetes":
            raise ImportError("No module named 'kubernetes'")
        return importlib.__import__(name, globals=globals_, locals=locals_, fromlist=fromlist, level=level)

    with mock.patch("builtins.__import__", side_effect=mock__import__) as import_mock:
        # load module from scratch, this does not replace any already imported
        # airflow.serialization.serialized_objects module in sys.modules
        spec = importlib.util.find_spec("airflow.serialization.serialized_objects")
        module = importlib.util.module_from_spec(spec)
        spec.loader.exec_module(module)

        # if we got this far, the module did not try to load kubernetes, but
        # did it try to access airflow.providers.cncf.kubernetes.*?
        imported_airflow = {
            c.args[0].split(".", 2)[1] for c in import_mock.call_args_list if c.args[0].startswith("airflow.")
        }
        assert "kubernetes" not in imported_airflow

        # pod loading is not supported when kubernetes is not available
        pod_override = {
            "__type": "k8s.V1Pod",
            "__var": PodGenerator.serialize_pod(executor_config_pod),
        }

        with pytest.raises(RuntimeError):
            module.BaseSerialization.from_dict(pod_override)

        # basic serialization should succeed
        module.SerializedDAG.to_dict(make_simple_dag()["simple_dag"])


def test_operator_expand_serde():
    literal = [1, 2, {"a": "b"}]
    real_op = BashOperator.partial(task_id="a", executor_config={"dict": {"sub": "value"}}).expand(
        bash_command=literal
    )

    serialized = SerializedBaseOperator.serialize(real_op)

    assert serialized == {
        "_is_empty": False,
        "_is_mapped": True,
        "_task_module": "airflow.operators.bash",
        "_task_type": "BashOperator",
        "downstream_task_ids": [],
        "expand_input": {
            "type": "dict-of-lists",
            "value": {
                "__type": "dict",
                "__var": {"bash_command": [1, 2, {"__type": "dict", "__var": {"a": "b"}}]},
            },
        },
        "partial_kwargs": {
            "executor_config": {
                "__type": "dict",
                "__var": {"dict": {"__type": "dict", "__var": {"sub": "value"}}},
            },
        },
        "task_id": "a",
        "operator_extra_links": [],
        "template_fields": ["bash_command", "env"],
        "template_ext": [".sh", ".bash"],
        "template_fields_renderers": {"bash_command": "bash", "env": "json"},
        "ui_color": "#f0ede4",
        "ui_fgcolor": "#000",
        "_disallow_kwargs_override": False,
        "_expand_input_attr": "expand_input",
    }

    op = SerializedBaseOperator.deserialize_operator(serialized)
    assert isinstance(op, MappedOperator)
    assert op.deps is MappedOperator.deps_for(BaseOperator)

    assert op.operator_class == {
        "_task_type": "BashOperator",
        "downstream_task_ids": [],
        "task_id": "a",
        "template_ext": [".sh", ".bash"],
        "template_fields": ["bash_command", "env"],
        "template_fields_renderers": {"bash_command": "bash", "env": "json"},
        "ui_color": "#f0ede4",
        "ui_fgcolor": "#000",
    }
    assert op.expand_input.value["bash_command"] == literal
    assert op.partial_kwargs["executor_config"] == {"dict": {"sub": "value"}}


def test_operator_expand_xcomarg_serde():
    from airflow.models.xcom_arg import PlainXComArg, XComArg
    from airflow.serialization.serialized_objects import _XComRef

    with DAG("test-dag", start_date=datetime(2020, 1, 1)) as dag:
        task1 = BaseOperator(task_id="op1")
        mapped = MockOperator.partial(task_id="task_2").expand(arg2=XComArg(task1))

    serialized = SerializedBaseOperator.serialize(mapped)
    assert serialized == {
        "_is_empty": False,
        "_is_mapped": True,
        "_task_module": "tests.test_utils.mock_operators",
        "_task_type": "MockOperator",
        "downstream_task_ids": [],
        "expand_input": {
            "type": "dict-of-lists",
            "value": {
                "__type": "dict",
                "__var": {"arg2": {"__type": "xcomref", "__var": {"task_id": "op1", "key": "return_value"}}},
            },
        },
        "partial_kwargs": {},
        "task_id": "task_2",
        "template_fields": ["arg1", "arg2"],
        "template_ext": [],
        "template_fields_renderers": {},
        "operator_extra_links": [],
        "ui_color": "#fff",
        "ui_fgcolor": "#000",
        "_disallow_kwargs_override": False,
        "_expand_input_attr": "expand_input",
    }

    op = SerializedBaseOperator.deserialize_operator(serialized)
    assert op.deps is MappedOperator.deps_for(BaseOperator)

    # The XComArg can't be deserialized before the DAG is.
    xcom_ref = op.expand_input.value["arg2"]
    assert xcom_ref == _XComRef({"task_id": "op1", "key": XCOM_RETURN_KEY})

    serialized_dag: DAG = SerializedDAG.from_dict(SerializedDAG.to_dict(dag))

    xcom_arg = serialized_dag.task_dict["task_2"].expand_input.value["arg2"]
    assert isinstance(xcom_arg, PlainXComArg)
    assert xcom_arg.operator is serialized_dag.task_dict["op1"]


@pytest.mark.parametrize("strict", [True, False])
def test_operator_expand_kwargs_literal_serde(strict):
    from airflow.models.xcom_arg import PlainXComArg, XComArg
    from airflow.serialization.serialized_objects import _XComRef

    with DAG("test-dag", start_date=datetime(2020, 1, 1)) as dag:
        task1 = BaseOperator(task_id="op1")
        mapped = MockOperator.partial(task_id="task_2").expand_kwargs(
            [{"a": "x"}, {"a": XComArg(task1)}],
            strict=strict,
        )

    serialized = SerializedBaseOperator.serialize(mapped)
    assert serialized == {
        "_is_empty": False,
        "_is_mapped": True,
        "_task_module": "tests.test_utils.mock_operators",
        "_task_type": "MockOperator",
        "downstream_task_ids": [],
        "expand_input": {
            "type": "list-of-dicts",
            "value": [
                {"__type": "dict", "__var": {"a": "x"}},
                {
                    "__type": "dict",
                    "__var": {"a": {"__type": "xcomref", "__var": {"task_id": "op1", "key": "return_value"}}},
                },
            ],
        },
        "partial_kwargs": {},
        "task_id": "task_2",
        "template_fields": ["arg1", "arg2"],
        "template_ext": [],
        "template_fields_renderers": {},
        "operator_extra_links": [],
        "ui_color": "#fff",
        "ui_fgcolor": "#000",
        "_disallow_kwargs_override": strict,
        "_expand_input_attr": "expand_input",
    }

    op = SerializedBaseOperator.deserialize_operator(serialized)
    assert op.deps is MappedOperator.deps_for(BaseOperator)
    assert op._disallow_kwargs_override == strict

    # The XComArg can't be deserialized before the DAG is.
    expand_value = op.expand_input.value
    assert expand_value == [{"a": "x"}, {"a": _XComRef({"task_id": "op1", "key": XCOM_RETURN_KEY})}]

    serialized_dag: DAG = SerializedDAG.from_dict(SerializedDAG.to_dict(dag))

    resolved_expand_value = serialized_dag.task_dict["task_2"].expand_input.value
    resolved_expand_value == [{"a": "x"}, {"a": PlainXComArg(serialized_dag.task_dict["op1"])}]


@pytest.mark.parametrize("strict", [True, False])
def test_operator_expand_kwargs_xcomarg_serde(strict):
    from airflow.models.xcom_arg import PlainXComArg, XComArg
    from airflow.serialization.serialized_objects import _XComRef

    with DAG("test-dag", start_date=datetime(2020, 1, 1)) as dag:
        task1 = BaseOperator(task_id="op1")
        mapped = MockOperator.partial(task_id="task_2").expand_kwargs(XComArg(task1), strict=strict)

    serialized = SerializedBaseOperator.serialize(mapped)
    assert serialized == {
        "_is_empty": False,
        "_is_mapped": True,
        "_task_module": "tests.test_utils.mock_operators",
        "_task_type": "MockOperator",
        "downstream_task_ids": [],
        "expand_input": {
            "type": "list-of-dicts",
            "value": {"__type": "xcomref", "__var": {"task_id": "op1", "key": "return_value"}},
        },
        "partial_kwargs": {},
        "task_id": "task_2",
        "template_fields": ["arg1", "arg2"],
        "template_ext": [],
        "template_fields_renderers": {},
        "operator_extra_links": [],
        "ui_color": "#fff",
        "ui_fgcolor": "#000",
        "_disallow_kwargs_override": strict,
        "_expand_input_attr": "expand_input",
    }

    op = SerializedBaseOperator.deserialize_operator(serialized)
    assert op.deps is MappedOperator.deps_for(BaseOperator)
    assert op._disallow_kwargs_override == strict

    # The XComArg can't be deserialized before the DAG is.
    xcom_ref = op.expand_input.value
    assert xcom_ref == _XComRef({"task_id": "op1", "key": XCOM_RETURN_KEY})

    serialized_dag: DAG = SerializedDAG.from_dict(SerializedDAG.to_dict(dag))

    xcom_arg = serialized_dag.task_dict["task_2"].expand_input.value
    assert isinstance(xcom_arg, PlainXComArg)
    assert xcom_arg.operator is serialized_dag.task_dict["op1"]


def test_operator_expand_deserialized_unmap():
    """Unmap a deserialized mapped operator should be similar to deserializing an non-mapped operator."""
    normal = BashOperator(task_id="a", bash_command=[1, 2], executor_config={"a": "b"})
    mapped = BashOperator.partial(task_id="a", executor_config={"a": "b"}).expand(bash_command=[1, 2])

    serialize = SerializedBaseOperator.serialize
    deserialize = SerializedBaseOperator.deserialize_operator
    assert deserialize(serialize(mapped)).unmap(None) == deserialize(serialize(normal))


@pytest.mark.db_test
def test_sensor_expand_deserialized_unmap():
    """Unmap a deserialized mapped sensor should be similar to deserializing a non-mapped sensor"""
    normal = BashSensor(task_id="a", bash_command=[1, 2], mode="reschedule")
    mapped = BashSensor.partial(task_id="a", mode="reschedule").expand(bash_command=[1, 2])

    serialize = SerializedBaseOperator.serialize

    deserialize = SerializedBaseOperator.deserialize_operator
    assert deserialize(serialize(mapped)).unmap(None) == deserialize(serialize(normal))


def test_task_resources_serde():
    """
    Test task resources serialization/deserialization.
    """
    from airflow.operators.empty import EmptyOperator

    execution_date = datetime(2020, 1, 1)
    task_id = "task1"
    with DAG("test_task_resources", start_date=execution_date) as _:
        task = EmptyOperator(task_id=task_id, resources={"cpus": 0.1, "ram": 2048})

    serialized = SerializedBaseOperator.serialize(task)
    assert serialized["resources"] == {
        "cpus": {"name": "CPU", "qty": 0.1, "units_str": "core(s)"},
        "disk": {"name": "Disk", "qty": 512, "units_str": "MB"},
        "gpus": {"name": "GPU", "qty": 0, "units_str": "gpu(s)"},
        "ram": {"name": "RAM", "qty": 2048, "units_str": "MB"},
    }


def test_taskflow_expand_serde():
    from airflow.decorators import task
    from airflow.models.xcom_arg import XComArg
    from airflow.serialization.serialized_objects import _ExpandInputRef, _XComRef

    with DAG("test-dag", start_date=datetime(2020, 1, 1)) as dag:
        op1 = BaseOperator(task_id="op1")

        @task(retry_delay=30)
        def x(arg1, arg2, arg3):
            print(arg1, arg2, arg3)

        print("**", type(x), type(x.partial), type(x.expand))
        x.partial(arg1=[1, 2, {"a": "b"}]).expand(arg2={"a": 1, "b": 2}, arg3=XComArg(op1))

    original = dag.get_task("x")

    serialized = SerializedBaseOperator.serialize(original)
    assert serialized == {
        "_is_empty": False,
        "_is_mapped": True,
        "_task_module": "airflow.decorators.python",
        "_task_type": "_PythonDecoratedOperator",
        "_operator_name": "@task",
        "downstream_task_ids": [],
        "partial_kwargs": {
            "is_setup": False,
            "is_teardown": False,
            "on_failure_fail_dagrun": False,
            "op_args": [],
            "op_kwargs": {
                "__type": "dict",
                "__var": {"arg1": [1, 2, {"__type": "dict", "__var": {"a": "b"}}]},
            },
            "retry_delay": {"__type": "timedelta", "__var": 30.0},
        },
        "op_kwargs_expand_input": {
            "type": "dict-of-lists",
            "value": {
                "__type": "dict",
                "__var": {
                    "arg2": {"__type": "dict", "__var": {"a": 1, "b": 2}},
                    "arg3": {"__type": "xcomref", "__var": {"task_id": "op1", "key": "return_value"}},
                },
            },
        },
        "operator_extra_links": [],
        "ui_color": "#ffefeb",
        "ui_fgcolor": "#000",
        "task_id": "x",
        "template_ext": [],
        "template_fields": ["templates_dict", "op_args", "op_kwargs"],
        "template_fields_renderers": {"templates_dict": "json", "op_args": "py", "op_kwargs": "py"},
        "_disallow_kwargs_override": False,
        "_expand_input_attr": "op_kwargs_expand_input",
    }

    deserialized = SerializedBaseOperator.deserialize_operator(serialized)
    assert isinstance(deserialized, MappedOperator)
    assert deserialized.deps is MappedOperator.deps_for(BaseOperator)
    assert deserialized.upstream_task_ids == set()
    assert deserialized.downstream_task_ids == set()

    assert deserialized.op_kwargs_expand_input == _ExpandInputRef(
        key="dict-of-lists",
        value={"arg2": {"a": 1, "b": 2}, "arg3": _XComRef({"task_id": "op1", "key": XCOM_RETURN_KEY})},
    )
    assert deserialized.partial_kwargs == {
        "is_setup": False,
        "is_teardown": False,
        "on_failure_fail_dagrun": False,
        "op_args": [],
        "op_kwargs": {"arg1": [1, 2, {"a": "b"}]},
        "retry_delay": timedelta(seconds=30),
    }

    # Ensure the serialized operator can also be correctly pickled, to ensure
    # correct interaction between DAG pickling and serialization. This is done
    # here so we don't need to duplicate tests between pickled and non-pickled
    # DAGs everywhere else.
    pickled = pickle.loads(pickle.dumps(deserialized))
    assert pickled.op_kwargs_expand_input == _ExpandInputRef(
        key="dict-of-lists",
        value={"arg2": {"a": 1, "b": 2}, "arg3": _XComRef({"task_id": "op1", "key": XCOM_RETURN_KEY})},
    )
    assert pickled.partial_kwargs == {
        "is_setup": False,
        "is_teardown": False,
        "on_failure_fail_dagrun": False,
        "op_args": [],
        "op_kwargs": {"arg1": [1, 2, {"a": "b"}]},
        "retry_delay": timedelta(seconds=30),
    }


@pytest.mark.parametrize("strict", [True, False])
def test_taskflow_expand_kwargs_serde(strict):
    from airflow.decorators import task
    from airflow.models.xcom_arg import XComArg
    from airflow.serialization.serialized_objects import _ExpandInputRef, _XComRef

    with DAG("test-dag", start_date=datetime(2020, 1, 1)) as dag:
        op1 = BaseOperator(task_id="op1")

        @task(retry_delay=30)
        def x(arg1, arg2, arg3):
            print(arg1, arg2, arg3)

        x.partial(arg1=[1, 2, {"a": "b"}]).expand_kwargs(XComArg(op1), strict=strict)

    original = dag.get_task("x")

    serialized = SerializedBaseOperator.serialize(original)
    assert serialized == {
        "_is_empty": False,
        "_is_mapped": True,
        "_task_module": "airflow.decorators.python",
        "_task_type": "_PythonDecoratedOperator",
        "_operator_name": "@task",
        "downstream_task_ids": [],
        "partial_kwargs": {
            "is_setup": False,
            "is_teardown": False,
            "on_failure_fail_dagrun": False,
            "op_args": [],
            "op_kwargs": {
                "__type": "dict",
                "__var": {"arg1": [1, 2, {"__type": "dict", "__var": {"a": "b"}}]},
            },
            "retry_delay": {"__type": "timedelta", "__var": 30.0},
        },
        "op_kwargs_expand_input": {
            "type": "list-of-dicts",
            "value": {
                "__type": "xcomref",
                "__var": {"task_id": "op1", "key": "return_value"},
            },
        },
        "operator_extra_links": [],
        "ui_color": "#ffefeb",
        "ui_fgcolor": "#000",
        "task_id": "x",
        "template_ext": [],
        "template_fields": ["templates_dict", "op_args", "op_kwargs"],
        "template_fields_renderers": {"templates_dict": "json", "op_args": "py", "op_kwargs": "py"},
        "_disallow_kwargs_override": strict,
        "_expand_input_attr": "op_kwargs_expand_input",
    }

    deserialized = SerializedBaseOperator.deserialize_operator(serialized)
    assert isinstance(deserialized, MappedOperator)
    assert deserialized.deps is MappedOperator.deps_for(BaseOperator)
    assert deserialized._disallow_kwargs_override == strict
    assert deserialized.upstream_task_ids == set()
    assert deserialized.downstream_task_ids == set()

    assert deserialized.op_kwargs_expand_input == _ExpandInputRef(
        key="list-of-dicts",
        value=_XComRef({"task_id": "op1", "key": XCOM_RETURN_KEY}),
    )
    assert deserialized.partial_kwargs == {
        "is_setup": False,
        "is_teardown": False,
        "on_failure_fail_dagrun": False,
        "op_args": [],
        "op_kwargs": {"arg1": [1, 2, {"a": "b"}]},
        "retry_delay": timedelta(seconds=30),
    }

    # Ensure the serialized operator can also be correctly pickled, to ensure
    # correct interaction between DAG pickling and serialization. This is done
    # here so we don't need to duplicate tests between pickled and non-pickled
    # DAGs everywhere else.
    pickled = pickle.loads(pickle.dumps(deserialized))
    assert pickled.op_kwargs_expand_input == _ExpandInputRef(
        "list-of-dicts",
        _XComRef({"task_id": "op1", "key": XCOM_RETURN_KEY}),
    )
    assert pickled.partial_kwargs == {
        "is_setup": False,
        "is_teardown": False,
        "on_failure_fail_dagrun": False,
        "op_args": [],
        "op_kwargs": {"arg1": [1, 2, {"a": "b"}]},
        "retry_delay": timedelta(seconds=30),
    }


def test_mapped_task_group_serde():
    from airflow.decorators.task_group import task_group
    from airflow.models.expandinput import DictOfListsExpandInput
    from airflow.utils.task_group import MappedTaskGroup

    with DAG("test-dag", start_date=datetime(2020, 1, 1)) as dag:

        @task_group
        def tg(a: str) -> None:
            BaseOperator(task_id="op1")
            with pytest.raises(NotImplementedError) as ctx:
                BashOperator.partial(task_id="op2").expand(bash_command=["ls", a])
            assert str(ctx.value) == "operator expansion in an expanded task group is not yet supported"

        tg.expand(a=[".", ".."])

    ser_dag = SerializedBaseOperator.serialize(dag)
    assert ser_dag[Encoding.VAR]["_task_group"]["children"]["tg"] == (
        "taskgroup",
        {
            "_group_id": "tg",
            "children": {
                "tg.op1": ("operator", "tg.op1"),
                # "tg.op2": ("operator", "tg.op2"),
            },
            "downstream_group_ids": [],
            "downstream_task_ids": [],
            "expand_input": {
                "type": "dict-of-lists",
                "value": {"__type": "dict", "__var": {"a": [".", ".."]}},
            },
            "is_mapped": True,
            "prefix_group_id": True,
            "tooltip": "",
            "ui_color": "CornflowerBlue",
            "ui_fgcolor": "#000",
            "upstream_group_ids": [],
            "upstream_task_ids": [],
        },
    )

    serde_dag = SerializedDAG.deserialize_dag(ser_dag[Encoding.VAR])
    serde_tg = serde_dag.task_group.children["tg"]
    assert isinstance(serde_tg, MappedTaskGroup)
    assert serde_tg._expand_input == DictOfListsExpandInput({"a": [".", ".."]})


@pytest.mark.db_test
def test_mapped_task_with_operator_extra_links_property():
    class _DummyOperator(BaseOperator):
        def __init__(self, inputs, **kwargs):
            super().__init__(**kwargs)
            self.inputs = inputs

        @property
        def operator_extra_links(self):
            return (AirflowLink2(),)

    with DAG("test-dag", start_date=datetime(2020, 1, 1)) as dag:
        _DummyOperator.partial(task_id="task").expand(inputs=[1, 2, 3])
    serialized_dag = SerializedBaseOperator.serialize(dag)
    assert serialized_dag[Encoding.VAR]["tasks"][0] == {
        "task_id": "task",
        "expand_input": {
            "type": "dict-of-lists",
            "value": {"__type": "dict", "__var": {"inputs": [1, 2, 3]}},
        },
        "partial_kwargs": {},
        "_disallow_kwargs_override": False,
        "_expand_input_attr": "expand_input",
        "downstream_task_ids": [],
        "_operator_extra_links": [{"tests.test_utils.mock_operators.AirflowLink2": {}}],
        "ui_color": "#fff",
        "ui_fgcolor": "#000",
        "template_ext": [],
        "template_fields": [],
        "template_fields_renderers": {},
        "_task_type": "_DummyOperator",
        "_task_module": "tests.serialization.test_dag_serialization",
        "_is_empty": False,
        "_is_mapped": True,
    }
    deserialized_dag = SerializedDAG.deserialize_dag(serialized_dag[Encoding.VAR])
    assert deserialized_dag.task_dict["task"].operator_extra_links == [AirflowLink2()]<|MERGE_RESOLUTION|>--- conflicted
+++ resolved
@@ -1276,12 +1276,8 @@
             "trigger_rule": "all_success",
             "wait_for_downstream": False,
             "wait_for_past_depends_before_skipping": False,
-<<<<<<< HEAD
             "weight_rule": None,
-=======
-            "weight_rule": "downstream",
             "multiple_outputs": False,
->>>>>>> 54619a54
         }, """
 !!!!!!!!!!!!!!!!!!!!!!!!!!!!!!!!!!!!!!!!!!!!!!!!!!!!!!!!!!!!!!!!!!!!!!!!!!!!!!!!!!!!!!!!!!!!!!!!!!!!!!!
 
