# Licensed to the Apache Software Foundation (ASF) under one
# or more contributor license agreements.  See the NOTICE file
# distributed with this work for additional information
# regarding copyright ownership.  The ASF licenses this file
# to you under the Apache License, Version 2.0 (the
# "License"); you may not use this file except in compliance
# with the License.  You may obtain a copy of the License at
#
#   http://www.apache.org/licenses/LICENSE-2.0
#
# Unless required by applicable law or agreed to in writing,
# software distributed under the License is distributed on an
# "AS IS" BASIS, WITHOUT WARRANTIES OR CONDITIONS OF ANY
# KIND, either express or implied.  See the License for the
# specific language governing permissions and limitations
# under the License.
from __future__ import annotations

import warnings
from subprocess import CalledProcessError
from typing import Any
from unittest import mock

import jmespath
import pytest

from tests.charts.helm_template_generator import render_chart

OBJECT_COUNT_IN_BASIC_DEPLOYMENT = 35


class TestBaseChartTest:
    def _get_values_with_version(self, values, version):
        if version != "default":
            values["airflowVersion"] = version
        return values

    def _get_object_count(self, version):
        if version == "2.3.2":
            return OBJECT_COUNT_IN_BASIC_DEPLOYMENT + 1
        return OBJECT_COUNT_IN_BASIC_DEPLOYMENT

    @pytest.mark.parametrize("version", ["2.3.2", "2.4.0", "default"])
    def test_basic_deployments(self, version):
        expected_object_count_in_basic_deployment = self._get_object_count(version)
        k8s_objects = render_chart(
            "test-basic",
            self._get_values_with_version(
                values={
                    "chart": {
                        "metadata": "AA",
                    },
                    "labels": {"test-label": "TEST-VALUE"},
                    "fullnameOverride": "test-basic",
                },
                version=version,
            ),
        )
        list_of_kind_names_tuples = {
            (k8s_object["kind"], k8s_object["metadata"]["name"]) for k8s_object in k8s_objects
        }
        if version == "2.3.2":
            assert ("Secret", "test-basic-airflow-result-backend") in list_of_kind_names_tuples
            list_of_kind_names_tuples.remove(("Secret", "test-basic-airflow-result-backend"))
        assert list_of_kind_names_tuples == {
            ("ServiceAccount", "test-basic-create-user-job"),
            ("ServiceAccount", "test-basic-migrate-database-job"),
            ("ServiceAccount", "test-basic-redis"),
            ("ServiceAccount", "test-basic-scheduler"),
            ("ServiceAccount", "test-basic-statsd"),
            ("ServiceAccount", "test-basic-triggerer"),
            ("ServiceAccount", "test-basic-webserver"),
            ("ServiceAccount", "test-basic-worker"),
            ("Secret", "test-basic-airflow-metadata"),
            ("Secret", "test-basic-broker-url"),
            ("Secret", "test-basic-fernet-key"),
            ("Secret", "test-basic-webserver-secret-key"),
            ("Secret", "test-basic-postgresql"),
            ("Secret", "test-basic-redis-password"),
            ("ConfigMap", "test-basic-airflow-config"),
            ("ConfigMap", "test-basic-statsd"),
            ("Role", "test-basic-pod-launcher-role"),
            ("Role", "test-basic-pod-log-reader-role"),
            ("RoleBinding", "test-basic-pod-launcher-rolebinding"),
            ("RoleBinding", "test-basic-pod-log-reader-rolebinding"),
            ("Service", "test-basic-postgresql-hl"),
            ("Service", "test-basic-postgresql"),
            ("Service", "test-basic-redis"),
            ("Service", "test-basic-statsd"),
            ("Service", "test-basic-webserver"),
            ("Service", "test-basic-worker"),
            ("Deployment", "test-basic-scheduler"),
            ("Deployment", "test-basic-statsd"),
            ("Deployment", "test-basic-triggerer"),
            ("Deployment", "test-basic-webserver"),
            ("StatefulSet", "test-basic-postgresql"),
            ("StatefulSet", "test-basic-redis"),
            ("StatefulSet", "test-basic-worker"),
            ("Job", "test-basic-create-user"),
            ("Job", "test-basic-run-airflow-migrations"),
        }
        assert expected_object_count_in_basic_deployment == len(k8s_objects)
        for k8s_object in k8s_objects:
            labels = jmespath.search("metadata.labels", k8s_object) or {}
            if "helm.sh/chart" in labels:
                chart_name = labels.get("helm.sh/chart")
            else:
                chart_name = labels.get("chart")
            if chart_name and "postgresql" in chart_name:
                continue
            k8s_name = k8s_object["kind"] + ":" + k8s_object["metadata"]["name"]
            assert "TEST-VALUE" == labels.get(
                "test-label"
            ), f"Missing label test-label on {k8s_name}. Current labels: {labels}"

    @pytest.mark.parametrize("version", ["2.3.2", "2.4.0", "default"])
    def test_basic_deployment_with_standalone_dag_processor(self, version):
        # Dag Processor creates two extra objects compared to the basic deployment
        object_count_in_basic_deployment = self._get_object_count(version)
        expected_object_count_with_standalone_scheduler = object_count_in_basic_deployment + 2
        k8s_objects = render_chart(
            "test-basic",
            self._get_values_with_version(
                values={
                    "chart": {
                        "metadata": "AA",
                    },
                    "labels": {"test-label": "TEST-VALUE"},
                    "fullnameOverride": "test-basic",
                    "dagProcessor": {"enabled": True},
                },
                version=version,
            ),
        )
        list_of_kind_names_tuples = {
            (k8s_object["kind"], k8s_object["metadata"]["name"]) for k8s_object in k8s_objects
        }
        if version == "2.3.2":
            assert ("Secret", "test-basic-airflow-result-backend") in list_of_kind_names_tuples
            list_of_kind_names_tuples.remove(("Secret", "test-basic-airflow-result-backend"))
        assert list_of_kind_names_tuples == {
            ("ServiceAccount", "test-basic-create-user-job"),
            ("ServiceAccount", "test-basic-migrate-database-job"),
            ("ServiceAccount", "test-basic-redis"),
            ("ServiceAccount", "test-basic-scheduler"),
            ("ServiceAccount", "test-basic-statsd"),
            ("ServiceAccount", "test-basic-triggerer"),
            ("ServiceAccount", "test-basic-dag-processor"),
            ("ServiceAccount", "test-basic-webserver"),
            ("ServiceAccount", "test-basic-worker"),
            ("Secret", "test-basic-airflow-metadata"),
            ("Secret", "test-basic-broker-url"),
            ("Secret", "test-basic-fernet-key"),
            ("Secret", "test-basic-webserver-secret-key"),
            ("Secret", "test-basic-postgresql"),
            ("Secret", "test-basic-redis-password"),
            ("ConfigMap", "test-basic-airflow-config"),
            ("ConfigMap", "test-basic-statsd"),
            ("Role", "test-basic-pod-launcher-role"),
            ("Role", "test-basic-pod-log-reader-role"),
            ("RoleBinding", "test-basic-pod-launcher-rolebinding"),
            ("RoleBinding", "test-basic-pod-log-reader-rolebinding"),
            ("Service", "test-basic-postgresql-hl"),
            ("Service", "test-basic-postgresql"),
            ("Service", "test-basic-redis"),
            ("Service", "test-basic-statsd"),
            ("Service", "test-basic-webserver"),
            ("Service", "test-basic-worker"),
            ("Deployment", "test-basic-scheduler"),
            ("Deployment", "test-basic-statsd"),
            ("Deployment", "test-basic-triggerer"),
            ("Deployment", "test-basic-dag-processor"),
            ("Deployment", "test-basic-webserver"),
            ("StatefulSet", "test-basic-postgresql"),
            ("StatefulSet", "test-basic-redis"),
            ("StatefulSet", "test-basic-worker"),
            ("Job", "test-basic-create-user"),
            ("Job", "test-basic-run-airflow-migrations"),
        }
        assert expected_object_count_with_standalone_scheduler == len(k8s_objects)
        for k8s_object in k8s_objects:
            labels = jmespath.search("metadata.labels", k8s_object) or {}
            if "helm.sh/chart" in labels:
                chart_name = labels.get("helm.sh/chart")
            else:
                chart_name = labels.get("chart")
            if chart_name and "postgresql" in chart_name:
                continue
            k8s_name = k8s_object["kind"] + ":" + k8s_object["metadata"]["name"]
            assert "TEST-VALUE" == labels.get(
                "test-label"
            ), f"Missing label test-label on {k8s_name}. Current labels: {labels}"

    @pytest.mark.parametrize("version", ["2.3.2", "2.4.0", "default"])
    def test_basic_deployment_without_default_users(self, version):
        expected_object_count_in_basic_deployment = self._get_object_count(version)
        k8s_objects = render_chart(
            "test-basic",
            values=self._get_values_with_version(
                values={"webserver": {"defaultUser": {"enabled": False}}}, version=version
            ),
        )
        list_of_kind_names_tuples = [
            (k8s_object["kind"], k8s_object["metadata"]["name"]) for k8s_object in k8s_objects
        ]
        assert ("Job", "test-basic-create-user") not in list_of_kind_names_tuples
        assert expected_object_count_in_basic_deployment - 2 == len(k8s_objects)

    @pytest.mark.parametrize("version", ["2.3.2", "2.4.0", "default"])
    def test_basic_deployment_without_statsd(self, version):
        expected_object_count_in_basic_deployment = self._get_object_count(version)
        k8s_objects = render_chart(
            "test-basic",
            values=self._get_values_with_version(values={"statsd": {"enabled": False}}, version=version),
        )
        list_of_kind_names_tuples = [
            (k8s_object["kind"], k8s_object["metadata"]["name"]) for k8s_object in k8s_objects
        ]
        assert ("ServiceAccount", "test-basic-statsd") not in list_of_kind_names_tuples
        assert ("ConfigMap", "test-basic-statsd") not in list_of_kind_names_tuples
        assert ("Service", "test-basic-statsd") not in list_of_kind_names_tuples
        assert ("Deployment", "test-basic-statsd") not in list_of_kind_names_tuples

        assert expected_object_count_in_basic_deployment - 4 == len(k8s_objects)

    def test_network_policies_are_valid(self):
        k8s_objects = render_chart(
            "test-basic",
            {
                "networkPolicies": {"enabled": True},
                "executor": "CeleryExecutor",
                "flower": {"enabled": True},
                "pgbouncer": {"enabled": True},
            },
        )
        kind_names_tuples = {
            (k8s_object["kind"], k8s_object["metadata"]["name"]) for k8s_object in k8s_objects
        }

        expected_kind_names = [
            ("NetworkPolicy", "test-basic-redis-policy"),
            ("NetworkPolicy", "test-basic-flower-policy"),
            ("NetworkPolicy", "test-basic-pgbouncer-policy"),
            ("NetworkPolicy", "test-basic-scheduler-policy"),
            ("NetworkPolicy", "test-basic-statsd-policy"),
            ("NetworkPolicy", "test-basic-webserver-policy"),
            ("NetworkPolicy", "test-basic-worker-policy"),
        ]
        for kind_name in expected_kind_names:
            assert kind_name in kind_names_tuples

    def test_labels_are_valid(self):
        """Test labels are correctly applied on all objects created by this chart"""
        release_name = "test-basic"
        k8s_objects = render_chart(
            name=release_name,
            values={
                "labels": {"label1": "value1", "label2": "value2"},
                "executor": "CeleryExecutor",
                "data": {
                    "resultBackendConnection": {
                        "user": "someuser",
                        "pass": "somepass",
                        "host": "somehost",
                        "protocol": "postgresql",
                        "port": 7777,
                        "db": "somedb",
                        "sslmode": "allow",
                    }
                },
                "pgbouncer": {"enabled": True},
                "redis": {"enabled": True},
                "ingress": {"enabled": True},
                "networkPolicies": {"enabled": True},
                "cleanup": {"enabled": True},
                "flower": {"enabled": True},
                "dagProcessor": {"enabled": True},
                "logs": {"persistence": {"enabled": True}},
                "dags": {"persistence": {"enabled": True}},
                "postgresql": {"enabled": False},  # We won't check the objects created by the postgres chart
            },
        )
        kind_k8s_obj_labels_tuples = {
            (k8s_object["metadata"]["name"], k8s_object["kind"]): k8s_object["metadata"]["labels"]
            for k8s_object in k8s_objects
        }

        kind_names_tuples = [
            (f"{release_name}-airflow-cleanup", "ServiceAccount", None),
            (f"{release_name}-airflow-config", "ConfigMap", "config"),
            (f"{release_name}-airflow-create-user-job", "ServiceAccount", "create-user-job"),
            (f"{release_name}-airflow-flower", "ServiceAccount", "flower"),
            (f"{release_name}-airflow-metadata", "Secret", None),
            (f"{release_name}-airflow-migrate-database-job", "ServiceAccount", "run-airflow-migrations"),
            (f"{release_name}-airflow-pgbouncer", "ServiceAccount", "pgbouncer"),
            (f"{release_name}-airflow-result-backend", "Secret", None),
            (f"{release_name}-airflow-redis", "ServiceAccount", "redis"),
            (f"{release_name}-airflow-scheduler", "ServiceAccount", "scheduler"),
            (f"{release_name}-airflow-statsd", "ServiceAccount", "statsd"),
            (f"{release_name}-airflow-webserver", "ServiceAccount", "webserver"),
            (f"{release_name}-airflow-worker", "ServiceAccount", "worker"),
            (f"{release_name}-airflow-triggerer", "ServiceAccount", "triggerer"),
            (f"{release_name}-airflow-dag-processor", "ServiceAccount", "dag-processor"),
            (f"{release_name}-broker-url", "Secret", "redis"),
            (f"{release_name}-cleanup", "CronJob", "airflow-cleanup-pods"),
            (f"{release_name}-cleanup-role", "Role", None),
            (f"{release_name}-cleanup-rolebinding", "RoleBinding", None),
            (f"{release_name}-create-user", "Job", "create-user-job"),
            (f"{release_name}-fernet-key", "Secret", None),
            (f"{release_name}-flower", "Deployment", "flower"),
            (f"{release_name}-flower", "Service", "flower"),
            (f"{release_name}-flower-policy", "NetworkPolicy", "airflow-flower-policy"),
            (f"{release_name}-flower-ingress", "Ingress", "flower-ingress"),
            (f"{release_name}-pgbouncer", "Deployment", "pgbouncer"),
            (f"{release_name}-pgbouncer", "Service", "pgbouncer"),
            (f"{release_name}-pgbouncer-config", "Secret", "pgbouncer"),
            (f"{release_name}-pgbouncer-policy", "NetworkPolicy", "airflow-pgbouncer-policy"),
            (f"{release_name}-pgbouncer-stats", "Secret", "pgbouncer"),
            (f"{release_name}-pod-launcher-role", "Role", None),
            (f"{release_name}-pod-launcher-rolebinding", "RoleBinding", None),
            (f"{release_name}-pod-log-reader-role", "Role", None),
            (f"{release_name}-pod-log-reader-rolebinding", "RoleBinding", None),
            (f"{release_name}-redis", "Service", "redis"),
            (f"{release_name}-redis", "StatefulSet", "redis"),
            (f"{release_name}-redis-policy", "NetworkPolicy", "redis-policy"),
            (f"{release_name}-redis-password", "Secret", "redis"),
            (f"{release_name}-run-airflow-migrations", "Job", "run-airflow-migrations"),
            (f"{release_name}-scheduler", "Deployment", "scheduler"),
            (f"{release_name}-scheduler-policy", "NetworkPolicy", "airflow-scheduler-policy"),
            (f"{release_name}-statsd", "Deployment", "statsd"),
            (f"{release_name}-statsd", "Service", "statsd"),
            (f"{release_name}-statsd-policy", "NetworkPolicy", "statsd-policy"),
            (f"{release_name}-webserver", "Deployment", "webserver"),
            (f"{release_name}-webserver-secret-key", "Secret", "webserver"),
            (f"{release_name}-webserver", "Service", "webserver"),
            (f"{release_name}-webserver-policy", "NetworkPolicy", "airflow-webserver-policy"),
            (f"{release_name}-airflow-ingress", "Ingress", "airflow-ingress"),
            (f"{release_name}-worker", "Service", "worker"),
            (f"{release_name}-worker", "StatefulSet", "worker"),
            (f"{release_name}-worker-policy", "NetworkPolicy", "airflow-worker-policy"),
            (f"{release_name}-triggerer", "Deployment", "triggerer"),
            (f"{release_name}-dag-processor", "Deployment", "dag-processor"),
            (f"{release_name}-logs", "PersistentVolumeClaim", "logs-pvc"),
            (f"{release_name}-dags", "PersistentVolumeClaim", "dags-pvc"),
        ]
        for k8s_object_name, kind, component in kind_names_tuples:
            expected_labels = {
                "label1": "value1",
                "label2": "value2",
                "tier": "airflow",
                "release": release_name,
                "heritage": "Helm",
                "chart": mock.ANY,
            }
            if component:
                expected_labels["component"] = component
            if k8s_object_name == f"{release_name}-scheduler":
                expected_labels["executor"] = "CeleryExecutor"
            actual_labels = kind_k8s_obj_labels_tuples.pop((k8s_object_name, kind))
            assert actual_labels == expected_labels

        if kind_k8s_obj_labels_tuples:
            warnings.warn(f"Unchecked objects: {kind_k8s_obj_labels_tuples.keys()}")

    def test_labels_are_valid_on_job_templates(self):
        """Test labels are correctly applied on all job templates created by this chart"""
        release_name = "test-basic"
        k8s_objects = render_chart(
            name=release_name,
            values={
                "labels": {"label1": "value1", "label2": "value2"},
                "executor": "CeleryExecutor",
                "dagProcessor": {"enabled": True},
                "pgbouncer": {"enabled": True},
                "redis": {"enabled": True},
                "networkPolicies": {"enabled": True},
                "cleanup": {"enabled": True},
                "flower": {"enabled": True},
                "postgresql": {"enabled": False},  # We won't check the objects created by the postgres chart
            },
        )
        dict_of_labels_in_job_templates = {
            k8s_object["metadata"]["name"]: k8s_object["spec"]["template"]["metadata"]["labels"]
            for k8s_object in k8s_objects
            if k8s_object["kind"] == "Job"
        }

        kind_names_tuples = [
            (f"{release_name}-create-user", "create-user-job"),
            (f"{release_name}-run-airflow-migrations", "run-airflow-migrations"),
        ]
        for k8s_object_name, component in kind_names_tuples:
            expected_labels = {
                "label1": "value1",
                "label2": "value2",
                "tier": "airflow",
                "release": release_name,
                "component": component,
            }
            assert dict_of_labels_in_job_templates.get(k8s_object_name) == expected_labels

    def test_annotations_on_airflow_pods_in_deployment(self):
        """
        Test Annotations are correctly applied on all pods created Scheduler, Webserver & Worker
        deployments.
        """
        release_name = "test-basic"
        k8s_objects = render_chart(
            name=release_name,
            values={
                "airflowPodAnnotations": {"test-annotation/safe-to-evict": "true"},
                "flower": {"enabled": True},
                "dagProcessor": {"enabled": True},
            },
            show_only=[
                "templates/scheduler/scheduler-deployment.yaml",
                "templates/workers/worker-deployment.yaml",
                "templates/webserver/webserver-deployment.yaml",
                "templates/triggerer/triggerer-deployment.yaml",
                "templates/dag-processor/dag-processor-deployment.yaml",
                "templates/flower/flower-deployment.yaml",
                "templates/jobs/create-user-job.yaml",
                "templates/jobs/migrate-database-job.yaml",
            ],
        )
        # pod_template_file is tested separately as it has extra setup steps

        assert 8 == len(k8s_objects)

        for k8s_object in k8s_objects:
            annotations = k8s_object["spec"]["template"]["metadata"]["annotations"]
            assert "test-annotation/safe-to-evict" in annotations
            assert "true" in annotations["test-annotation/safe-to-evict"]

    def test_chart_is_consistent_with_official_airflow_image(self):
        def get_k8s_objs_with_image(obj: list[Any] | dict[str, Any]) -> list[dict[str, Any]]:
            """
            Recursive helper to retrieve all the k8s objects that have an "image" key
            inside k8s obj or list of k8s obj
            """
            out = []
            if isinstance(obj, list):
                for item in obj:
                    out += get_k8s_objs_with_image(item)
            if isinstance(obj, dict):
                if "image" in obj:
                    out += [obj]
                # include sub objs, just in case
                for val in obj.values():
                    out += get_k8s_objs_with_image(val)
            return out

        image_repo = "test-airflow-repo/airflow"
        k8s_objects = render_chart("test-basic", {"defaultAirflowRepository": image_repo})

        objs_with_image = get_k8s_objs_with_image(k8s_objects)
        for obj in objs_with_image:
            image: str = obj["image"]
            if image.startswith(image_repo):
                # Make sure that a command is not specified
                assert "command" not in obj

    def test_unsupported_executor(self):
        with pytest.raises(CalledProcessError) as ex_ctx:
            render_chart(
                "test-basic",
                {
                    "executor": "SequentialExecutor",
                },
            )
        assert (
            'executor must be one of the following: "LocalExecutor", '
            '"LocalKubernetesExecutor", "CeleryExecutor", '
            '"KubernetesExecutor", "CeleryKubernetesExecutor"' in ex_ctx.value.stderr.decode()
        )

    @pytest.mark.parametrize(
        "image",
        ["airflow", "pod_template", "flower", "statsd", "redis", "pgbouncer", "pgbouncerExporter", "gitSync"],
    )
    def test_invalid_pull_policy(self, image):
        with pytest.raises(CalledProcessError) as ex_ctx:
            render_chart(
                "test-basic",
                {
                    "images": {image: {"pullPolicy": "InvalidPolicy"}},
                },
            )
        assert (
            'pullPolicy must be one of the following: "Always", "Never", "IfNotPresent"'
            in ex_ctx.value.stderr.decode()
        )

    def test_invalid_dags_access_mode(self):
        with pytest.raises(CalledProcessError) as ex_ctx:
            render_chart(
                "test-basic",
                {
                    "dags": {"persistence": {"accessMode": "InvalidMode"}},
                },
            )
        assert (
            'accessMode must be one of the following: "ReadWriteOnce", "ReadOnlyMany", "ReadWriteMany"'
            in ex_ctx.value.stderr.decode()
        )

    @pytest.mark.parametrize("namespace", ["abc", "123", "123abc", "123-abc"])
    def test_namespace_names(self, namespace):
        """Test various namespace names to make sure they render correctly in templates"""
        render_chart(namespace=namespace)

<<<<<<< HEAD
=======
    @pytest.mark.parametrize()
>>>>>>> 79277c6c
    def test_postgres_connection_url_no_override(self):
        # no nameoverride provided
        assert "postgresql://postgres:postgres@my-release-postgresql.default:5432/postgres?sslmode=disable" == \
               render_chart(
                   "my-release",
                   values={
                       "postgresql": {
                           "enabled": True,
                       }
                   },
                   show_only=[
                       "templates/secrets/metadata-connection-secret.yaml"
                   ]
               )["data"]["connection"]

<<<<<<< HEAD
=======
    @pytest.mark.parametrize()
>>>>>>> 79277c6c
    def test_postgres_connection_url_name_override(self):
        assert "postgresql://postgres:postgres@overrideName:5432/postgres?sslmode=disable" == \
               render_chart(
                   "my-release",
                   values={
                       "postgresql": {
                           "enabled": True,
                           "nameOverride": "overrideName"
                       }
                   },
                   show_only=[
                       "templates/secrets/metadata-connection-secret.yaml"
                   ]
               )["data"]["connection"]<|MERGE_RESOLUTION|>--- conflicted
+++ resolved
@@ -509,10 +509,7 @@
         """Test various namespace names to make sure they render correctly in templates"""
         render_chart(namespace=namespace)
 
-<<<<<<< HEAD
-=======
-    @pytest.mark.parametrize()
->>>>>>> 79277c6c
+
     def test_postgres_connection_url_no_override(self):
         # no nameoverride provided
         assert "postgresql://postgres:postgres@my-release-postgresql.default:5432/postgres?sslmode=disable" == \
@@ -528,10 +525,7 @@
                    ]
                )["data"]["connection"]
 
-<<<<<<< HEAD
-=======
-    @pytest.mark.parametrize()
->>>>>>> 79277c6c
+
     def test_postgres_connection_url_name_override(self):
         assert "postgresql://postgres:postgres@overrideName:5432/postgres?sslmode=disable" == \
                render_chart(
