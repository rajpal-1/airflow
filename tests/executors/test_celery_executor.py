#
# Licensed to the Apache Software Foundation (ASF) under one
# or more contributor license agreements.  See the NOTICE file
# distributed with this work for additional information
# regarding copyright ownership.  The ASF licenses this file
# to you under the Apache License, Version 2.0 (the
# "License"); you may not use this file except in compliance
# with the License.  You may obtain a copy of the License at
#
#   http://www.apache.org/licenses/LICENSE-2.0
#
# Unless required by applicable law or agreed to in writing,
# software distributed under the License is distributed on an
# "AS IS" BASIS, WITHOUT WARRANTIES OR CONDITIONS OF ANY
# KIND, either express or implied.  See the License for the
# specific language governing permissions and limitations
# under the License.
import contextlib
import json
import os
import signal
import sys
import unittest
from datetime import datetime, timedelta
from unittest import mock

# leave this it is used by the test worker
import celery.contrib.testing.tasks  # noqa: F401
import pytest
from celery import Celery
from celery.backends.base import BaseBackend, BaseKeyValueStoreBackend
from celery.backends.database import DatabaseBackend
from celery.contrib.testing.worker import start_worker
from celery.result import AsyncResult
from kombu.asynchronous import set_event_loop
from parameterized import parameterized

from airflow.configuration import conf
from airflow.exceptions import AirflowException, AirflowTaskTimeout
from airflow.executors import celery_executor
from airflow.executors.celery_executor import BulkStateFetcher
from airflow.models.baseoperator import BaseOperator
from airflow.models.dag import DAG
from airflow.models.taskinstance import SimpleTaskInstance, TaskInstance, TaskInstanceKey
from airflow.operators.bash import BashOperator
from airflow.utils import timezone
from airflow.utils.state import State
from tests.test_utils import db


def _prepare_test_bodies():
    if 'CELERY_BROKER_URLS' in os.environ:
        return [(url,) for url in os.environ['CELERY_BROKER_URLS'].split(',')]
    return [(conf.get('celery', 'BROKER_URL'))]


class FakeCeleryResult:
    @property
    def state(self):
        raise Exception()

    def task_id(self):
        return "task_id"


@contextlib.contextmanager
def _prepare_app(broker_url=None, execute=None):
    broker_url = broker_url or conf.get('celery', 'BROKER_URL')
    execute = execute or celery_executor.execute_command.__wrapped__

    test_config = dict(celery_executor.celery_configuration)
    test_config.update({'broker_url': broker_url})
    test_app = Celery(broker_url, config_source=test_config)
    test_execute = test_app.task(execute)
    patch_app = mock.patch('airflow.executors.celery_executor.app', test_app)
    patch_execute = mock.patch('airflow.executors.celery_executor.execute_command', test_execute)

    backend = test_app.backend

    if hasattr(backend, 'ResultSession'):
        # Pre-create the database tables now, otherwise SQLA vis Celery has a
        # race condition where it one of the subprocesses can die with "Table
        # already exists" error, because SQLA checks for which tables exist,
        # then issues a CREATE TABLE, rather than doing CREATE TABLE IF NOT
        # EXISTS
        session = backend.ResultSession()
        session.close()

    with patch_app, patch_execute:
        try:
            yield test_app
        finally:
            # Clear event loop to tear down each celery instance
            set_event_loop(None)


class TestCeleryExecutor(unittest.TestCase):
    def setUp(self) -> None:
        db.clear_db_runs()
        db.clear_db_jobs()

    def tearDown(self) -> None:
        db.clear_db_runs()
        db.clear_db_jobs()

    @parameterized.expand(_prepare_test_bodies())
    @pytest.mark.integration("redis")
    @pytest.mark.integration("rabbitmq")
    @pytest.mark.backend("mysql", "postgres")
    def test_celery_integration(self, broker_url):
        success_command = ['airflow', 'tasks', 'run', 'true', 'some_parameter']
        fail_command = ['airflow', 'version']

        def fake_execute_command(command):
            if command != success_command:
                raise AirflowException("fail")

        with _prepare_app(broker_url, execute=fake_execute_command) as app:
            executor = celery_executor.CeleryExecutor()
            assert executor.tasks == {}
            executor.start()

            with start_worker(app=app, logfile=sys.stdout, loglevel='info'):
                execute_date = datetime.now()

                task_tuples_to_send = [
                    (
                        ('success', 'fake_simple_ti', execute_date, 0),
                        success_command,
                        celery_executor.celery_configuration['task_default_queue'],
                        celery_executor.execute_command,
                    ),
                    (
                        ('fail', 'fake_simple_ti', execute_date, 0),
                        fail_command,
                        celery_executor.celery_configuration['task_default_queue'],
                        celery_executor.execute_command,
                    ),
                ]

                # "Enqueue" them. We don't have a real SimpleTaskInstance, so directly edit the dict
<<<<<<< HEAD
                for (key, command, queue, task) in task_tuples_to_send:  # pylint: disable=W0612
                    executor.queued_tasks[key] = (command, 1, queue, None)
=======
                for (key, simple_ti, command, queue, task) in task_tuples_to_send:
                    executor.queued_tasks[key] = (command, 1, queue, simple_ti)
>>>>>>> 9504cb52
                    executor.task_publish_retries[key] = 1

                executor._process_tasks(task_tuples_to_send)

                assert list(executor.tasks.keys()) == [
                    ('success', 'fake_simple_ti', execute_date, 0),
                    ('fail', 'fake_simple_ti', execute_date, 0),
                ]
                assert (
                    executor.event_buffer[('success', 'fake_simple_ti', execute_date, 0)][0] == State.QUEUED
                )
                assert executor.event_buffer[('fail', 'fake_simple_ti', execute_date, 0)][0] == State.QUEUED

                executor.end(synchronous=True)

        assert executor.event_buffer[('success', 'fake_simple_ti', execute_date, 0)][0] == State.SUCCESS
        assert executor.event_buffer[('fail', 'fake_simple_ti', execute_date, 0)][0] == State.FAILED

        assert 'success' not in executor.tasks
        assert 'fail' not in executor.tasks

        assert executor.queued_tasks == {}
        assert timedelta(0, 600) == executor.task_adoption_timeout

    @pytest.mark.integration("redis")
    @pytest.mark.integration("rabbitmq")
    @pytest.mark.backend("mysql", "postgres")
    def test_error_sending_task(self):
        def fake_execute_command():
            pass

        with _prepare_app(execute=fake_execute_command):
            # fake_execute_command takes no arguments while execute_command takes 1,
            # which will cause TypeError when calling task.apply_async()
            executor = celery_executor.CeleryExecutor()
            task = BashOperator(
                task_id="test", bash_command="true", dag=DAG(dag_id='id'), start_date=datetime.now()
            )
            when = datetime.now()
            value_tuple = (
                'command',
                1,
                None,
                SimpleTaskInstance(ti=TaskInstance(task=task, execution_date=datetime.now())),
            )
            key = ('fail', 'fake_simple_ti', when, 0)
            executor.queued_tasks[key] = value_tuple
            executor.task_publish_retries[key] = 1
            executor.heartbeat()
        assert 0 == len(executor.queued_tasks), "Task should no longer be queued"
        assert executor.event_buffer[('fail', 'fake_simple_ti', when, 0)][0] == State.FAILED

    @pytest.mark.integration("redis")
    @pytest.mark.integration("rabbitmq")
    @pytest.mark.backend("mysql", "postgres")
    def test_retry_on_error_sending_task(self):
        """Test that Airflow retries publishing tasks to Celery Broker at least 3 times"""

        with _prepare_app(), self.assertLogs(celery_executor.log) as cm, mock.patch.object(
            # Mock `with timeout()` to _instantly_ fail.
            celery_executor.timeout,
            "__enter__",
            side_effect=AirflowTaskTimeout,
        ):
            executor = celery_executor.CeleryExecutor()
            assert executor.task_publish_retries == {}
            assert executor.task_publish_max_retries == 3, "Assert Default Max Retries is 3"

            task = BashOperator(
                task_id="test", bash_command="true", dag=DAG(dag_id='id'), start_date=datetime.now()
            )
            when = datetime.now()
            value_tuple = (
                'command',
                1,
                None,
                SimpleTaskInstance(ti=TaskInstance(task=task, execution_date=datetime.now())),
            )
            key = ('fail', 'fake_simple_ti', when, 0)
            executor.queued_tasks[key] = value_tuple

            # Test that when heartbeat is called again, task is published again to Celery Queue
            executor.heartbeat()
            assert dict(executor.task_publish_retries) == {key: 2}
            assert 1 == len(executor.queued_tasks), "Task should remain in queue"
            assert executor.event_buffer == {}
            assert (
                "INFO:airflow.executors.celery_executor.CeleryExecutor:"
                f"[Try 1 of 3] Task Timeout Error for Task: ({key})." in cm.output
            )

            executor.heartbeat()
            assert dict(executor.task_publish_retries) == {key: 3}
            assert 1 == len(executor.queued_tasks), "Task should remain in queue"
            assert executor.event_buffer == {}
            assert (
                "INFO:airflow.executors.celery_executor.CeleryExecutor:"
                f"[Try 2 of 3] Task Timeout Error for Task: ({key})." in cm.output
            )

            executor.heartbeat()
            assert dict(executor.task_publish_retries) == {key: 4}
            assert 1 == len(executor.queued_tasks), "Task should remain in queue"
            assert executor.event_buffer == {}
            assert (
                "INFO:airflow.executors.celery_executor.CeleryExecutor:"
                f"[Try 3 of 3] Task Timeout Error for Task: ({key})." in cm.output
            )

            executor.heartbeat()
            assert dict(executor.task_publish_retries) == {}
            assert 0 == len(executor.queued_tasks), "Task should no longer be in queue"
            assert executor.event_buffer[('fail', 'fake_simple_ti', when, 0)][0] == State.FAILED

    @pytest.mark.quarantined
    @pytest.mark.backend("mysql", "postgres")
    def test_exception_propagation(self):

        with _prepare_app(), self.assertLogs(celery_executor.log) as cm:
            executor = celery_executor.CeleryExecutor()
            executor.tasks = {'key': FakeCeleryResult()}
            executor.bulk_state_fetcher._get_many_using_multiprocessing(executor.tasks.values())

        assert any(celery_executor.CELERY_FETCH_ERR_MSG_HEADER in line for line in cm.output)
        assert any("Exception" in line for line in cm.output)

    @mock.patch('airflow.executors.celery_executor.CeleryExecutor.sync')
    @mock.patch('airflow.executors.celery_executor.CeleryExecutor.trigger_tasks')
    @mock.patch('airflow.executors.base_executor.Stats.gauge')
    def test_gauge_executor_metrics(self, mock_stats_gauge, mock_trigger_tasks, mock_sync):
        executor = celery_executor.CeleryExecutor()
        executor.heartbeat()
        calls = [
            mock.call('executor.open_slots', mock.ANY),
            mock.call('executor.queued_tasks', mock.ANY),
            mock.call('executor.running_tasks', mock.ANY),
        ]
        mock_stats_gauge.assert_has_calls(calls)

    @parameterized.expand(
        ([['true'], ValueError], [['airflow', 'version'], ValueError], [['airflow', 'tasks', 'run'], None])
    )
    def test_command_validation(self, command, expected_exception):
        # Check that we validate _on the receiving_ side, not just sending side
        with mock.patch(
            'airflow.executors.celery_executor._execute_in_subprocess'
        ) as mock_subproc, mock.patch('airflow.executors.celery_executor._execute_in_fork') as mock_fork:
            if expected_exception:
                with pytest.raises(expected_exception):
                    celery_executor.execute_command(command)
                mock_subproc.assert_not_called()
                mock_fork.assert_not_called()
            else:
                celery_executor.execute_command(command)
                # One of these should be called.
                assert mock_subproc.call_args == ((command,),) or mock_fork.call_args == ((command,),)

    @pytest.mark.backend("mysql", "postgres")
    def test_try_adopt_task_instances_none(self):
        date = datetime.utcnow()
        start_date = datetime.utcnow() - timedelta(days=2)

        with DAG("test_try_adopt_task_instances_none"):
            task_1 = BaseOperator(task_id="task_1", start_date=start_date)

        key1 = TaskInstance(task=task_1, execution_date=date)
        tis = [key1]
        executor = celery_executor.CeleryExecutor()

        assert executor.try_adopt_task_instances(tis) == tis

    @pytest.mark.backend("mysql", "postgres")
    def test_try_adopt_task_instances(self):
        exec_date = timezone.utcnow() - timedelta(minutes=2)
        start_date = timezone.utcnow() - timedelta(days=2)
        queued_dttm = timezone.utcnow() - timedelta(minutes=1)

        try_number = 1

        with DAG("test_try_adopt_task_instances_none") as dag:
            task_1 = BaseOperator(task_id="task_1", start_date=start_date)
            task_2 = BaseOperator(task_id="task_2", start_date=start_date)

        ti1 = TaskInstance(task=task_1, execution_date=exec_date)
        ti1.external_executor_id = '231'
        ti1.queued_dttm = queued_dttm
        ti1.state = State.QUEUED
        ti2 = TaskInstance(task=task_2, execution_date=exec_date)
        ti2.external_executor_id = '232'
        ti2.queued_dttm = queued_dttm
        ti2.state = State.QUEUED

        tis = [ti1, ti2]
        executor = celery_executor.CeleryExecutor()
        assert executor.running == set()
        assert executor.adopted_task_timeouts == {}
        assert executor.tasks == {}

        not_adopted_tis = executor.try_adopt_task_instances(tis)

        key_1 = TaskInstanceKey(dag.dag_id, task_1.task_id, exec_date, try_number)
        key_2 = TaskInstanceKey(dag.dag_id, task_2.task_id, exec_date, try_number)
        assert executor.running == {key_1, key_2}
        assert dict(executor.adopted_task_timeouts) == {
            key_1: queued_dttm + executor.task_adoption_timeout,
            key_2: queued_dttm + executor.task_adoption_timeout,
        }
        assert executor.tasks == {key_1: AsyncResult("231"), key_2: AsyncResult("232")}
        assert not_adopted_tis == []

    @pytest.mark.backend("mysql", "postgres")
    def test_check_for_stalled_adopted_tasks(self):
        exec_date = timezone.utcnow() - timedelta(minutes=40)
        start_date = timezone.utcnow() - timedelta(days=2)
        queued_dttm = timezone.utcnow() - timedelta(minutes=30)

        try_number = 1

        with DAG("test_check_for_stalled_adopted_tasks") as dag:
            task_1 = BaseOperator(task_id="task_1", start_date=start_date)
            task_2 = BaseOperator(task_id="task_2", start_date=start_date)

        key_1 = TaskInstanceKey(dag.dag_id, task_1.task_id, exec_date, try_number)
        key_2 = TaskInstanceKey(dag.dag_id, task_2.task_id, exec_date, try_number)

        executor = celery_executor.CeleryExecutor()
        executor.adopted_task_timeouts = {
            key_1: queued_dttm + executor.task_adoption_timeout,
            key_2: queued_dttm + executor.task_adoption_timeout,
        }
        executor.running = {key_1, key_2}
        executor.tasks = {key_1: AsyncResult("231"), key_2: AsyncResult("232")}
        executor.sync()
        assert executor.event_buffer == {key_1: (State.FAILED, None), key_2: (State.FAILED, None)}
        assert executor.tasks == {}
        assert executor.running == set()
        assert executor.adopted_task_timeouts == {}


def test_operation_timeout_config():
    assert celery_executor.OPERATION_TIMEOUT == 1


class ClassWithCustomAttributes:
    """Class for testing purpose: allows to create objects with custom attributes in one single statement."""

    def __init__(self, **kwargs):
        for key, value in kwargs.items():
            setattr(self, key, value)

    def __str__(self):
        return f"{ClassWithCustomAttributes.__name__}({str(self.__dict__)})"

    def __repr__(self):
        return self.__str__()

    def __eq__(self, other):
        return self.__dict__ == other.__dict__

    def __ne__(self, other):
        return not self.__eq__(other)


class TestBulkStateFetcher(unittest.TestCase):
    @mock.patch(
        "celery.backends.base.BaseKeyValueStoreBackend.mget",
        return_value=[json.dumps({"status": "SUCCESS", "task_id": "123"})],
    )
    @pytest.mark.integration("redis")
    @pytest.mark.integration("rabbitmq")
    @pytest.mark.backend("mysql", "postgres")
    def test_should_support_kv_backend(self, mock_mget):
        with _prepare_app():
            mock_backend = BaseKeyValueStoreBackend(app=celery_executor.app)
            with mock.patch.object(celery_executor.app, 'backend', mock_backend), self.assertLogs(
                "airflow.executors.celery_executor.BulkStateFetcher", level="DEBUG"
            ) as cm:
                fetcher = BulkStateFetcher()
                result = fetcher.get_many(
                    [
                        mock.MagicMock(task_id="123"),
                        mock.MagicMock(task_id="456"),
                    ]
                )

        # Assert called - ignore order
        mget_args, _ = mock_mget.call_args
        assert set(mget_args[0]) == {b'celery-task-meta-456', b'celery-task-meta-123'}
        mock_mget.assert_called_once_with(mock.ANY)

        assert result == {'123': ('SUCCESS', None), '456': ("PENDING", None)}
        assert [
            'DEBUG:airflow.executors.celery_executor.BulkStateFetcher:Fetched 2 state(s) for 2 task(s)'
        ] == cm.output

    @mock.patch("celery.backends.database.DatabaseBackend.ResultSession")
    @pytest.mark.integration("redis")
    @pytest.mark.integration("rabbitmq")
    @pytest.mark.backend("mysql", "postgres")
    def test_should_support_db_backend(self, mock_session):
        with _prepare_app():
            mock_backend = DatabaseBackend(app=celery_executor.app, url="sqlite3://")

            with mock.patch.object(celery_executor.app, 'backend', mock_backend), self.assertLogs(
                "airflow.executors.celery_executor.BulkStateFetcher", level="DEBUG"
            ) as cm:
                mock_session = mock_backend.ResultSession.return_value
                mock_session.query.return_value.filter.return_value.all.return_value = [
                    mock.MagicMock(**{"to_dict.return_value": {"status": "SUCCESS", "task_id": "123"}})
                ]

                fetcher = BulkStateFetcher()
                result = fetcher.get_many(
                    [
                        mock.MagicMock(task_id="123"),
                        mock.MagicMock(task_id="456"),
                    ]
                )

        assert result == {'123': ('SUCCESS', None), '456': ("PENDING", None)}
        assert [
            'DEBUG:airflow.executors.celery_executor.BulkStateFetcher:Fetched 2 state(s) for 2 task(s)'
        ] == cm.output

    @pytest.mark.integration("redis")
    @pytest.mark.integration("rabbitmq")
    @pytest.mark.backend("mysql", "postgres")
    def test_should_support_base_backend(self):
        with _prepare_app():
            mock_backend = mock.MagicMock(autospec=BaseBackend)

            with mock.patch.object(celery_executor.app, 'backend', mock_backend), self.assertLogs(
                "airflow.executors.celery_executor.BulkStateFetcher", level="DEBUG"
            ) as cm:
                fetcher = BulkStateFetcher(1)
                result = fetcher.get_many(
                    [
                        ClassWithCustomAttributes(task_id="123", state='SUCCESS'),
                        ClassWithCustomAttributes(task_id="456", state="PENDING"),
                    ]
                )

        assert result == {'123': ('SUCCESS', None), '456': ("PENDING", None)}
        assert [
            'DEBUG:airflow.executors.celery_executor.BulkStateFetcher:Fetched 2 state(s) for 2 task(s)'
        ] == cm.output


class MockTask:
    """
    A picklable object used to mock tasks sent to Celery. Can't use the mock library
    here because it's not picklable.
    """

    def apply_async(self, *args, **kwargs):
        return 1


def _exit_gracefully(signum, _):
    print(f"{os.getpid()} Exiting gracefully upon receiving signal {signum}")
    sys.exit(signum)


@pytest.fixture
def register_signals():
    """
    Register the same signals as scheduler does to test celery_executor to make sure it does not
    hang.
    """
    orig_sigint = orig_sigterm = orig_sigusr2 = signal.SIG_DFL

    orig_sigint = signal.signal(signal.SIGINT, _exit_gracefully)
    orig_sigterm = signal.signal(signal.SIGTERM, _exit_gracefully)
    orig_sigusr2 = signal.signal(signal.SIGUSR2, _exit_gracefully)

    yield

    # Restore original signal handlers after test
    signal.signal(signal.SIGINT, orig_sigint)
    signal.signal(signal.SIGTERM, orig_sigterm)
    signal.signal(signal.SIGUSR2, orig_sigusr2)


@pytest.mark.quarantined
def test_send_tasks_to_celery_hang(register_signals):
    """
    Test that celery_executor does not hang after many runs.
    """
    executor = celery_executor.CeleryExecutor()

    task = MockTask()
    task_tuples_to_send = [(None, None, None, None, task) for _ in range(26)]

    for _ in range(500):
        # This loop can hang on Linux if celery_executor does something wrong with
        # multiprocessing.
        results = executor._send_tasks_to_celery(task_tuples_to_send)
        assert results == [(None, None, 1) for _ in task_tuples_to_send]<|MERGE_RESOLUTION|>--- conflicted
+++ resolved
@@ -139,13 +139,8 @@
                 ]
 
                 # "Enqueue" them. We don't have a real SimpleTaskInstance, so directly edit the dict
-<<<<<<< HEAD
-                for (key, command, queue, task) in task_tuples_to_send:  # pylint: disable=W0612
+                for (key, command, queue, task) in task_tuples_to_send:
                     executor.queued_tasks[key] = (command, 1, queue, None)
-=======
-                for (key, simple_ti, command, queue, task) in task_tuples_to_send:
-                    executor.queued_tasks[key] = (command, 1, queue, simple_ti)
->>>>>>> 9504cb52
                     executor.task_publish_retries[key] = 1
 
                 executor._process_tasks(task_tuples_to_send)
