--- conflicted
+++ resolved
@@ -29,11 +29,7 @@
         """
         Test concurrency reached should fail dep
         """
-<<<<<<< HEAD
-        dag = Mock(concurrency=1, concurrency_reached=True)
-=======
         dag = Mock(concurrency=1, get_concurrency_reached=Mock(return_value=True))
->>>>>>> d25854dd
         task = Mock(dag=dag, pool_slots=1)
         ti = TaskInstance(task, execution_date=None)
 
@@ -43,11 +39,7 @@
         """
         Test all conditions met should pass dep
         """
-<<<<<<< HEAD
-        dag = Mock(concurrency=1, concurrency_reached=False)
-=======
         dag = Mock(concurrency=1, get_concurrency_reached=Mock(return_value=False))
->>>>>>> d25854dd
         task = Mock(dag=dag, pool_slots=1)
         ti = TaskInstance(task, execution_date=None)
 
