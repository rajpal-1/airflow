--- conflicted
+++ resolved
@@ -23,18 +23,6 @@
     def __init__(self, **kwds):
         self.__dict__.update(kwds)
 
-<<<<<<< HEAD
-    def pool_full(self):
-        # Allow users of this fake to set pool_filled in the constructor to make this
-        # return True
-        try:
-            return self.pool_filled
-        except AttributeError:
-            # If pool_filled was not set default to false
-            return False
-
-=======
->>>>>>> d25854dd
     def get_dagrun(self, _):
         return self.dagrun
 
