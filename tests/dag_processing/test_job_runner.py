#
# Licensed to the Apache Software Foundation (ASF) under one
# or more contributor license agreements.  See the NOTICE file
# distributed with this work for additional information
# regarding copyright ownership.  The ASF licenses this file
# to you under the Apache License, Version 2.0 (the
# "License"); you may not use this file except in compliance
# with the License.  You may obtain a copy of the License at
#
#   http://www.apache.org/licenses/LICENSE-2.0
#
# Unless required by applicable law or agreed to in writing,
# software distributed under the License is distributed on an
# "AS IS" BASIS, WITHOUT WARRANTIES OR CONDITIONS OF ANY
# KIND, either express or implied.  See the License for the
# specific language governing permissions and limitations
# under the License.
from __future__ import annotations

import contextlib
import itertools
import logging
import multiprocessing
import os
import pathlib
import random
import socket
import sys
import textwrap
import threading
import time
from collections import deque
from datetime import datetime, timedelta
from logging.config import dictConfig
from unittest import mock
from unittest.mock import MagicMock, Mock, PropertyMock

import pytest
import time_machine
from sqlalchemy import func

from airflow.callbacks.callback_requests import CallbackRequest, DagCallbackRequest, SlaCallbackRequest
from airflow.config_templates.airflow_local_settings import DEFAULT_LOGGING_CONFIG
from airflow.configuration import conf
from airflow.dag_processing.manager import (
    DagFileProcessorAgent,
    DagFileProcessorManager,
    DagFileStat,
    DagParsingSignal,
    DagParsingStat,
)
from airflow.dag_processing.processor import DagFileProcessorProcess
from airflow.jobs.dag_processor_job_runner import DagProcessorJobRunner
from airflow.jobs.job import Job
from airflow.models import DagBag, DagModel, DbCallbackRequest
from airflow.models.dagcode import DagCode
from airflow.models.serialized_dag import SerializedDagModel
from airflow.utils import timezone
from airflow.utils.net import get_hostname
from airflow.utils.session import create_session
from tests.core.test_logging_config import SETTINGS_FILE_VALID, settings_context
from tests.models import TEST_DAGS_FOLDER
from tests.test_utils.compat import ParseImportError
from tests.test_utils.config import conf_vars
from tests.test_utils.db import clear_db_callbacks, clear_db_dags, clear_db_runs, clear_db_serialized_dags

pytestmark = pytest.mark.db_test

logger = logging.getLogger(__name__)
TEST_DAG_FOLDER = pathlib.Path(__file__).parents[1].resolve() / "dags"
DEFAULT_DATE = timezone.datetime(2016, 1, 1)


class FakeDagFileProcessorRunner(DagFileProcessorProcess):
    # This fake processor will return the zombies it received in constructor
    # as its processing result w/o actually parsing anything.
    def __init__(self, file_path, pickle_dags, dag_ids, dag_directory, callbacks):
        super().__init__(file_path, pickle_dags, dag_ids, dag_directory, callbacks)
        # We need a "real" selectable handle for waitable_handle to work
        readable, writable = multiprocessing.Pipe(duplex=False)
        writable.send("abc")
        writable.close()
        self._waitable_handle = readable
        self._result = 0, 0, 0

    def start(self):
        pass

    @property
    def start_time(self):
        return DEFAULT_DATE

    @property
    def pid(self):
        return 1234

    @property
    def done(self):
        return True

    @property
    def result(self):
        return self._result

    @staticmethod
    def _create_process(file_path, callback_requests, dag_ids, dag_directory, pickle_dags):
        return FakeDagFileProcessorRunner(
            file_path,
            pickle_dags,
            dag_ids,
            dag_directory,
            callback_requests,
        )

    @property
    def waitable_handle(self):
        return self._waitable_handle


class TestDagProcessorJobRunner:
    def setup_method(self):
        dictConfig(DEFAULT_LOGGING_CONFIG)
        clear_db_runs()
        clear_db_serialized_dags()
        clear_db_dags()
        clear_db_callbacks()

    def teardown_class(self):
        clear_db_runs()
        clear_db_serialized_dags()
        clear_db_dags()
        clear_db_callbacks()

    def run_processor_manager_one_loop(self, manager, parent_pipe):
        if not manager.processor._async_mode:
            parent_pipe.send(DagParsingSignal.AGENT_RUN_ONCE)

        results = []

        while True:
            manager.processor._run_parsing_loop()

            while parent_pipe.poll(timeout=0.01):
                obj = parent_pipe.recv()
                if not isinstance(obj, DagParsingStat):
                    results.append(obj)
                elif obj.done:
                    return results
            raise RuntimeError("Shouldn't get here - nothing to read, but manager not finished!")

    @pytest.mark.skip_if_database_isolation_mode  # Test is broken in db isolation mode
    @conf_vars({("core", "load_examples"): "False"})
    def test_remove_file_clears_import_error(self, tmp_path):
        path_to_parse = tmp_path / "temp_dag.py"

        # Generate original import error
        path_to_parse.write_text("an invalid airflow DAG")

        child_pipe, parent_pipe = multiprocessing.Pipe()

        async_mode = "sqlite" not in conf.get("database", "sql_alchemy_conn")
        manager = DagProcessorJobRunner(
            job=Job(),
            processor=DagFileProcessorManager(
                dag_directory=path_to_parse.parent,
                max_runs=1,
                processor_timeout=timedelta(days=365),
                signal_conn=child_pipe,
                dag_ids=[],
                pickle_dags=False,
                async_mode=async_mode,
            ),
        )

        with create_session() as session:
            self.run_processor_manager_one_loop(manager, parent_pipe)

            import_errors = session.query(ParseImportError).all()
            assert len(import_errors) == 1

            path_to_parse.unlink()

            # Rerun the scheduler once the dag file has been removed
            self.run_processor_manager_one_loop(manager, parent_pipe)
            import_errors = session.query(ParseImportError).all()

            assert len(import_errors) == 0
            session.rollback()

        child_pipe.close()
        parent_pipe.close()

    @conf_vars({("core", "load_examples"): "False"})
    def test_max_runs_when_no_files(self, tmp_path):
        child_pipe, parent_pipe = multiprocessing.Pipe()

        async_mode = "sqlite" not in conf.get("database", "sql_alchemy_conn")
        manager = DagProcessorJobRunner(
            job=Job(),
            processor=DagFileProcessorManager(
                dag_directory=os.fspath(tmp_path),
                max_runs=1,
                processor_timeout=timedelta(days=365),
                signal_conn=child_pipe,
                dag_ids=[],
                pickle_dags=False,
                async_mode=async_mode,
            ),
        )

        self.run_processor_manager_one_loop(manager, parent_pipe)
        child_pipe.close()
        parent_pipe.close()

    @pytest.mark.backend("mysql", "postgres")
    @mock.patch("airflow.dag_processing.processor.iter_airflow_imports")
    def test_start_new_processes_with_same_filepath(self, _):
        """
        Test that when a processor already exist with a filepath, a new processor won't be created
        with that filepath. The filepath will just be removed from the list.
        """
        manager = DagProcessorJobRunner(
            job=Job(),
            processor=DagFileProcessorManager(
                dag_directory="directory",
                max_runs=1,
                processor_timeout=timedelta(days=365),
                signal_conn=MagicMock(),
                dag_ids=[],
                pickle_dags=False,
                async_mode=True,
            ),
        )

        file_1 = "file_1.py"
        file_2 = "file_2.py"
        file_3 = "file_3.py"
        manager.processor._file_path_queue = deque([file_1, file_2, file_3])

        # Mock that only one processor exists. This processor runs with 'file_1'
        manager.processor._processors[file_1] = MagicMock()
        # Start New Processes
        manager.processor.start_new_processes()

        # Because of the config: '[scheduler] parsing_processes = 2'
        # verify that only one extra process is created
        # and since a processor with 'file_1' already exists,
        # even though it is first in '_file_path_queue'
        # a new processor is created with 'file_2' and not 'file_1'.

        assert file_1 in manager.processor._processors.keys()
        assert file_2 in manager.processor._processors.keys()
        assert deque([file_3]) == manager.processor._file_path_queue

    def test_set_file_paths_when_processor_file_path_not_in_new_file_paths(self):
        manager = DagProcessorJobRunner(
            job=Job(),
            processor=DagFileProcessorManager(
                dag_directory="directory",
                max_runs=1,
                processor_timeout=timedelta(days=365),
                signal_conn=MagicMock(),
                dag_ids=[],
                pickle_dags=False,
                async_mode=True,
            ),
        )

        mock_processor = MagicMock()
        mock_processor.stop.side_effect = AttributeError("DagFileProcessor object has no attribute stop")
        mock_processor.terminate.side_effect = None

        manager.processor._processors["missing_file.txt"] = mock_processor
        manager.processor._file_stats["missing_file.txt"] = DagFileStat(0, 0, None, None, 0, 0)

        manager.processor.set_file_paths(["abc.txt"])
        assert manager.processor._processors == {}
        assert "missing_file.txt" not in manager.processor._file_stats

    def test_set_file_paths_when_processor_file_path_is_in_new_file_paths(self):
        manager = DagProcessorJobRunner(
            job=Job(),
            processor=DagFileProcessorManager(
                dag_directory="directory",
                max_runs=1,
                processor_timeout=timedelta(days=365),
                signal_conn=MagicMock(),
                dag_ids=[],
                pickle_dags=False,
                async_mode=True,
            ),
        )

        mock_processor = MagicMock()
        mock_processor.stop.side_effect = AttributeError("DagFileProcessor object has no attribute stop")
        mock_processor.terminate.side_effect = None

        manager.processor._processors["abc.txt"] = mock_processor

        manager.processor.set_file_paths(["abc.txt"])
        assert manager.processor._processors == {"abc.txt": mock_processor}

    @conf_vars({("scheduler", "file_parsing_sort_mode"): "alphabetical"})
    @mock.patch("zipfile.is_zipfile", return_value=True)
    @mock.patch("airflow.utils.file.might_contain_dag", return_value=True)
    @mock.patch("airflow.utils.file.find_path_from_directory", return_value=True)
    @mock.patch("airflow.utils.file.os.path.isfile", return_value=True)
    def test_file_paths_in_queue_sorted_alphabetically(
        self, mock_isfile, mock_find_path, mock_might_contain_dag, mock_zipfile
    ):
        """Test dag files are sorted alphabetically"""
        dag_files = ["file_3.py", "file_2.py", "file_4.py", "file_1.py"]
        mock_find_path.return_value = dag_files

        manager = DagProcessorJobRunner(
            job=Job(),
            processor=DagFileProcessorManager(
                dag_directory="directory",
                max_runs=1,
                processor_timeout=timedelta(days=365),
                signal_conn=MagicMock(),
                dag_ids=[],
                pickle_dags=False,
                async_mode=True,
            ),
        )

        manager.processor.set_file_paths(dag_files)
        assert manager.processor._file_path_queue == deque()
        manager.processor.prepare_file_path_queue()
        assert manager.processor._file_path_queue == deque(
            ["file_1.py", "file_2.py", "file_3.py", "file_4.py"]
        )

    @conf_vars({("scheduler", "file_parsing_sort_mode"): "random_seeded_by_host"})
    @mock.patch("zipfile.is_zipfile", return_value=True)
    @mock.patch("airflow.utils.file.might_contain_dag", return_value=True)
    @mock.patch("airflow.utils.file.find_path_from_directory", return_value=True)
    @mock.patch("airflow.utils.file.os.path.isfile", return_value=True)
    def test_file_paths_in_queue_sorted_random_seeded_by_host(
        self, mock_isfile, mock_find_path, mock_might_contain_dag, mock_zipfile
    ):
        """Test files are randomly sorted and seeded by host name"""
        dag_files = ["file_3.py", "file_2.py", "file_4.py", "file_1.py"]
        mock_find_path.return_value = dag_files

        manager = DagProcessorJobRunner(
            job=Job(),
            processor=DagFileProcessorManager(
                dag_directory="directory",
                max_runs=1,
                processor_timeout=timedelta(days=365),
                signal_conn=MagicMock(),
                dag_ids=[],
                pickle_dags=False,
                async_mode=True,
            ),
        )

        manager.processor.set_file_paths(dag_files)
        assert manager.processor._file_path_queue == deque()
        manager.processor.prepare_file_path_queue()

        expected_order = deque(dag_files)
        random.Random(get_hostname()).shuffle(expected_order)
        assert manager.processor._file_path_queue == expected_order

        # Verify running it again produces same order
        manager.processor._file_paths = []
        manager.processor.prepare_file_path_queue()
        assert manager.processor._file_path_queue == expected_order

    @pytest.fixture
    def change_platform_timezone(self, monkeypatch):
        monkeypatch.setenv("TZ", "Europe/Paris")

        # propagate new timezone to C routines
        # this is only needed for Unix. On Windows, exporting the TZ env variable
        # is enough (see https://learn.microsoft.com/en-us/cpp/c-runtime-library/reference/localtime-s-localtime32-s-localtime64-s?view=msvc-170#remarks)
        tzset = getattr(time, "tzset", None)
        if tzset is not None:
            tzset()

        yield

        # reset timezone to platform's default
        monkeypatch.delenv("TZ")
        if tzset is not None:
            tzset()

    @conf_vars({("scheduler", "file_parsing_sort_mode"): "modified_time"})
    @mock.patch("zipfile.is_zipfile", return_value=True)
    @mock.patch("airflow.utils.file.might_contain_dag", return_value=True)
    @mock.patch("airflow.utils.file.find_path_from_directory", return_value=True)
    @mock.patch("airflow.utils.file.os.path.isfile", return_value=True)
    @mock.patch("airflow.utils.file.os.path.getmtime")
    def test_file_paths_in_queue_sorted_by_modified_time(
        self,
        mock_getmtime,
        mock_isfile,
        mock_find_path,
        mock_might_contain_dag,
        mock_zipfile,
        change_platform_timezone,
    ):
        """Test files are sorted by modified time"""
        paths_with_mtime = {"file_3.py": 3.0, "file_2.py": 2.0, "file_4.py": 5.0, "file_1.py": 4.0}
        dag_files = list(paths_with_mtime.keys())
        mock_getmtime.side_effect = list(paths_with_mtime.values())
        mock_find_path.return_value = dag_files

        manager = DagProcessorJobRunner(
            job=Job(),
            processor=DagFileProcessorManager(
                dag_directory="directory",
                max_runs=1,
                processor_timeout=timedelta(days=365),
                signal_conn=MagicMock(),
                dag_ids=[],
                pickle_dags=False,
                async_mode=True,
            ),
        )

        manager.processor.set_file_paths(dag_files)
        assert manager.processor._file_path_queue == deque()
        manager.processor.prepare_file_path_queue()
        assert manager.processor._file_path_queue == deque(
            ["file_4.py", "file_1.py", "file_3.py", "file_2.py"]
        )

    @conf_vars({("scheduler", "file_parsing_sort_mode"): "modified_time"})
    @mock.patch("zipfile.is_zipfile", return_value=True)
    @mock.patch("airflow.utils.file.might_contain_dag", return_value=True)
    @mock.patch("airflow.utils.file.find_path_from_directory", return_value=True)
    @mock.patch("airflow.utils.file.os.path.isfile", return_value=True)
    @mock.patch("airflow.utils.file.os.path.getmtime")
    def test_file_paths_in_queue_excludes_missing_file(
        self,
        mock_getmtime,
        mock_isfile,
        mock_find_path,
        mock_might_contain_dag,
        mock_zipfile,
        change_platform_timezone,
    ):
        """Check that a file is not enqueued for processing if it has been deleted"""
        dag_files = ["file_3.py", "file_2.py", "file_4.py"]
        mock_getmtime.side_effect = [1.0, 2.0, FileNotFoundError()]
        mock_find_path.return_value = dag_files

        manager = DagProcessorJobRunner(
            job=Job(),
            processor=DagFileProcessorManager(
                dag_directory="directory",
                max_runs=1,
                processor_timeout=timedelta(days=365),
                signal_conn=MagicMock(),
                dag_ids=[],
                pickle_dags=False,
                async_mode=True,
            ),
        )

        manager.processor.set_file_paths(dag_files)
        manager.processor.prepare_file_path_queue()
        assert manager.processor._file_path_queue == deque(["file_2.py", "file_3.py"])

    @conf_vars({("scheduler", "file_parsing_sort_mode"): "modified_time"})
    @mock.patch("zipfile.is_zipfile", return_value=True)
    @mock.patch("airflow.utils.file.might_contain_dag", return_value=True)
    @mock.patch("airflow.utils.file.find_path_from_directory", return_value=True)
    @mock.patch("airflow.utils.file.os.path.isfile", return_value=True)
    @mock.patch("airflow.utils.file.os.path.getmtime")
    def test_add_new_file_to_parsing_queue(
        self,
        mock_getmtime,
        mock_isfile,
        mock_find_path,
        mock_might_contain_dag,
        mock_zipfile,
        change_platform_timezone,
    ):
        """Check that new file is added to parsing queue"""
        dag_files = ["file_1.py", "file_2.py", "file_3.py"]
        mock_getmtime.side_effect = [1.0, 2.0, 3.0]
        mock_find_path.return_value = dag_files

        manager = DagProcessorJobRunner(
            job=Job(),
            processor=DagFileProcessorManager(
                dag_directory="directory",
                max_runs=1,
                processor_timeout=timedelta(days=365),
                signal_conn=MagicMock(),
                dag_ids=[],
                pickle_dags=False,
                async_mode=True,
            ),
        )

        manager.processor.set_file_paths(dag_files)
        manager.processor.prepare_file_path_queue()
        assert manager.processor._file_path_queue == deque(["file_3.py", "file_2.py", "file_1.py"])

        manager.processor.set_file_paths([*dag_files, "file_4.py"])
        manager.processor.add_new_file_path_to_queue()
        assert manager.processor._file_path_queue == deque(
            ["file_4.py", "file_3.py", "file_2.py", "file_1.py"]
        )

    @conf_vars({("scheduler", "file_parsing_sort_mode"): "modified_time"})
    @mock.patch("airflow.settings.TIMEZONE", timezone.utc)
    @mock.patch("zipfile.is_zipfile", return_value=True)
    @mock.patch("airflow.utils.file.might_contain_dag", return_value=True)
    @mock.patch("airflow.utils.file.find_path_from_directory", return_value=True)
    @mock.patch("airflow.utils.file.os.path.isfile", return_value=True)
    @mock.patch("airflow.utils.file.os.path.getmtime")
    def test_recently_modified_file_is_parsed_with_mtime_mode(
        self,
        mock_getmtime,
        mock_isfile,
        mock_find_path,
        mock_might_contain_dag,
        mock_zipfile,
        change_platform_timezone,
    ):
        """
        Test recently updated files are processed even if min_file_process_interval is not reached
        """
        freezed_base_time = timezone.datetime(2020, 1, 5, 0, 0, 0)
        initial_file_1_mtime = (freezed_base_time - timedelta(minutes=5)).timestamp()
        dag_files = ["file_1.py"]
        mock_getmtime.side_effect = [initial_file_1_mtime]
        mock_find_path.return_value = dag_files

        manager = DagProcessorJobRunner(
            job=Job(),
            processor=DagFileProcessorManager(
                dag_directory="directory",
                max_runs=3,
                processor_timeout=timedelta(days=365),
                signal_conn=MagicMock(),
                dag_ids=[],
                pickle_dags=False,
                async_mode=True,
            ),
        )

        # let's say the DAG was just parsed 10 seconds before the Freezed time
        last_finish_time = freezed_base_time - timedelta(seconds=10)
        manager.processor._file_stats = {
            "file_1.py": DagFileStat(1, 0, last_finish_time, timedelta(seconds=1.0), 1, 1),
        }
        with time_machine.travel(freezed_base_time):
            manager.processor.set_file_paths(dag_files)
            assert manager.processor._file_path_queue == deque()
            # File Path Queue will be empty as the "modified time" < "last finish time"
            manager.processor.prepare_file_path_queue()
            assert manager.processor._file_path_queue == deque()

        # Simulate the DAG modification by using modified_time which is greater
        # than the last_parse_time but still less than now - min_file_process_interval
        file_1_new_mtime = freezed_base_time - timedelta(seconds=5)
        file_1_new_mtime_ts = file_1_new_mtime.timestamp()
        with time_machine.travel(freezed_base_time):
            manager.processor.set_file_paths(dag_files)
            assert manager.processor._file_path_queue == deque()
            # File Path Queue will be empty as the "modified time" < "last finish time"
            mock_getmtime.side_effect = [file_1_new_mtime_ts]
            manager.processor.prepare_file_path_queue()
            # Check that file is added to the queue even though file was just recently passed
            assert manager.processor._file_path_queue == deque(["file_1.py"])
            assert last_finish_time < file_1_new_mtime
            assert (
                manager.processor._file_process_interval
                > (freezed_base_time - manager.processor.get_last_finish_time("file_1.py")).total_seconds()
            )

    @mock.patch("zipfile.is_zipfile", return_value=True)
    @mock.patch("airflow.utils.file.might_contain_dag", return_value=True)
    @mock.patch("airflow.utils.file.find_path_from_directory", return_value=True)
    @mock.patch("airflow.utils.file.os.path.isfile", return_value=True)
    def test_file_paths_in_queue_sorted_by_priority(
        self, mock_isfile, mock_find_path, mock_might_contain_dag, mock_zipfile
    ):
        from airflow.models.dagbag import DagPriorityParsingRequest

        parsing_request = DagPriorityParsingRequest(fileloc="file_1.py")
        with create_session() as session:
            session.add(parsing_request)
            session.commit()

        """Test dag files are sorted by priority"""
        dag_files = ["file_3.py", "file_2.py", "file_4.py", "file_1.py"]
        mock_find_path.return_value = dag_files

        manager = DagProcessorJobRunner(
            job=Job(),
            processor=DagFileProcessorManager(
                dag_directory="directory",
                max_runs=1,
                processor_timeout=timedelta(days=365),
                signal_conn=MagicMock(),
                dag_ids=[],
                pickle_dags=False,
                async_mode=True,
            ),
        )

        manager.processor.set_file_paths(dag_files)
        manager.processor._file_path_queue = deque(["file_2.py", "file_3.py", "file_4.py", "file_1.py"])
        manager.processor._refresh_requested_filelocs()
        assert manager.processor._file_path_queue == deque(
            ["file_1.py", "file_2.py", "file_3.py", "file_4.py"]
        )
        with create_session() as session2:
            parsing_request_after = session2.query(DagPriorityParsingRequest).get(parsing_request.id)
        assert parsing_request_after is None

<<<<<<< HEAD
    def test_purge_stale_dags(self):
=======
    @pytest.mark.skip_if_database_isolation_mode  # Test is broken in db isolation mode
    def test_scan_stale_dags(self):
>>>>>>> 4ce0cd5f
        """
        Ensure that DAGs are marked inactive when the file is parsed but the
        DagModel.last_parsed_time is not updated.
        """
        manager = DagProcessorJobRunner(
            job=Job(),
            processor=DagFileProcessorManager(
                dag_directory="directory",
                max_runs=1,
                processor_timeout=timedelta(minutes=10),
                signal_conn=MagicMock(),
                dag_ids=[],
                pickle_dags=False,
                async_mode=True,
            ),
        )

        test_dag_path = str(TEST_DAG_FOLDER / "test_example_bash_operator.py")
        dagbag = DagBag(test_dag_path, read_dags_from_db=False, include_examples=False)

        with create_session() as session:
            # Add stale DAG to the DB
            dag = dagbag.get_dag("test_example_bash_operator")
            dag.last_parsed_time = timezone.utcnow()
            dag.sync_to_db()
            SerializedDagModel.write_dag(dag)

            # Add DAG to the file_parsing_stats
            stat = DagFileStat(
                num_dags=1,
                import_errors=0,
                last_finish_time=timezone.utcnow() + timedelta(hours=1),
                last_duration=1,
                run_count=1,
                last_num_of_db_queries=1,
            )
            manager.processor._file_paths = [test_dag_path]
            manager.processor._file_stats[test_dag_path] = stat

            active_dag_count = (
                session.query(func.count(DagModel.dag_id))
                .filter(DagModel.is_active, DagModel.fileloc == test_dag_path)
                .scalar()
            )
            assert active_dag_count == 1

            serialized_dag_count = (
                session.query(func.count(SerializedDagModel.dag_id))
                .filter(SerializedDagModel.fileloc == test_dag_path)
                .scalar()
            )
            assert serialized_dag_count == 1

            manager.processor._purge_stale_dags()

            active_dag_count = (
                session.query(func.count(DagModel.dag_id))
                .filter(DagModel.is_active, DagModel.fileloc == test_dag_path)
                .scalar()
            )
            assert active_dag_count == 0

            serialized_dag_count = (
                session.query(func.count(SerializedDagModel.dag_id))
                .filter(SerializedDagModel.fileloc == test_dag_path)
                .scalar()
            )
            assert serialized_dag_count == 0

    @pytest.mark.skip_if_database_isolation_mode  # Test is broken in db isolation mode
    @conf_vars(
        {
            ("core", "load_examples"): "False",
            ("scheduler", "standalone_dag_processor"): "True",
            ("scheduler", "stale_dag_threshold"): "50",
        }
    )
    def test_purge_stale_dags_standalone_mode(self):
        """
        Ensure only dags from current dag_directory are updated
        """
        dag_directory = "directory"
        manager = DagProcessorJobRunner(
            job=Job(),
            processor=DagFileProcessorManager(
                dag_directory=dag_directory,
                max_runs=1,
                processor_timeout=timedelta(minutes=10),
                signal_conn=MagicMock(),
                dag_ids=[],
                pickle_dags=False,
                async_mode=True,
            ),
        )

        test_dag_path = str(TEST_DAG_FOLDER / "test_example_bash_operator.py")
        dagbag = DagBag(test_dag_path, read_dags_from_db=False)
        other_test_dag_path = str(TEST_DAG_FOLDER / "test_scheduler_dags.py")
        other_dagbag = DagBag(other_test_dag_path, read_dags_from_db=False)

        with create_session() as session:
            # Add stale DAG to the DB
            dag = dagbag.get_dag("test_example_bash_operator")
            dag.last_parsed_time = timezone.utcnow()
            dag.sync_to_db(processor_subdir=dag_directory)

            # Add stale DAG to the DB
            other_dag = other_dagbag.get_dag("test_start_date_scheduling")
            other_dag.last_parsed_time = timezone.utcnow()
            other_dag.sync_to_db(processor_subdir="other")

            # Add DAG to the file_parsing_stats
            stat = DagFileStat(
                num_dags=1,
                import_errors=0,
                last_finish_time=timezone.utcnow() + timedelta(hours=1),
                last_duration=1,
                run_count=1,
                last_num_of_db_queries=1,
            )
            manager.processor._file_paths = [test_dag_path]
            manager.processor._file_stats[test_dag_path] = stat

            active_dag_count = session.query(func.count(DagModel.dag_id)).filter(DagModel.is_active).scalar()
            assert active_dag_count == 2

            manager.processor._purge_stale_dags()

            active_dag_count = session.query(func.count(DagModel.dag_id)).filter(DagModel.is_active).scalar()
            assert active_dag_count == 1

    @mock.patch(
        "airflow.dag_processing.processor.DagFileProcessorProcess.waitable_handle", new_callable=PropertyMock
    )
    @mock.patch("airflow.dag_processing.processor.DagFileProcessorProcess.pid", new_callable=PropertyMock)
    @mock.patch("airflow.dag_processing.processor.DagFileProcessorProcess.kill")
    def test_kill_timed_out_processors_kill(self, mock_kill, mock_pid, mock_waitable_handle):
        mock_pid.return_value = 1234
        mock_waitable_handle.return_value = 3
        manager = DagProcessorJobRunner(
            job=Job(),
            processor=DagFileProcessorManager(
                dag_directory="directory",
                max_runs=1,
                processor_timeout=timedelta(seconds=5),
                signal_conn=MagicMock(),
                dag_ids=[],
                pickle_dags=False,
                async_mode=True,
            ),
        )

        processor = DagFileProcessorProcess(
            file_path="abc.txt",
            pickle_dags=False,
            dag_ids=[],
            dag_directory=TEST_DAG_FOLDER,
            callback_requests=[],
        )
        processor._start_time = timezone.make_aware(datetime.min)
        manager.processor._processors = {"abc.txt": processor}
        manager.processor.waitables[3] = processor
        initial_waitables = len(manager.processor.waitables)
        manager.processor._kill_timed_out_processors()
        mock_kill.assert_called_once_with()
        assert len(manager.processor._processors) == 0
        assert len(manager.processor.waitables) == initial_waitables - 1

    @mock.patch("airflow.dag_processing.processor.DagFileProcessorProcess.pid", new_callable=PropertyMock)
    @mock.patch("airflow.dag_processing.processor.DagFileProcessorProcess")
    def test_kill_timed_out_processors_no_kill(self, mock_dag_file_processor, mock_pid):
        mock_pid.return_value = 1234
        manager = DagProcessorJobRunner(
            job=Job(),
            processor=DagFileProcessorManager(
                dag_directory=TEST_DAG_FOLDER,
                max_runs=1,
                processor_timeout=timedelta(seconds=5),
                signal_conn=MagicMock(),
                dag_ids=[],
                pickle_dags=False,
                async_mode=True,
            ),
        )

        processor = DagFileProcessorProcess(
            file_path="abc.txt",
            pickle_dags=False,
            dag_ids=[],
            dag_directory=str(TEST_DAG_FOLDER),
            callback_requests=[],
        )
        processor._start_time = timezone.make_aware(datetime.max)
        manager.processor._processors = {"abc.txt": processor}
        manager.processor._kill_timed_out_processors()
        mock_dag_file_processor.kill.assert_not_called()

    @conf_vars({("core", "load_examples"): "False"})
    @pytest.mark.skip_if_database_isolation_mode  # Test is broken in db isolation mode
    @pytest.mark.execution_timeout(10)
    def test_dag_with_system_exit(self):
        """
        Test to check that a DAG with a system.exit() doesn't break the scheduler.
        """

        dag_id = "exit_test_dag"
        dag_directory = TEST_DAG_FOLDER.parent / "dags_with_system_exit"

        # Delete the one valid DAG/SerializedDAG, and check that it gets re-created
        clear_db_dags()
        clear_db_serialized_dags()

        child_pipe, parent_pipe = multiprocessing.Pipe()

        manager = DagProcessorJobRunner(
            job=Job(),
            processor=DagFileProcessorManager(
                dag_directory=dag_directory,
                dag_ids=[],
                max_runs=1,
                processor_timeout=timedelta(seconds=5),
                signal_conn=child_pipe,
                pickle_dags=False,
                async_mode=True,
            ),
        )

        manager.processor._run_parsing_loop()

        result = None
        while parent_pipe.poll(timeout=None):
            result = parent_pipe.recv()
            if isinstance(result, DagParsingStat) and result.done:
                break

        # Three files in folder should be processed
        assert sum(stat.run_count for stat in manager.processor._file_stats.values()) == 3

        with create_session() as session:
            assert session.get(DagModel, dag_id) is not None

    @pytest.mark.skip_if_database_isolation_mode  # Test is broken in db isolation mode
    @conf_vars({("core", "load_examples"): "False"})
    def test_import_error_with_dag_directory(self, tmp_path):
        TEMP_DAG_FILENAME = "temp_dag.py"

        processor_dir_1 = tmp_path / "processor_1"
        processor_dir_1.mkdir()
        filename_1 = os.path.join(processor_dir_1, TEMP_DAG_FILENAME)
        with open(filename_1, "w") as f:
            f.write("an invalid airflow DAG")

        processor_dir_2 = tmp_path / "processor_2"
        processor_dir_2.mkdir()
        filename_1 = os.path.join(processor_dir_2, TEMP_DAG_FILENAME)
        with open(filename_1, "w") as f:
            f.write("an invalid airflow DAG")

        with create_session() as session:
            child_pipe, parent_pipe = multiprocessing.Pipe()

            manager = DagProcessorJobRunner(
                job=Job(),
                processor=DagFileProcessorManager(
                    dag_directory=processor_dir_1,
                    dag_ids=[],
                    max_runs=1,
                    signal_conn=child_pipe,
                    processor_timeout=timedelta(seconds=5),
                    pickle_dags=False,
                    async_mode=False,
                ),
            )

            self.run_processor_manager_one_loop(manager, parent_pipe)

            import_errors = session.query(ParseImportError).order_by("id").all()
            assert len(import_errors) == 1
            assert import_errors[0].processor_subdir == str(processor_dir_1)

            child_pipe, parent_pipe = multiprocessing.Pipe()

            manager = DagProcessorJobRunner(
                job=Job(),
                processor=DagFileProcessorManager(
                    dag_directory=processor_dir_2,
                    dag_ids=[],
                    max_runs=1,
                    signal_conn=child_pipe,
                    processor_timeout=timedelta(seconds=5),
                    pickle_dags=False,
                    async_mode=True,
                ),
            )

            self.run_processor_manager_one_loop(manager, parent_pipe)

            import_errors = session.query(ParseImportError).order_by("id").all()
            assert len(import_errors) == 2
            assert import_errors[0].processor_subdir == str(processor_dir_1)
            assert import_errors[1].processor_subdir == str(processor_dir_2)

            session.rollback()

    @conf_vars({("core", "load_examples"): "False"})
    @pytest.mark.backend("mysql", "postgres")
    @pytest.mark.execution_timeout(30)
    @mock.patch("airflow.dag_processing.manager.DagFileProcessorProcess")
    def test_pipe_full_deadlock(self, mock_processor):
        dag_filepath = TEST_DAG_FOLDER / "test_scheduler_dags.py"

        child_pipe, parent_pipe = multiprocessing.Pipe()

        # Shrink the buffers to exacerbate the problem!
        for fd in (parent_pipe.fileno(),):
            sock = socket.socket(fileno=fd)
            sock.setsockopt(socket.SOL_SOCKET, socket.SO_SNDBUF, 1024)
            sock.setsockopt(socket.SOL_SOCKET, socket.SO_RCVBUF, 1024)
            sock.detach()

        exit_event = threading.Event()

        # To test this behaviour we need something that continually fills the
        # parent pipe's buffer (and keeps it full).
        def keep_pipe_full(pipe, exit_event):
            for n in itertools.count(1):
                if exit_event.is_set():
                    break

                req = CallbackRequest(str(dag_filepath))
                logger.info("Sending CallbackRequests %d", n)
                try:
                    pipe.send(req)
                except TypeError:
                    # This is actually the error you get when the parent pipe
                    # is closed! Nicely handled, eh?
                    break
                except OSError:
                    break
                logger.debug("   Sent %d CallbackRequests", n)

        thread = threading.Thread(target=keep_pipe_full, args=(parent_pipe, exit_event))

        fake_processors = []

        def fake_processor_(*args, **kwargs):
            nonlocal fake_processors
            processor = FakeDagFileProcessorRunner._create_process(*args, **kwargs)
            fake_processors.append(processor)
            return processor

        mock_processor.side_effect = fake_processor_

        manager = DagFileProcessorManager(
            dag_directory=dag_filepath,
            dag_ids=[],
            # A reasonable large number to ensure that we trigger the deadlock
            max_runs=100,
            processor_timeout=timedelta(seconds=5),
            signal_conn=child_pipe,
            pickle_dags=False,
            async_mode=True,
        )

        try:
            thread.start()

            # If this completes without hanging, then the test is good!
            manager._run_parsing_loop()
            exit_event.set()
        finally:
            logger.info("Closing pipes")
            parent_pipe.close()
            child_pipe.close()
            logger.info("Closed pipes")
            logger.info("Joining thread")
            thread.join(timeout=1.0)
            logger.info("Joined thread")

    @conf_vars({("core", "load_examples"): "False"})
    @mock.patch("airflow.dag_processing.manager.Stats.timing")
    def test_send_file_processing_statsd_timing(self, statsd_timing_mock, tmp_path):
        path_to_parse = tmp_path / "temp_dag.py"
        dag_code = textwrap.dedent(
            """
        from airflow import DAG
        dag = DAG(dag_id='temp_dag', schedule='0 0 * * *')
        """
        )
        path_to_parse.write_text(dag_code)

        child_pipe, parent_pipe = multiprocessing.Pipe()

        async_mode = "sqlite" not in conf.get("database", "sql_alchemy_conn")
        manager = DagProcessorJobRunner(
            job=Job(),
            processor=DagFileProcessorManager(
                dag_directory=path_to_parse.parent,
                max_runs=1,
                processor_timeout=timedelta(days=365),
                signal_conn=child_pipe,
                dag_ids=[],
                pickle_dags=False,
                async_mode=async_mode,
            ),
        )

        self.run_processor_manager_one_loop(manager, parent_pipe)
        last_runtime = manager.processor.get_last_runtime(manager.processor.file_paths[0])

        child_pipe.close()
        parent_pipe.close()

        statsd_timing_mock.assert_has_calls(
            [
                mock.call("dag_processing.last_duration.temp_dag", timedelta(seconds=last_runtime)),
                mock.call(
                    "dag_processing.last_duration",
                    timedelta(seconds=last_runtime),
                    tags={"file_name": "temp_dag"},
                ),
            ],
            any_order=True,
        )

    @pytest.mark.skip_if_database_isolation_mode  # Test is broken in db isolation mode
    def test_refresh_dags_dir_doesnt_delete_zipped_dags(self, tmp_path):
        """Test DagProcessorJobRunner._refresh_dag_dir method"""
        manager = DagProcessorJobRunner(
            job=Job(),
            processor=DagFileProcessorManager(
                dag_directory=TEST_DAG_FOLDER,
                max_runs=1,
                processor_timeout=timedelta(days=365),
                signal_conn=MagicMock(),
                dag_ids=[],
                pickle_dags=False,
                async_mode=True,
            ),
        )
        dagbag = DagBag(dag_folder=tmp_path, include_examples=False)
        zipped_dag_path = os.path.join(TEST_DAGS_FOLDER, "test_zip.zip")
        dagbag.process_file(zipped_dag_path)
        dag = dagbag.get_dag("test_zip_dag")
        dag.sync_to_db()
        SerializedDagModel.write_dag(dag)
        manager.processor.last_dag_dir_refresh_time = timezone.utcnow() - timedelta(minutes=10)
        manager.processor._refresh_dag_dir()
        # Assert dag not deleted in SDM
        assert SerializedDagModel.has_dag("test_zip_dag")
        # assert code not deleted
        assert DagCode.has_dag(dag.fileloc)
        # assert dag still active
        assert dag.get_is_active()

    @pytest.mark.skip_if_database_isolation_mode  # Test is broken in db isolation mode
    def test_refresh_dags_dir_deactivates_deleted_zipped_dags(self, tmp_path):
        """Test DagProcessorJobRunner._refresh_dag_dir method"""
        manager = DagProcessorJobRunner(
            job=Job(),
            processor=DagFileProcessorManager(
                dag_directory=TEST_DAG_FOLDER,
                max_runs=1,
                processor_timeout=timedelta(days=365),
                signal_conn=MagicMock(),
                dag_ids=[],
                pickle_dags=False,
                async_mode=True,
            ),
        )
        dagbag = DagBag(dag_folder=tmp_path, include_examples=False)
        zipped_dag_path = os.path.join(TEST_DAGS_FOLDER, "test_zip.zip")
        dagbag.process_file(zipped_dag_path)
        dag = dagbag.get_dag("test_zip_dag")
        dag.sync_to_db()
        SerializedDagModel.write_dag(dag)
        manager.processor.last_dag_dir_refresh_time = timezone.utcnow() - timedelta(minutes=10)

        # Mock might_contain_dag to mimic deleting the python file from the zip
        with mock.patch("airflow.dag_processing.manager.might_contain_dag", return_value=False):
            manager.processor._refresh_dag_dir()

        # Assert dag removed from SDM
        assert not SerializedDagModel.has_dag("test_zip_dag")
        # assert code deleted
        assert not DagCode.has_dag(dag.fileloc)
        # assert dag deactivated
        assert not dag.get_is_active()

    @pytest.mark.skip_if_database_isolation_mode  # Test is broken in db isolation mode
    def test_refresh_dags_dir_does_not_interfer_with_dags_outside_its_subdir(self, tmp_path):
        """Test DagProcessorJobRunner._refresh_dag_dir should not update dags outside its processor_subdir"""

        dagbag = DagBag(dag_folder=tmp_path, include_examples=False)
        dag_path = os.path.join(TEST_DAGS_FOLDER, "test_miscellaneous.py")
        dagbag.process_file(dag_path)
        dag = dagbag.get_dag("miscellaneous_test_dag")
        dag.sync_to_db(processor_subdir=str(TEST_DAG_FOLDER))
        SerializedDagModel.write_dag(dag, processor_subdir=str(TEST_DAG_FOLDER))

        assert SerializedDagModel.has_dag("miscellaneous_test_dag")
        assert dag.get_is_active()
        assert DagCode.has_dag(dag.fileloc)

        manager = DagProcessorJobRunner(
            job=Job(),
            processor=DagFileProcessorManager(
                dag_directory=TEST_DAG_FOLDER / "subdir2" / "subdir3",
                max_runs=1,
                processor_timeout=timedelta(days=365),
                signal_conn=MagicMock(),
                dag_ids=[],
                pickle_dags=False,
                async_mode=True,
            ),
        )
        manager.processor.last_dag_dir_refresh_time = timezone.utcnow() - timedelta(minutes=10)

        manager.processor._refresh_dag_dir()

        assert SerializedDagModel.has_dag("miscellaneous_test_dag")
        assert dag.get_is_active()
        assert DagCode.has_dag(dag.fileloc)

    @conf_vars(
        {
            ("core", "load_examples"): "False",
            ("scheduler", "standalone_dag_processor"): "True",
        }
    )
    def test_fetch_callbacks_from_database(self, tmp_path):
        """Test DagProcessorJobRunner._fetch_callbacks method"""
        dag_filepath = TEST_DAG_FOLDER / "test_on_failure_callback_dag.py"

        callback1 = DagCallbackRequest(
            dag_id="test_start_date_scheduling",
            full_filepath=str(dag_filepath),
            is_failure_callback=True,
            processor_subdir=os.fspath(tmp_path),
            run_id="123",
        )
        callback2 = DagCallbackRequest(
            dag_id="test_start_date_scheduling",
            full_filepath=str(dag_filepath),
            is_failure_callback=True,
            processor_subdir=os.fspath(tmp_path),
            run_id="456",
        )
        callback3 = SlaCallbackRequest(
            dag_id="test_start_date_scheduling",
            full_filepath=str(dag_filepath),
            processor_subdir=os.fspath(tmp_path),
        )

        with create_session() as session:
            session.add(DbCallbackRequest(callback=callback1, priority_weight=11))
            session.add(DbCallbackRequest(callback=callback2, priority_weight=10))
            session.add(DbCallbackRequest(callback=callback3, priority_weight=9))

        child_pipe, parent_pipe = multiprocessing.Pipe()
        manager = DagProcessorJobRunner(
            job=Job(),
            processor=DagFileProcessorManager(
                dag_directory=os.fspath(tmp_path),
                max_runs=1,
                processor_timeout=timedelta(days=365),
                signal_conn=child_pipe,
                dag_ids=[],
                pickle_dags=False,
                async_mode=False,
            ),
        )

        with create_session() as session:
            self.run_processor_manager_one_loop(manager, parent_pipe)
            assert session.query(DbCallbackRequest).count() == 0

    @conf_vars(
        {
            ("core", "load_examples"): "False",
            ("scheduler", "standalone_dag_processor"): "True",
        }
    )
    def test_fetch_callbacks_for_current_dag_directory_only(self, tmp_path):
        """Test DagProcessorJobRunner._fetch_callbacks method"""
        dag_filepath = TEST_DAG_FOLDER / "test_on_failure_callback_dag.py"

        callback1 = DagCallbackRequest(
            dag_id="test_start_date_scheduling",
            full_filepath=str(dag_filepath),
            is_failure_callback=True,
            processor_subdir=os.fspath(tmp_path),
            run_id="123",
        )
        callback2 = DagCallbackRequest(
            dag_id="test_start_date_scheduling",
            full_filepath=str(dag_filepath),
            is_failure_callback=True,
            processor_subdir="/some/other/dir/",
            run_id="456",
        )

        with create_session() as session:
            session.add(DbCallbackRequest(callback=callback1, priority_weight=11))
            session.add(DbCallbackRequest(callback=callback2, priority_weight=10))

        child_pipe, parent_pipe = multiprocessing.Pipe()
        manager = DagProcessorJobRunner(
            job=Job(),
            processor=DagFileProcessorManager(
                dag_directory=tmp_path,
                max_runs=1,
                processor_timeout=timedelta(days=365),
                signal_conn=child_pipe,
                dag_ids=[],
                pickle_dags=False,
                async_mode=False,
            ),
        )

        with create_session() as session:
            self.run_processor_manager_one_loop(manager, parent_pipe)
            assert session.query(DbCallbackRequest).count() == 1

    @conf_vars(
        {
            ("scheduler", "standalone_dag_processor"): "True",
            ("scheduler", "max_callbacks_per_loop"): "2",
            ("core", "load_examples"): "False",
        }
    )
    def test_fetch_callbacks_from_database_max_per_loop(self, tmp_path):
        """Test DagProcessorJobRunner._fetch_callbacks method"""
        dag_filepath = TEST_DAG_FOLDER / "test_on_failure_callback_dag.py"

        with create_session() as session:
            for i in range(5):
                callback = DagCallbackRequest(
                    dag_id="test_start_date_scheduling",
                    full_filepath=str(dag_filepath),
                    is_failure_callback=True,
                    run_id=str(i),
                    processor_subdir=os.fspath(tmp_path),
                )
                session.add(DbCallbackRequest(callback=callback, priority_weight=i))

        child_pipe, parent_pipe = multiprocessing.Pipe()
        manager = DagProcessorJobRunner(
            job=Job(),
            processor=DagFileProcessorManager(
                dag_directory=str(tmp_path),
                max_runs=1,
                processor_timeout=timedelta(days=365),
                signal_conn=child_pipe,
                dag_ids=[],
                pickle_dags=False,
                async_mode=False,
            ),
        )

        with create_session() as session:
            self.run_processor_manager_one_loop(manager, parent_pipe)
            assert session.query(DbCallbackRequest).count() == 3

        with create_session() as session:
            self.run_processor_manager_one_loop(manager, parent_pipe)
            assert session.query(DbCallbackRequest).count() == 1

    @conf_vars(
        {
            ("scheduler", "standalone_dag_processor"): "False",
            ("core", "load_examples"): "False",
        }
    )
    def test_fetch_callbacks_from_database_not_standalone(self, tmp_path):
        dag_filepath = TEST_DAG_FOLDER / "test_on_failure_callback_dag.py"

        with create_session() as session:
            callback = DagCallbackRequest(
                dag_id="test_start_date_scheduling",
                full_filepath=str(dag_filepath),
                is_failure_callback=True,
                processor_subdir=str(tmp_path),
                run_id="123",
            )
            session.add(DbCallbackRequest(callback=callback, priority_weight=10))

        child_pipe, parent_pipe = multiprocessing.Pipe()
        manager = DagProcessorJobRunner(
            job=Job(),
            processor=DagFileProcessorManager(
                dag_directory=tmp_path,
                max_runs=1,
                processor_timeout=timedelta(days=365),
                signal_conn=child_pipe,
                dag_ids=[],
                pickle_dags=False,
                async_mode=False,
            ),
        )

        with create_session() as session:
            results = self.run_processor_manager_one_loop(manager, parent_pipe)

        assert (len(results)) == 0
        # Verify no callbacks removed from database.
        with create_session() as session:
            assert session.query(DbCallbackRequest).count() == 1

    def test_callback_queue(self, tmp_path):
        # given
        manager = DagProcessorJobRunner(
            job=Job(),
            processor=DagFileProcessorManager(
                dag_directory=TEST_DAG_FOLDER,
                max_runs=1,
                processor_timeout=timedelta(days=365),
                signal_conn=MagicMock(),
                dag_ids=[],
                pickle_dags=False,
                async_mode=True,
            ),
        )

        dag1_req1 = DagCallbackRequest(
            full_filepath="/green_eggs/ham/file1.py",
            dag_id="dag1",
            run_id="run1",
            is_failure_callback=False,
            processor_subdir=tmp_path,
            msg=None,
        )
        dag1_req2 = DagCallbackRequest(
            full_filepath="/green_eggs/ham/file1.py",
            dag_id="dag1",
            run_id="run1",
            is_failure_callback=False,
            processor_subdir=tmp_path,
            msg=None,
        )
        dag1_sla1 = SlaCallbackRequest(
            full_filepath="/green_eggs/ham/file1.py",
            dag_id="dag1",
            processor_subdir=tmp_path,
        )
        dag1_sla2 = SlaCallbackRequest(
            full_filepath="/green_eggs/ham/file1.py",
            dag_id="dag1",
            processor_subdir=tmp_path,
        )

        dag2_req1 = DagCallbackRequest(
            full_filepath="/green_eggs/ham/file2.py",
            dag_id="dag2",
            run_id="run1",
            is_failure_callback=False,
            processor_subdir=tmp_path,
            msg=None,
        )

        dag3_sla1 = SlaCallbackRequest(
            full_filepath="/green_eggs/ham/file3.py",
            dag_id="dag3",
            processor_subdir=tmp_path,
        )

        # when
        manager.processor._add_callback_to_queue(dag1_req1)
        manager.processor._add_callback_to_queue(dag1_sla1)
        manager.processor._add_callback_to_queue(dag2_req1)

        # then - requests should be in manager's queue, with dag2 ahead of dag1 (because it was added last)
        assert manager.processor._file_path_queue == deque([dag2_req1.full_filepath, dag1_req1.full_filepath])
        assert set(manager.processor._callback_to_execute.keys()) == {
            dag1_req1.full_filepath,
            dag2_req1.full_filepath,
        }
        assert manager.processor._callback_to_execute[dag1_req1.full_filepath] == [dag1_req1, dag1_sla1]
        assert manager.processor._callback_to_execute[dag2_req1.full_filepath] == [dag2_req1]

        # when
        manager.processor._add_callback_to_queue(dag1_sla2)
        manager.processor._add_callback_to_queue(dag3_sla1)

        # then - since sla2 == sla1, should not have brought dag1 to the fore, and an SLA on dag3 doesn't
        # update the queue, although the callback is registered
        assert manager.processor._file_path_queue == deque([dag2_req1.full_filepath, dag1_req1.full_filepath])
        assert manager.processor._callback_to_execute[dag1_req1.full_filepath] == [dag1_req1, dag1_sla1]
        assert manager.processor._callback_to_execute[dag3_sla1.full_filepath] == [dag3_sla1]

        # when
        manager.processor._add_callback_to_queue(dag1_req2)

        # then - non-sla callback should have brought dag1 to the fore
        assert manager.processor._file_path_queue == deque([dag1_req1.full_filepath, dag2_req1.full_filepath])
        assert manager.processor._callback_to_execute[dag1_req1.full_filepath] == [
            dag1_req1,
            dag1_sla1,
            dag1_req2,
        ]

    @conf_vars({("core", "purge_stale_dags"): "False"})
    @conf_vars({("core", "load_examples"): "False"})
    def test_disable_purge_stale_dags(self):
        """
        Test disable purge_stale_dags.
        """
        manager = DagProcessorJobRunner(
            job=Job(),
            processor=DagFileProcessorManager(
                dag_directory=TEST_DAG_FOLDER,
                max_runs=1,
                processor_timeout=timedelta(minutes=10),
                dag_ids=[],
                pickle_dags=False,
                async_mode=True,
            ),
        )

        test_dag_path = str(TEST_DAG_FOLDER / "test_example_bash_operator.py")
        dagbag = DagBag(test_dag_path, read_dags_from_db=False, include_examples=False)

        assert not conf.getboolean("core", "purge_stale_dags")

        with create_session() as session:
            # Add stale DAG to the DB
            dag = dagbag.get_dag("test_example_bash_operator")
            dag.last_parsed_time = timezone.utcnow()
            dag.sync_to_db()
            SerializedDagModel.write_dag(dag)

            # Add DAG to the file_parsing_stats
            stat = DagFileStat(
                num_dags=1,
                import_errors=0,
                last_finish_time=timezone.utcnow() + timedelta(hours=1),
                last_duration=timedelta(seconds=1),
                run_count=1,
                last_num_of_db_queries=1,
            )
            manager.processor._file_paths = [test_dag_path]
            manager.processor._file_stats[test_dag_path] = stat

            active_dag_count = (
                session.query(func.count(DagModel.dag_id))
                .filter(DagModel.is_active, DagModel.fileloc == test_dag_path)
                .scalar()
            )
            assert active_dag_count == 1

            serialized_dag_count = (
                session.query(func.count(SerializedDagModel.dag_id))
                .filter(SerializedDagModel.fileloc == test_dag_path)
                .scalar()
            )
            assert serialized_dag_count == 1

            manager.processor._run_parsing_loop()

            active_dag_count = (
                session.query(func.count(DagModel.dag_id))
                .filter(DagModel.is_active, DagModel.fileloc == test_dag_path)
                .scalar()
            )
            assert active_dag_count == 1

            serialized_dag_count = (
                session.query(func.count(SerializedDagModel.dag_id))
                .filter(SerializedDagModel.fileloc == test_dag_path)
                .scalar()
            )
            assert serialized_dag_count == 1

    @conf_vars({("core", "load_examples"): "False"})
    def test_enable_purge_stale_dags(self):
        """
        Test enable purge_stale_dags with the default variable.
        """
        manager = DagProcessorJobRunner(
            job=Job(),
            processor=DagFileProcessorManager(
                dag_directory=TEST_DAG_FOLDER,
                max_runs=1,
                processor_timeout=timedelta(minutes=10),
                dag_ids=[],
                pickle_dags=False,
                async_mode=True,
            ),
        )

        test_dag_path = str(TEST_DAG_FOLDER / "test_example_bash_operator.py")
        dagbag = DagBag(test_dag_path, read_dags_from_db=False, include_examples=False)

        assert conf.getboolean("core", "purge_stale_dags")

        with create_session() as session:
            # Add stale DAG to the DB
            dag = dagbag.get_dag("test_example_bash_operator")
            dag.last_parsed_time = timezone.utcnow()
            dag.sync_to_db()
            SerializedDagModel.write_dag(dag)

            # Add DAG to the file_parsing_stats
            stat = DagFileStat(
                num_dags=1,
                import_errors=0,
                last_finish_time=timezone.utcnow() + timedelta(hours=1),
                last_duration=timedelta(seconds=1),
                run_count=1,
                last_num_of_db_queries=1,
            )
            manager.processor._file_paths = [test_dag_path]
            manager.processor._file_stats[test_dag_path] = stat

            active_dag_count = (
                session.query(func.count(DagModel.dag_id))
                .filter(DagModel.is_active, DagModel.fileloc == test_dag_path)
                .scalar()
            )
            assert active_dag_count == 1

            serialized_dag_count = (
                session.query(func.count(SerializedDagModel.dag_id))
                .filter(SerializedDagModel.fileloc == test_dag_path)
                .scalar()
            )
            assert serialized_dag_count == 1

            manager.processor._run_parsing_loop()

            active_dag_count = (
                session.query(func.count(DagModel.dag_id))
                .filter(DagModel.is_active, DagModel.fileloc == test_dag_path)
                .scalar()
            )
            assert active_dag_count == 0

            serialized_dag_count = (
                session.query(func.count(SerializedDagModel.dag_id))
                .filter(SerializedDagModel.fileloc == test_dag_path)
                .scalar()
            )
            assert serialized_dag_count == 0


def _wait_for_processor_agent_to_complete_in_async_mode(processor_agent: DagFileProcessorAgent):
    start_timer = time.monotonic()
    while time.monotonic() - start_timer < 10:
        if processor_agent.done and all(
            [processor.done for processor in processor_agent._processors.values()]
        ):
            break
        processor_agent.heartbeat()
        time.sleep(0.1)


class TestDagFileProcessorAgent:
    def setup_method(self):
        # Make sure that the configure_logging is not cached
        self.old_modules = dict(sys.modules)

    def teardown_method(self):
        # Remove any new modules imported during the test run. This lets us
        # import the same source files for more than one test.
        remove_list = []
        for mod in sys.modules:
            if mod not in self.old_modules:
                remove_list.append(mod)

        for mod in remove_list:
            del sys.modules[mod]

    def test_reload_module(self):
        """
        Configure the context to have logging.logging_config_class set to a fake logging
        class path, thus when reloading logging module the airflow.processor_manager
        logger should not be configured.
        """
        with settings_context(SETTINGS_FILE_VALID):
            # Launch a process through DagFileProcessorAgent, which will try
            # reload the logging module.
            test_dag_path = TEST_DAG_FOLDER / "test_scheduler_dags.py"
            async_mode = "sqlite" not in conf.get("database", "sql_alchemy_conn")
            log_file_loc = conf.get("logging", "DAG_PROCESSOR_MANAGER_LOG_LOCATION")

            with contextlib.suppress(OSError):
                os.remove(log_file_loc)

            # Starting dag processing with 0 max_runs to avoid redundant operations.
            processor_agent = DagFileProcessorAgent(
                test_dag_path, 0, timedelta(days=365), [], False, async_mode
            )
            processor_agent.start()
            if not async_mode:
                processor_agent.run_single_parsing_loop()

            processor_agent._process.join()
            # Since we are reloading logging config not creating this file,
            # we should expect it to be nonexistent.

            assert not os.path.isfile(log_file_loc)

    @pytest.mark.skip_if_database_isolation_mode  # Test is broken in db isolation mode
    @conf_vars({("core", "load_examples"): "False"})
    def test_parse_once(self):
        clear_db_serialized_dags()
        clear_db_dags()

        test_dag_path = TEST_DAG_FOLDER / "test_scheduler_dags.py"
        async_mode = "sqlite" not in conf.get("database", "sql_alchemy_conn")
        processor_agent = DagFileProcessorAgent(test_dag_path, 1, timedelta(days=365), [], False, async_mode)
        processor_agent.start()
        if not async_mode:
            processor_agent.run_single_parsing_loop()
        while not processor_agent.done:
            if not async_mode:
                processor_agent.wait_until_finished()
            processor_agent.heartbeat()

        assert processor_agent.all_files_processed
        assert processor_agent.done

        with create_session() as session:
            dag_ids = session.query(DagModel.dag_id).order_by("dag_id").all()
            assert dag_ids == [("test_start_date_scheduling",), ("test_task_start_date_scheduling",)]

            dag_ids = session.query(SerializedDagModel.dag_id).order_by("dag_id").all()
            assert dag_ids == [("test_start_date_scheduling",), ("test_task_start_date_scheduling",)]

    def test_launch_process(self):
        test_dag_path = TEST_DAG_FOLDER / "test_scheduler_dags.py"
        async_mode = "sqlite" not in conf.get("database", "sql_alchemy_conn")

        log_file_loc = conf.get("logging", "DAG_PROCESSOR_MANAGER_LOG_LOCATION")
        with contextlib.suppress(OSError):
            os.remove(log_file_loc)

        # Starting dag processing with 0 max_runs to avoid redundant operations.
        processor_agent = DagFileProcessorAgent(test_dag_path, 0, timedelta(days=365), [], False, async_mode)
        processor_agent.start()
        if not async_mode:
            processor_agent.run_single_parsing_loop()

        processor_agent._process.join()

        assert os.path.isfile(log_file_loc)

    def test_single_parsing_loop_no_parent_signal_conn(self):
        processor_agent = DagFileProcessorAgent("", 1, timedelta(days=365), [], False, False)
        processor_agent._process = Mock()
        processor_agent._parent_signal_conn = None
        with pytest.raises(ValueError, match="Process not started"):
            processor_agent.run_single_parsing_loop()

    def test_single_parsing_loop_no_process(self):
        processor_agent = DagFileProcessorAgent("", 1, timedelta(days=365), [], False, False)
        processor_agent._parent_signal_conn = Mock()
        processor_agent._process = None
        with pytest.raises(ValueError, match="Process not started"):
            processor_agent.run_single_parsing_loop()

    def test_single_parsing_loop_process_isnt_alive(self):
        processor_agent = DagFileProcessorAgent("", 1, timedelta(days=365), [], False, False)
        processor_agent._process = Mock()
        processor_agent._parent_signal_conn = Mock()
        processor_agent._process.is_alive.return_value = False
        ret_val = processor_agent.run_single_parsing_loop()
        assert not ret_val

    def test_single_parsing_loop_process_conn_error(self):
        processor_agent = DagFileProcessorAgent("", 1, timedelta(days=365), [], False, False)
        processor_agent._process = Mock()
        processor_agent._parent_signal_conn = Mock()
        processor_agent._process.is_alive.return_value = True
        processor_agent._parent_signal_conn.send.side_effect = ConnectionError
        ret_val = processor_agent.run_single_parsing_loop()
        assert not ret_val

    def test_get_callbacks_pipe(self):
        processor_agent = DagFileProcessorAgent("", 1, timedelta(days=365), [], False, False)
        processor_agent._parent_signal_conn = Mock()
        retval = processor_agent.get_callbacks_pipe()
        assert retval == processor_agent._parent_signal_conn

    def test_get_callbacks_pipe_no_parent_signal_conn(self):
        processor_agent = DagFileProcessorAgent("", 1, timedelta(days=365), [], False, False)
        processor_agent._parent_signal_conn = None
        with pytest.raises(ValueError, match="Process not started"):
            processor_agent.get_callbacks_pipe()

    def test_wait_until_finished_no_parent_signal_conn(self):
        processor_agent = DagFileProcessorAgent("", 1, timedelta(days=365), [], False, False)
        processor_agent._parent_signal_conn = None
        with pytest.raises(ValueError, match="Process not started"):
            processor_agent.wait_until_finished()

    def test_wait_until_finished_poll_eof_error(self):
        processor_agent = DagFileProcessorAgent("", 1, timedelta(days=365), [], False, False)
        processor_agent._parent_signal_conn = Mock()
        processor_agent._parent_signal_conn.poll.return_value = True
        processor_agent._parent_signal_conn.recv = Mock()
        processor_agent._parent_signal_conn.recv.side_effect = EOFError
        ret_val = processor_agent.wait_until_finished()
        assert ret_val is None

    def test_heartbeat_no_parent_signal_conn(self):
        processor_agent = DagFileProcessorAgent("", 1, timedelta(days=365), [], False, False)
        processor_agent._parent_signal_conn = None
        with pytest.raises(ValueError, match="Process not started"):
            processor_agent.heartbeat()

    def test_heartbeat_poll_eof_error(self):
        processor_agent = DagFileProcessorAgent("", 1, timedelta(days=365), [], False, False)
        processor_agent._parent_signal_conn = Mock()
        processor_agent._parent_signal_conn.poll.return_value = True
        processor_agent._parent_signal_conn.recv = Mock()
        processor_agent._parent_signal_conn.recv.side_effect = EOFError
        ret_val = processor_agent.heartbeat()
        assert ret_val is None

    def test_heartbeat_poll_connection_error(self):
        processor_agent = DagFileProcessorAgent("", 1, timedelta(days=365), [], False, False)
        processor_agent._parent_signal_conn = Mock()
        processor_agent._parent_signal_conn.poll.return_value = True
        processor_agent._parent_signal_conn.recv = Mock()
        processor_agent._parent_signal_conn.recv.side_effect = ConnectionError
        ret_val = processor_agent.heartbeat()
        assert ret_val is None

    def test_heartbeat_poll_process_message(self):
        processor_agent = DagFileProcessorAgent("", 1, timedelta(days=365), [], False, False)
        processor_agent._parent_signal_conn = Mock()
        processor_agent._parent_signal_conn.poll.side_effect = [True, False]
        processor_agent._parent_signal_conn.recv = Mock()
        processor_agent._parent_signal_conn.recv.return_value = "testelem"
        with mock.patch.object(processor_agent, "_process_message"):
            processor_agent.heartbeat()
            processor_agent._process_message.assert_called_with("testelem")

    def test_process_message_invalid_type(self):
        message = "xyz"
        processor_agent = DagFileProcessorAgent("", 1, timedelta(days=365), [], False, False)
        with pytest.raises(RuntimeError, match="Unexpected message received of type str"):
            processor_agent._process_message(message)

    def test_heartbeat_manager(self):
        processor_agent = DagFileProcessorAgent("", 1, timedelta(days=365), [], False, False)
        processor_agent._parent_signal_conn = None
        with pytest.raises(ValueError, match="Process not started"):
            processor_agent._heartbeat_manager()

    @mock.patch("airflow.utils.process_utils.reap_process_group")
    def test_heartbeat_manager_process_restart(self, mock_pg):
        processor_agent = DagFileProcessorAgent("", 1, timedelta(days=365), [], False, False)
        processor_agent._parent_signal_conn = Mock()
        processor_agent._process = MagicMock()
        processor_agent.start = Mock()
        processor_agent._process.is_alive.return_value = False
        with mock.patch.object(processor_agent._process, "join"):
            processor_agent._heartbeat_manager()
            processor_agent.start.assert_called()
            mock_pg.assert_not_called()

    @mock.patch("airflow.dag_processing.manager.Stats")
    @mock.patch("time.monotonic")
    @mock.patch("airflow.dag_processing.manager.reap_process_group")
    def test_heartbeat_manager_process_reap(self, mock_pg, mock_time_monotonic, mock_stats):
        processor_agent = DagFileProcessorAgent("", 1, timedelta(days=365), [], False, False)
        processor_agent._parent_signal_conn = Mock()
        processor_agent._process = Mock()
        processor_agent._process.pid = 12345
        processor_agent._process.is_alive.return_value = True
        processor_agent._done = False

        processor_agent.log.error = Mock()
        processor_agent._processor_timeout = Mock()
        processor_agent._processor_timeout.total_seconds.return_value = 500
        mock_time_monotonic.return_value = 1000
        processor_agent._last_parsing_stat_received_at = 100
        processor_agent.start = Mock()

        processor_agent._heartbeat_manager()
        mock_stats.incr.assert_called()
        mock_pg.assert_called()
        processor_agent.log.error.assert_called()
        processor_agent.start.assert_called()

    def test_heartbeat_manager_terminate(self):
        processor_agent = DagFileProcessorAgent("", 1, timedelta(days=365), [], False, False)
        processor_agent._parent_signal_conn = Mock()
        processor_agent._process = Mock()
        processor_agent._process.is_alive.return_value = True
        processor_agent.log.info = Mock()

        processor_agent.terminate()
        processor_agent._parent_signal_conn.send.assert_called_with(DagParsingSignal.TERMINATE_MANAGER)

    def test_heartbeat_manager_terminate_conn_err(self):
        processor_agent = DagFileProcessorAgent("", 1, timedelta(days=365), [], False, False)
        processor_agent._process = Mock()
        processor_agent._process.is_alive.return_value = True
        processor_agent._parent_signal_conn = Mock()
        processor_agent._parent_signal_conn.send.side_effect = ConnectionError
        processor_agent.log.info = Mock()

        processor_agent.terminate()
        processor_agent._parent_signal_conn.send.assert_called_with(DagParsingSignal.TERMINATE_MANAGER)

    def test_heartbeat_manager_end_no_process(self):
        processor_agent = DagFileProcessorAgent("", 1, timedelta(days=365), [], False, False)
        processor_agent._process = Mock()
        processor_agent._process.__bool__ = Mock(return_value=False)
        processor_agent._process.side_effect = [None]
        processor_agent.log.warning = Mock()

        processor_agent.end()
        processor_agent.log.warning.assert_called_with("Ending without manager process.")
        processor_agent._process.join.assert_not_called()

    @conf_vars({("logging", "dag_processor_manager_log_stdout"): "True"})
    def test_log_to_stdout(self, capfd):
        test_dag_path = TEST_DAG_FOLDER / "test_scheduler_dags.py"
        async_mode = "sqlite" not in conf.get("database", "sql_alchemy_conn")

        # Starting dag processing with 0 max_runs to avoid redundant operations.
        processor_agent = DagFileProcessorAgent(test_dag_path, 0, timedelta(days=365), [], False, async_mode)
        processor_agent.start()
        if not async_mode:
            processor_agent.run_single_parsing_loop()

        processor_agent._process.join()
        if async_mode:
            _wait_for_processor_agent_to_complete_in_async_mode(processor_agent)

        # Capture the stdout and stderr
        out, _ = capfd.readouterr()
        assert "DAG File Processing Stats" in out

    @conf_vars({("logging", "dag_processor_manager_log_stdout"): "False"})
    def test_not_log_to_stdout(self, capfd):
        test_dag_path = TEST_DAG_FOLDER / "test_scheduler_dags.py"
        async_mode = "sqlite" not in conf.get("database", "sql_alchemy_conn")

        # Starting dag processing with 0 max_runs to avoid redundant operations.
        processor_agent = DagFileProcessorAgent(test_dag_path, 0, timedelta(days=365), [], False, async_mode)
        processor_agent.start()
        if not async_mode:
            processor_agent.run_single_parsing_loop()

        processor_agent._process.join()
        if async_mode:
            _wait_for_processor_agent_to_complete_in_async_mode(processor_agent)

        # Capture the stdout and stderr
        out, _ = capfd.readouterr()
        assert "DAG File Processing Stats" not in out<|MERGE_RESOLUTION|>--- conflicted
+++ resolved
@@ -618,12 +618,7 @@
             parsing_request_after = session2.query(DagPriorityParsingRequest).get(parsing_request.id)
         assert parsing_request_after is None
 
-<<<<<<< HEAD
     def test_purge_stale_dags(self):
-=======
-    @pytest.mark.skip_if_database_isolation_mode  # Test is broken in db isolation mode
-    def test_scan_stale_dags(self):
->>>>>>> 4ce0cd5f
         """
         Ensure that DAGs are marked inactive when the file is parsed but the
         DagModel.last_parsed_time is not updated.
@@ -701,6 +696,7 @@
             ("scheduler", "stale_dag_threshold"): "50",
         }
     )
+
     def test_purge_stale_dags_standalone_mode(self):
         """
         Ensure only dags from current dag_directory are updated
