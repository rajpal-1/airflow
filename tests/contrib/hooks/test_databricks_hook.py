--- conflicted
+++ resolved
@@ -143,13 +143,8 @@
         self.assertEquals(host, HOST)
 
     def test_init_bad_retry_limit(self):
-<<<<<<< HEAD
         with self.assertRaises(AssertionError):
             DatabricksHook(retry_limit=0)
-=======
-        with self.assertRaises(ValueError):
-            DatabricksHook(retry_limit = 0)
->>>>>>> fc10f7e0
 
     def test_do_api_call_retries_with_retryable_error(self):
         for exception in [
