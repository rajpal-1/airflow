# -*- coding: utf-8 -*-
#
# Licensed to the Apache Software Foundation (ASF) under one
# or more contributor license agreements.  See the NOTICE file
# distributed with this work for additional information
# regarding copyright ownership.  The ASF licenses this file
# to you under the Apache License, Version 2.0 (the
# "License"); you may not use this file except in compliance
# with the License.  You may obtain a copy of the License at
#
#   http://www.apache.org/licenses/LICENSE-2.0
#
# Unless required by applicable law or agreed to in writing,
# software distributed under the License is distributed on an
# "AS IS" BASIS, WITHOUT WARRANTIES OR CONDITIONS OF ANY
# KIND, either express or implied.  See the License for the
# specific language governing permissions and limitations
# under the License.
#

import itertools
import json
import unittest

from requests import exceptions as requests_exceptions

from airflow import __version__
from airflow.contrib.hooks.databricks_hook import (
    DatabricksHook,
    RunState,
    SUBMIT_RUN_ENDPOINT
)
from airflow.exceptions import AirflowException
from airflow.models import Connection
from airflow.utils import db

try:
    from unittest import mock
except ImportError:
    try:
        import mock
    except ImportError:
        mock = None

TASK_ID = 'databricks-operator'
DEFAULT_CONN_ID = 'databricks_default'
NOTEBOOK_TASK = {
    'notebook_path': '/test'
}
NEW_CLUSTER = {
    'spark_version': '2.0.x-scala2.10',
    'node_type_id': 'r3.xlarge',
    'num_workers': 1
}
RUN_ID = 1
JOB_ID = 42
HOST = 'xx.cloud.databricks.com'
HOST_WITH_SCHEME = 'https://xx.cloud.databricks.com'
LOGIN = 'login'
PASSWORD = 'password'
TOKEN = 'token'
USER_AGENT_HEADER = {'user-agent': 'airflow-{v}'.format(v=__version__)}
RUN_PAGE_URL = 'https://XX.cloud.databricks.com/#jobs/1/runs/1'
LIFE_CYCLE_STATE = 'PENDING'
STATE_MESSAGE = 'Waiting for cluster'
GET_RUN_RESPONSE = {
    'run_page_url': RUN_PAGE_URL,
    'state': {
        'life_cycle_state': LIFE_CYCLE_STATE,
        'state_message': STATE_MESSAGE
    }
}
NOTEBOOK_PARAMS = {
    "dry-run": "true",
    "oldest-time-to-consider": "1457570074236"
}
JAR_PARAMS = ["param1", "param2"]
RESULT_STATE = None


def run_now_endpoint(host):
    """
    Utility function to generate the run now endpoint given the host.
    """
    return 'https://{}/api/2.0/jobs/run-now'.format(host)


def submit_run_endpoint(host):
    """
    Utility function to generate the submit run endpoint given the host.
    """
    return 'https://{}/api/2.0/jobs/runs/submit'.format(host)


def get_run_endpoint(host):
    """
    Utility function to generate the get run endpoint given the host.
    """
    return 'https://{}/api/2.0/jobs/runs/get'.format(host)


def cancel_run_endpoint(host):
    """
    Utility function to generate the get run endpoint given the host.
    """
    return 'https://{}/api/2.0/jobs/runs/cancel'.format(host)


<<<<<<< HEAD
=======
def create_valid_response_mock(content):
    response = mock.MagicMock()
    response.json.return_value = content
    return response


def create_post_side_effect(exception, status_code=500):
    if exception != requests_exceptions.HTTPError:
        return exception()
    else:
        response = mock.MagicMock()
        response.status_code = status_code
        response.raise_for_status.side_effect = exception(response=response)
        return response


def setup_mock_requests(
        mock_requests,
        exception,
        status_code=500,
        error_count=None,
        response_content=None):

    side_effect = create_post_side_effect(exception, status_code)

    if error_count is None:
        # POST requests will fail indefinitely
        mock_requests.post.side_effect = itertools.repeat(side_effect)
    else:
        # POST requests will fail 'error_count' times, and then they will succeed (once)
        mock_requests.post.side_effect = \
            [side_effect] * error_count + [create_valid_response_mock(response_content)]


>>>>>>> 8fa30375
class DatabricksHookTest(unittest.TestCase):
    """
    Tests for DatabricksHook.
    """
    @db.provide_session
    def setUp(self, session=None):
        conn = session.query(Connection) \
            .filter(Connection.conn_id == DEFAULT_CONN_ID) \
            .first()
        conn.host = HOST
        conn.login = LOGIN
        conn.password = PASSWORD
        conn.extra = None
        session.commit()

        self.hook = DatabricksHook(retry_delay=0)

    def test_parse_host_with_proper_host(self):
        host = self.hook._parse_host(HOST)
        self.assertEquals(host, HOST)

    def test_parse_host_with_scheme(self):
        host = self.hook._parse_host(HOST_WITH_SCHEME)
        self.assertEquals(host, HOST)

    def test_init_bad_retry_limit(self):
        with self.assertRaises(ValueError):
            DatabricksHook(retry_limit=0)

    def test_do_api_call_retries_with_retryable_error(self):
        for exception in [
                requests_exceptions.ConnectionError,
                requests_exceptions.SSLError,
                requests_exceptions.Timeout,
                requests_exceptions.ConnectTimeout,
                requests_exceptions.HTTPError]:
            with mock.patch(
                'airflow.contrib.hooks.databricks_hook.requests') as mock_requests, \
                    mock.patch.object(self.hook.log, 'error') as mock_errors:
                setup_mock_requests(mock_requests, exception)

                with self.assertRaises(AirflowException):
                    self.hook._do_api_call(SUBMIT_RUN_ENDPOINT, {})

                self.assertEquals(mock_errors.call_count, self.hook.retry_limit)

    @mock.patch('airflow.contrib.hooks.databricks_hook.requests')
    def test_do_api_call_does_not_retry_with_non_retryable_error(self, mock_requests):
        setup_mock_requests(
            mock_requests, requests_exceptions.HTTPError, status_code=400
        )

        with mock.patch.object(self.hook.log, 'error') as mock_errors:
            with self.assertRaises(AirflowException):
                self.hook._do_api_call(SUBMIT_RUN_ENDPOINT, {})

            mock_errors.assert_not_called()

    def test_do_api_call_succeeds_after_retrying(self):
        for exception in [
                requests_exceptions.ConnectionError,
                requests_exceptions.SSLError,
                requests_exceptions.Timeout,
                requests_exceptions.ConnectTimeout,
                requests_exceptions.HTTPError]:
            with mock.patch(
                'airflow.contrib.hooks.databricks_hook.requests') as mock_requests, \
                    mock.patch.object(self.hook.log, 'error') as mock_errors:
                setup_mock_requests(
                    mock_requests,
                    exception,
                    error_count=2,
                    response_content={'run_id': '1'}
                )

                response = self.hook._do_api_call(SUBMIT_RUN_ENDPOINT, {})

                self.assertEquals(mock_errors.call_count, 2)
                self.assertEquals(response, {'run_id': '1'})

    @mock.patch('airflow.contrib.hooks.databricks_hook.sleep')
    def test_do_api_call_waits_between_retries(self, mock_sleep):
        retry_delay = 5
        self.hook = DatabricksHook(retry_delay=retry_delay)

        for exception in [
                requests_exceptions.ConnectionError,
                requests_exceptions.SSLError,
                requests_exceptions.Timeout,
                requests_exceptions.ConnectTimeout,
                requests_exceptions.HTTPError]:
            with mock.patch(
                'airflow.contrib.hooks.databricks_hook.requests') as mock_requests, \
                    mock.patch.object(self.hook.log, 'error'):
                mock_sleep.reset_mock()
                setup_mock_requests(mock_requests, exception)

                with self.assertRaises(AirflowException):
                    self.hook._do_api_call(SUBMIT_RUN_ENDPOINT, {})

                self.assertEquals(len(mock_sleep.mock_calls), self.hook.retry_limit - 1)
                mock_sleep.assert_called_with(retry_delay)

    @mock.patch('airflow.contrib.hooks.databricks_hook.requests')
    def test_submit_run(self, mock_requests):
        mock_requests.post.return_value.json.return_value = {'run_id': '1'}
        json = {
          'notebook_task': NOTEBOOK_TASK,
          'new_cluster': NEW_CLUSTER
        }
        run_id = self.hook.submit_run(json)

        self.assertEquals(run_id, '1')
        mock_requests.post.assert_called_once_with(
            submit_run_endpoint(HOST),
            json={
                'notebook_task': NOTEBOOK_TASK,
                'new_cluster': NEW_CLUSTER,
            },
            auth=(LOGIN, PASSWORD),
            headers=USER_AGENT_HEADER,
            timeout=self.hook.timeout_seconds)

    @mock.patch('airflow.contrib.hooks.databricks_hook.requests')
    def test_run_now(self, mock_requests):
        mock_requests.codes.ok = 200
        mock_requests.post.return_value.json.return_value = {'run_id': '1'}
        status_code_mock = mock.PropertyMock(return_value=200)
        type(mock_requests.post.return_value).status_code = status_code_mock
        json = {
            'notebook_params': NOTEBOOK_PARAMS,
            'jar_params': JAR_PARAMS,
            'job_id': JOB_ID
        }
        run_id = self.hook.run_now(json)

        self.assertEquals(run_id, '1')

        mock_requests.post.assert_called_once_with(
            run_now_endpoint(HOST),
            json={
                'notebook_params': NOTEBOOK_PARAMS,
                'jar_params': JAR_PARAMS,
                'job_id': JOB_ID
            },
            auth=(LOGIN, PASSWORD),
            headers=USER_AGENT_HEADER,
            timeout=self.hook.timeout_seconds)

    @mock.patch('airflow.contrib.hooks.databricks_hook.requests')
    def test_get_run_page_url(self, mock_requests):
        mock_requests.get.return_value.json.return_value = GET_RUN_RESPONSE

        run_page_url = self.hook.get_run_page_url(RUN_ID)

        self.assertEquals(run_page_url, RUN_PAGE_URL)
        mock_requests.get.assert_called_once_with(
            get_run_endpoint(HOST),
            json={'run_id': RUN_ID},
            auth=(LOGIN, PASSWORD),
            headers=USER_AGENT_HEADER,
            timeout=self.hook.timeout_seconds)

    @mock.patch('airflow.contrib.hooks.databricks_hook.requests')
    def test_get_run_state(self, mock_requests):
        mock_requests.get.return_value.json.return_value = GET_RUN_RESPONSE

        run_state = self.hook.get_run_state(RUN_ID)

        self.assertEquals(run_state, RunState(
            LIFE_CYCLE_STATE,
            RESULT_STATE,
            STATE_MESSAGE))
        mock_requests.get.assert_called_once_with(
            get_run_endpoint(HOST),
            json={'run_id': RUN_ID},
            auth=(LOGIN, PASSWORD),
            headers=USER_AGENT_HEADER,
            timeout=self.hook.timeout_seconds)

    @mock.patch('airflow.contrib.hooks.databricks_hook.requests')
    def test_cancel_run(self, mock_requests):
        mock_requests.post.return_value.json.return_value = GET_RUN_RESPONSE

        self.hook.cancel_run(RUN_ID)

        mock_requests.post.assert_called_once_with(
            cancel_run_endpoint(HOST),
            json={'run_id': RUN_ID},
            auth=(LOGIN, PASSWORD),
            headers=USER_AGENT_HEADER,
            timeout=self.hook.timeout_seconds)


class DatabricksHookTokenTest(unittest.TestCase):
    """
    Tests for DatabricksHook when auth is done with token.
    """
    @db.provide_session
    def setUp(self, session=None):
        conn = session.query(Connection) \
            .filter(Connection.conn_id == DEFAULT_CONN_ID) \
            .first()
        conn.extra = json.dumps({'token': TOKEN})
        session.commit()

        self.hook = DatabricksHook()

    @mock.patch('airflow.contrib.hooks.databricks_hook.requests')
    def test_submit_run(self, mock_requests):
        mock_requests.codes.ok = 200
        mock_requests.post.return_value.json.return_value = {'run_id': '1'}
        status_code_mock = mock.PropertyMock(return_value=200)
        type(mock_requests.post.return_value).status_code = status_code_mock
        json = {
          'notebook_task': NOTEBOOK_TASK,
          'new_cluster': NEW_CLUSTER
        }
        run_id = self.hook.submit_run(json)

        self.assertEquals(run_id, '1')
        args = mock_requests.post.call_args
        kwargs = args[1]
        self.assertEquals(kwargs['auth'].token, TOKEN)


class RunStateTest(unittest.TestCase):
    def test_is_terminal_true(self):
        terminal_states = ['TERMINATED', 'SKIPPED', 'INTERNAL_ERROR']
        for state in terminal_states:
            run_state = RunState(state, '', '')
            self.assertTrue(run_state.is_terminal)

    def test_is_terminal_false(self):
        non_terminal_states = ['PENDING', 'RUNNING', 'TERMINATING']
        for state in non_terminal_states:
            run_state = RunState(state, '', '')
            self.assertFalse(run_state.is_terminal)

    def test_is_terminal_with_nonexistent_life_cycle_state(self):
        run_state = RunState('blah', '', '')
        with self.assertRaises(AirflowException):
            run_state.is_terminal

    def test_is_successful(self):
        run_state = RunState('TERMINATED', 'SUCCESS', '')
        self.assertTrue(run_state.is_successful)<|MERGE_RESOLUTION|>--- conflicted
+++ resolved
@@ -106,8 +106,6 @@
     return 'https://{}/api/2.0/jobs/runs/cancel'.format(host)
 
 
-<<<<<<< HEAD
-=======
 def create_valid_response_mock(content):
     response = mock.MagicMock()
     response.json.return_value = content
@@ -142,7 +140,6 @@
             [side_effect] * error_count + [create_valid_response_mock(response_content)]
 
 
->>>>>>> 8fa30375
 class DatabricksHookTest(unittest.TestCase):
     """
     Tests for DatabricksHook.
