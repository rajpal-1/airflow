# -*- coding: utf-8 -*-
#
# Licensed to the Apache Software Foundation (ASF) under one
# or more contributor license agreements.  See the NOTICE file
# distributed with this work for additional information
# regarding copyright ownership.  The ASF licenses this file
# to you under the Apache License, Version 2.0 (the
# "License"); you may not use this file except in compliance
# with the License.  You may obtain a copy of the License at
#
#   http://www.apache.org/licenses/LICENSE-2.0
#
# Unless required by applicable law or agreed to in writing,
# software distributed under the License is distributed on an
# "AS IS" BASIS, WITHOUT WARRANTIES OR CONDITIONS OF ANY
# KIND, either express or implied.  See the License for the
# specific language governing permissions and limitations
# under the License.

import unittest

from cassandra.cluster import Cluster
from cassandra.policies import (
    DCAwareRoundRobinPolicy, RoundRobinPolicy, TokenAwarePolicy, WhiteListRoundRobinPolicy,
)
<<<<<<< HEAD
from airflow.models.connection import Connection
=======

from airflow.contrib.hooks.cassandra_hook import CassandraHook
from airflow.models import Connection
>>>>>>> 4311c1f0
from airflow.utils import db
from tests.compat import mock, patch


class TestCassandraHook(unittest.TestCase):
    def setUp(self):
        db.merge_conn(
            Connection(
                conn_id='cassandra_test', conn_type='cassandra',
                host='host-1,host-2', port='9042', schema='test_keyspace',
                extra='{"load_balancing_policy":"TokenAwarePolicy"}'))
        db.merge_conn(
            Connection(
                conn_id='cassandra_default_with_schema', conn_type='cassandra',
                host='cassandra', port='9042', schema='s'))

        hook = CassandraHook("cassandra_default")
        session = hook.get_conn()
        cqls = [
            "DROP SCHEMA IF EXISTS s",
            """
                CREATE SCHEMA s WITH REPLICATION =
                    { 'class' : 'SimpleStrategy', 'replication_factor' : 1 }
            """,
        ]
        for cql in cqls:
            session.execute(cql)

        session.shutdown()
        hook.shutdown_cluster()

    def test_get_conn(self):
        with mock.patch.object(Cluster, "connect") as mock_connect, \
                mock.patch("socket.getaddrinfo", return_value=[]) as mock_getaddrinfo:
            mock_connect.return_value = 'session'
            hook = CassandraHook(cassandra_conn_id='cassandra_test')
            hook.get_conn()
            assert mock_getaddrinfo.called
            mock_connect.assert_called_once_with('test_keyspace')

            cluster = hook.get_cluster()
            self.assertEqual(cluster.contact_points, ['host-1', 'host-2'])
            self.assertEqual(cluster.port, 9042)
            self.assertTrue(isinstance(cluster.load_balancing_policy, TokenAwarePolicy))

    def test_get_lb_policy(self):
        # test LB policies with no args
        self._assert_get_lb_policy('RoundRobinPolicy', {}, RoundRobinPolicy)
        self._assert_get_lb_policy('DCAwareRoundRobinPolicy', {}, DCAwareRoundRobinPolicy)
        self._assert_get_lb_policy('TokenAwarePolicy', {}, TokenAwarePolicy,
                                   expected_child_policy_type=RoundRobinPolicy)

        # test DCAwareRoundRobinPolicy with args
        self._assert_get_lb_policy('DCAwareRoundRobinPolicy',
                                   {'local_dc': 'foo', 'used_hosts_per_remote_dc': '3'},
                                   DCAwareRoundRobinPolicy)

        # test WhiteListRoundRobinPolicy with args
        fake_addr_info = [['family', 'sockettype', 'proto', 'canonname', ('2606:2800:220:1:248:1893:25c8:1946', 80, 0, 0)]] # noqa
        with patch('socket.getaddrinfo', return_value=fake_addr_info):
            self._assert_get_lb_policy('WhiteListRoundRobinPolicy',
                                       {'hosts': ['host1', 'host2']},
                                       WhiteListRoundRobinPolicy)

        # test TokenAwarePolicy with args
        with patch('socket.getaddrinfo', return_value=fake_addr_info):
            self._assert_get_lb_policy('TokenAwarePolicy',
                                       {'child_load_balancing_policy': 'WhiteListRoundRobinPolicy',  # noqa
                                        'child_load_balancing_policy_args': {'hosts': ['host-1', 'host-2']}},  # noqa
                                       TokenAwarePolicy,
                                       expected_child_policy_type=WhiteListRoundRobinPolicy)  # noqa

        # test invalid policy name should default to RoundRobinPolicy
        self._assert_get_lb_policy('DoesNotExistPolicy', {}, RoundRobinPolicy)

        # test invalid child policy name should default child policy to RoundRobinPolicy
        self._assert_get_lb_policy('TokenAwarePolicy', {}, TokenAwarePolicy,
                                   expected_child_policy_type=RoundRobinPolicy)
        self._assert_get_lb_policy('TokenAwarePolicy',
                                   {'child_load_balancing_policy': 'DoesNotExistPolicy'},
                                   TokenAwarePolicy,
                                   expected_child_policy_type=RoundRobinPolicy)

        # test host not specified for WhiteListRoundRobinPolicy should throw exception
        self._assert_get_lb_policy('WhiteListRoundRobinPolicy',
                                   {},
                                   WhiteListRoundRobinPolicy,
                                   should_throw=True)
        self._assert_get_lb_policy('TokenAwarePolicy',
                                   {'child_load_balancing_policy': 'WhiteListRoundRobinPolicy'},  # noqa
                                   TokenAwarePolicy,
                                   expected_child_policy_type=RoundRobinPolicy,
                                   should_throw=True)

    def _assert_get_lb_policy(self, policy_name, policy_args, expected_policy_type,
                              expected_child_policy_type=None,
                              should_throw=False):
        thrown = False
        try:
            policy = CassandraHook.get_lb_policy(policy_name, policy_args)
            self.assertTrue(isinstance(policy, expected_policy_type))
            if expected_child_policy_type:
                self.assertTrue(isinstance(policy._child_policy,
                                           expected_child_policy_type))
        except Exception:
            thrown = True
        self.assertEqual(should_throw, thrown)

    def test_record_exists_with_keyspace_from_cql(self):
        hook = CassandraHook("cassandra_default")
        session = hook.get_conn()
        cqls = [
            "DROP TABLE IF EXISTS s.t",
            "CREATE TABLE s.t (pk1 text, pk2 text, c text, PRIMARY KEY (pk1, pk2))",
            "INSERT INTO s.t (pk1, pk2, c) VALUES ('foo', 'bar', 'baz')",
        ]
        for cql in cqls:
            session.execute(cql)

        self.assertTrue(hook.record_exists("s.t", {"pk1": "foo", "pk2": "bar"}))
        self.assertFalse(hook.record_exists("s.t", {"pk1": "foo", "pk2": "baz"}))

        session.shutdown()
        hook.shutdown_cluster()

    def test_record_exists_with_keyspace_from_session(self):
        hook = CassandraHook("cassandra_default_with_schema")
        session = hook.get_conn()
        cqls = [
            "DROP TABLE IF EXISTS t",
            "CREATE TABLE t (pk1 text, pk2 text, c text, PRIMARY KEY (pk1, pk2))",
            "INSERT INTO t (pk1, pk2, c) VALUES ('foo', 'bar', 'baz')",
        ]
        for cql in cqls:
            session.execute(cql)

        self.assertTrue(hook.record_exists("t", {"pk1": "foo", "pk2": "bar"}))
        self.assertFalse(hook.record_exists("t", {"pk1": "foo", "pk2": "baz"}))

        session.shutdown()
        hook.shutdown_cluster()

    def test_table_exists_with_keyspace_from_cql(self):
        hook = CassandraHook("cassandra_default")
        session = hook.get_conn()
        cqls = [
            "DROP TABLE IF EXISTS s.t",
            "CREATE TABLE s.t (pk1 text PRIMARY KEY)",
        ]
        for cql in cqls:
            session.execute(cql)

        self.assertTrue(hook.table_exists("s.t"))
        self.assertFalse(hook.table_exists("s.u"))

        session.shutdown()
        hook.shutdown_cluster()

    def test_table_exists_with_keyspace_from_session(self):
        hook = CassandraHook("cassandra_default_with_schema")
        session = hook.get_conn()
        cqls = [
            "DROP TABLE IF EXISTS t",
            "CREATE TABLE t (pk1 text PRIMARY KEY)",
        ]
        for cql in cqls:
            session.execute(cql)

        self.assertTrue(hook.table_exists("t"))
        self.assertFalse(hook.table_exists("u"))

        session.shutdown()
        hook.shutdown_cluster()


if __name__ == '__main__':
    unittest.main()<|MERGE_RESOLUTION|>--- conflicted
+++ resolved
@@ -23,13 +23,9 @@
 from cassandra.policies import (
     DCAwareRoundRobinPolicy, RoundRobinPolicy, TokenAwarePolicy, WhiteListRoundRobinPolicy,
 )
-<<<<<<< HEAD
-from airflow.models.connection import Connection
-=======
 
 from airflow.contrib.hooks.cassandra_hook import CassandraHook
 from airflow.models import Connection
->>>>>>> 4311c1f0
 from airflow.utils import db
 from tests.compat import mock, patch
 
