# -*- coding: utf-8 -*-
#
# Licensed under the Apache License, Version 2.0 (the "License");
# you may not use this file except in compliance with the License.
# You may obtain a copy of the License at
#
# http://www.apache.org/licenses/LICENSE-2.0
#
# Unless required by applicable law or agreed to in writing, software
# distributed under the License is distributed on an "AS IS" BASIS,
# WITHOUT WARRANTIES OR CONDITIONS OF ANY KIND, either express or implied.
# See the License for the specific language governing permissions and
# limitations under the License.
#

import unittest

from airflow import DAG, configuration
from airflow.models import TaskInstance

from airflow.contrib.operators.spark_submit_operator import SparkSubmitOperator
from airflow.utils import timezone

from datetime import timedelta

DEFAULT_DATE = timezone.datetime(2017, 1, 1)


class TestSparkSubmitOperator(unittest.TestCase):

    _config = {
        'conf': {
            'parquet.compression': 'SNAPPY'
        },
        'files': 'hive-site.xml',
        'py_files': 'sample_library.py',
        'driver_classpath': 'parquet.jar',
        'jars': 'parquet.jar',
        'packages': 'com.databricks:spark-avro_2.11:3.2.0',
        'exclude_packages': 'org.bad.dependency:1.0.0',
        'repositories': 'http://myrepo.org',
        'total_executor_cores': 4,
        'executor_cores': 4,
        'executor_memory': '22g',
        'keytab': 'privileged_user.keytab',
        'principal': 'user/spark@airflow.org',
        'name': '{{ task_instance.task_id }}',
        'num_executors': 10,
        'verbose': True,
        'application': 'test_application.py',
        'driver_memory': '3g',
        'java_class': 'com.foo.bar.AppMain',
        'application_args': [
            '-f', 'foo',
            '--bar', 'bar',
            '--start', '{{ macros.ds_add(ds, -1)}}',
            '--end', '{{ ds }}',
            '--with-spaces', 'args should keep embdedded spaces',
        ]
    }

    def setUp(self):
        configuration.load_test_config()
        args = {
            'owner': 'airflow',
            'start_date': DEFAULT_DATE
        }
        self.dag = DAG('test_dag_id', default_args=args)

    def test_execute(self):
        # Given / When
        conn_id = 'spark_default'
        operator = SparkSubmitOperator(
            task_id='spark_submit_job',
            dag=self.dag,
            **self._config
        )

        # Then
        expected_dict = {
            'conf': {
                'parquet.compression': 'SNAPPY'
            },
            'files': 'hive-site.xml',
            'py_files': 'sample_library.py',
            'driver_classpath': 'parquet.jar',
            'jars': 'parquet.jar',
            'packages': 'com.databricks:spark-avro_2.11:3.2.0',
            'exclude_packages': 'org.bad.dependency:1.0.0',
            'repositories': 'http://myrepo.org',
            'total_executor_cores': 4,
            'executor_cores': 4,
            'executor_memory': '22g',
            'keytab': 'privileged_user.keytab',
            'principal': 'user/spark@airflow.org',
            'name': '{{ task_instance.task_id }}',
            'num_executors': 10,
            'verbose': True,
            'application': 'test_application.py',
            'driver_memory': '3g',
            'java_class': 'com.foo.bar.AppMain',
            'application_args': [
                '-f', 'foo',
                '--bar', 'bar',
                '--start', '{{ macros.ds_add(ds, -1)}}',
                '--end', '{{ ds }}',
                '--with-spaces', 'args should keep embdedded spaces',
            ]
        }

        self.assertEqual(conn_id, operator._conn_id)
        self.assertEqual(expected_dict['application'], operator._application)
        self.assertEqual(expected_dict['conf'], operator._conf)
        self.assertEqual(expected_dict['files'], operator._files)
        self.assertEqual(expected_dict['py_files'], operator._py_files)
        self.assertEqual(expected_dict['driver_classpath'], operator._driver_classpath)
        self.assertEqual(expected_dict['jars'], operator._jars)
        self.assertEqual(expected_dict['packages'], operator._packages)
        self.assertEqual(expected_dict['exclude_packages'], operator._exclude_packages)
        self.assertEqual(expected_dict['repositories'], operator._repositories)
        self.assertEqual(expected_dict['total_executor_cores'],
                         operator._total_executor_cores)
        self.assertEqual(expected_dict['executor_cores'], operator._executor_cores)
        self.assertEqual(expected_dict['executor_memory'], operator._executor_memory)
        self.assertEqual(expected_dict['keytab'], operator._keytab)
        self.assertEqual(expected_dict['principal'], operator._principal)
        self.assertEqual(expected_dict['name'], operator._name)
        self.assertEqual(expected_dict['num_executors'], operator._num_executors)
        self.assertEqual(expected_dict['verbose'], operator._verbose)
        self.assertEqual(expected_dict['java_class'], operator._java_class)
        self.assertEqual(expected_dict['driver_memory'], operator._driver_memory)
        self.assertEqual(expected_dict['application_args'], operator._application_args)

    def test_render_template(self):
        # Given
        operator = SparkSubmitOperator(task_id='spark_submit_job',
                                       dag=self.dag, **self._config)
        ti = TaskInstance(operator, DEFAULT_DATE)

        # When
        ti.render_templates()

        # Then
        expected_application_args = [u'-f', 'foo',
                                     u'--bar', 'bar',
<<<<<<< HEAD
                                     u'--start', (DEFAULT_DATE - datetime.timedelta(days=1)).strftime("%Y-%m-%d"),
                                     u'--end', DEFAULT_DATE.strftime("%Y-%m-%d"),
                                     u'--with-spaces', u'args should keep embdedded spaces',
                                     ]
        expected_name = "spark_submit_job"
        self.assertListEqual(expected_application_args, getattr(operator, '_application_args'))
=======
                                     u'--start', (DEFAULT_DATE - timedelta(days=1))
                                     .strftime("%Y-%m-%d"),
                                     u'--end', DEFAULT_DATE.strftime("%Y-%m-%d"),
                                     u'--with-spaces',
                                     u'args should keep embdedded spaces',
                                     ]
        expected_name = "spark_submit_job"
        self.assertListEqual(expected_application_args,
                             getattr(operator, '_application_args'))
>>>>>>> cb5ebe9f
        self.assertEqual(expected_name, getattr(operator, '_name'))

if __name__ == '__main__':
    unittest.main()<|MERGE_RESOLUTION|>--- conflicted
+++ resolved
@@ -143,14 +143,6 @@
         # Then
         expected_application_args = [u'-f', 'foo',
                                      u'--bar', 'bar',
-<<<<<<< HEAD
-                                     u'--start', (DEFAULT_DATE - datetime.timedelta(days=1)).strftime("%Y-%m-%d"),
-                                     u'--end', DEFAULT_DATE.strftime("%Y-%m-%d"),
-                                     u'--with-spaces', u'args should keep embdedded spaces',
-                                     ]
-        expected_name = "spark_submit_job"
-        self.assertListEqual(expected_application_args, getattr(operator, '_application_args'))
-=======
                                      u'--start', (DEFAULT_DATE - timedelta(days=1))
                                      .strftime("%Y-%m-%d"),
                                      u'--end', DEFAULT_DATE.strftime("%Y-%m-%d"),
@@ -160,8 +152,8 @@
         expected_name = "spark_submit_job"
         self.assertListEqual(expected_application_args,
                              getattr(operator, '_application_args'))
->>>>>>> cb5ebe9f
         self.assertEqual(expected_name, getattr(operator, '_name'))
+
 
 if __name__ == '__main__':
     unittest.main()