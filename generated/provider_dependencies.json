--- conflicted
+++ resolved
@@ -909,13 +909,8 @@
   },
   "pinecone": {
     "deps": [
-<<<<<<< HEAD
-      "apache-airflow>=2.6.0",
+      "apache-airflow>=2.7.0",
       "pinecone-client>=3.0.0"
-=======
-      "apache-airflow>=2.7.0",
-      "pinecone-client>=2.2.4,<3.0"
->>>>>>> 7683344c
     ],
     "devel-deps": [],
     "cross-providers-deps": [],
