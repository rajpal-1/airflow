---
name: Airflow Bug report
description: Problems and issues with code in Apache Airflow core
labels: ["kind:bug", "area:core", "needs-triage"]
body:
  - type: markdown
    attributes:
      # yamllint disable rule:line-length
      value: "
        <img src='https://raw.githubusercontent.com/apache/airflow/main/docs/apache-airflow/img/logos/airflow_64x64_emoji_transparent.png' align='left' width='80' height='80'>
        Thank you for finding the time to report the problem!

        We really appreciate the community's efforts to improve Airflow.

        Note, you do not need to create an issue if you have a change ready to submit!

        You can open a [pull request](https://github.com/apache/airflow/pulls) immediately instead.
        <br clear='left'/>"
      # yamllint enable rule:line-length
  - type: dropdown
    attributes:
      label: Apache Airflow version
      description: >
        What Apache Airflow version are you using? If you do not see your version, please (ideally) test on
        the latest release or main to see if the issue is fixed before reporting it.
      multiple: false
      options:
<<<<<<< HEAD
        - "2.9.0b2"
        - "2.8.4"
=======
        - "2.9.2"
>>>>>>> 17b792d8
        - "main (development)"
        - "Other Airflow 2 version (please specify below)"
    validations:
      required: true
  - type: input
    attributes:
      label: If "Other Airflow 2 version" selected, which one?
      # yamllint disable rule:line-length
      description: >
        On what 2.X version of Airflow are you currently experiencing the issue? Remember, you are encouraged to
        test with the latest release or on the main branch to verify your issue still exists, especially if
        your version is at least a minor version older than the [current stable release](https://airflow.apache.org/docs/apache-airflow/stable/installation/supported-versions.html#version-life-cycle).
      # yamllint enable rule:line-length
  - type: textarea
    attributes:
      label: What happened?
      description: Describe what happened.
      placeholder: >
        Please provide the context in which the problem occurred and explain what happened
    validations:
      required: true
  - type: textarea
    attributes:
      label: What you think should happen instead?
      description: What do you think went wrong?
      placeholder: >
        Please explain why you think the behaviour is erroneous. It is extremely helpful if you copy&paste
        the fragment of logs showing the exact error messages or wrong behaviour and screenshots for
        UI problems or YouTube link to a video of you demonstrating the problem. You can include files by
        dragging and dropping them here.
  - type: textarea
    attributes:
      label: How to reproduce
      description: >
        What should we do to reproduce the problem? If you are not able to provide a reproducible case,
        please open a [discussion](https://github.com/apache/airflow/discussions) instead.
      placeholder: >
        Please make sure you provide a reproducible step-by-step case of how to reproduce the problem
        as minimally and precisely as possible. Keep in mind we do not have access to your cluster or DAGs.
        Remember that non-reproducible issues will be closed! Opening a discussion is recommended as a
        first step.
    validations:
      required: true
  - type: input
    attributes:
      label: Operating System
      description: What Operating System are you using?
      placeholder: "You can get it via `cat /etc/os-release` for example"
    validations:
      required: true
  - type: textarea
    attributes:
      label: Versions of Apache Airflow Providers
      description: What Apache Airflow Providers versions are you using?
      placeholder: You can use `pip freeze | grep apache-airflow-providers` (you can leave only relevant ones)
  - type: dropdown
    attributes:
      label: Deployment
      description: >
        What kind of deployment do you have? If you use a Managed Service, consider first using regular
        channels of reporting issues for the service.
      multiple: false
      options:
        - "Official Apache Airflow Helm Chart"
        - "Other 3rd-party Helm chart"
        - "Docker-Compose"
        - "Other Docker-based deployment"
        - "Virtualenv installation"
        - "Astronomer"
        - "Google Cloud Composer"
        - "Amazon (AWS) MWAA"
        - "Microsoft ADF Managed Airflow"
        - "Other"
    validations:
      required: true
  - type: textarea
    attributes:
      label: Deployment details
      description: Additional description of your deployment.
      placeholder: >
        Enter any relevant details of your deployment. Especially version of your tools,
        software (docker-compose, helm, k8s, etc.), any customisation and configuration you added.
  - type: textarea
    attributes:
      label: Anything else?
      description: Anything else we need to know?
      placeholder: >
        How often does this problem occur? (Once? Every time? Only when certain conditions are met?)
        Any relevant logs to include? Put them here inside fenced
        ``` ``` blocks or inside a foldable details tag if it's long:
        <details><summary>x.log</summary> lots of stuff </details>
  - type: checkboxes
    attributes:
      label: Are you willing to submit PR?
      description: >
        This is absolutely not required, but we are happy to guide you in the contribution process
        especially if you already have a good understanding of how to implement the fix.
        Airflow is a community-managed project and we love to bring new contributors in.
        Find us in #new-contributors on Slack!
      options:
        - label: Yes I am willing to submit a PR!
  - type: checkboxes
    attributes:
      label: Code of Conduct
      description: >
        The Code of Conduct helps create a safe space for everyone. We require
        that everyone agrees to it.
      options:
        - label: >
            I agree to follow this project's
            [Code of Conduct](https://github.com/apache/airflow/blob/main/CODE_OF_CONDUCT.md)
          required: true
  - type: markdown
    attributes:
      value: "Thanks for completing our form!"<|MERGE_RESOLUTION|>--- conflicted
+++ resolved
@@ -25,12 +25,7 @@
         the latest release or main to see if the issue is fixed before reporting it.
       multiple: false
       options:
-<<<<<<< HEAD
-        - "2.9.0b2"
-        - "2.8.4"
-=======
         - "2.9.2"
->>>>>>> 17b792d8
         - "main (development)"
         - "Other Airflow 2 version (please specify below)"
     validations:
