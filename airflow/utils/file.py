--- conflicted
+++ resolved
@@ -295,14 +295,9 @@
     :return: a set of paths to Python files in the specified directory
     """
     if include_examples is None:
-<<<<<<< HEAD
-        include_examples = conf.getboolean('core', 'LOAD_EXAMPLES')
+        include_examples = conf.getboolean("core", "LOAD_EXAMPLES")
 
     file_paths: set[str] = set()
-=======
-        include_examples = conf.getboolean("core", "LOAD_EXAMPLES")
-    file_paths: list[str] = []
->>>>>>> 307377a9
     if directory is None:
         pass
     elif os.path.isfile(directory):
