#
# Licensed to the Apache Software Foundation (ASF) under one
# or more contributor license agreements.  See the NOTICE file
# distributed with this work for additional information
# regarding copyright ownership.  The ASF licenses this file
# to you under the Apache License, Version 2.0 (the
# "License"); you may not use this file except in compliance
# with the License.  You may obtain a copy of the License at
#
#   http://www.apache.org/licenses/LICENSE-2.0
#
# Unless required by applicable law or agreed to in writing,
# software distributed under the License is distributed on an
# "AS IS" BASIS, WITHOUT WARRANTIES OR CONDITIONS OF ANY
# KIND, either express or implied.  See the License for the
# specific language governing permissions and limitations
# under the License.
#
<<<<<<< HEAD
"""
Utilities module for cli
"""
from __future__ import absolute_import
from __future__ import print_function

=======
"""Utilities module for cli"""
>>>>>>> d25854dd
import functools
import json
<<<<<<< HEAD
import os
=======
import logging
import os
import re
>>>>>>> d25854dd
import socket
import struct
import sys
import threading
import traceback
import warnings
from argparse import Namespace
from datetime import datetime
<<<<<<< HEAD
from fcntl import ioctl
from termios import TIOCGWINSZ

from airflow.models import Log
from airflow.utils import cli_action_loggers
from airflow.utils.platform import is_terminal_support_colors
=======
from typing import TYPE_CHECKING, Callable, Optional, TypeVar, cast

from airflow import settings
from airflow.exceptions import AirflowException
from airflow.utils import cli_action_loggers
from airflow.utils.platform import getuser, is_terminal_support_colors
from airflow.utils.session import provide_session

T = TypeVar("T", bound=Callable)

if TYPE_CHECKING:
    from airflow.models import DAG

>>>>>>> d25854dd

def _check_cli_args(args):
    if not args:
        raise ValueError("Args should be set")
    if not isinstance(args[0], Namespace):
        raise ValueError(
            "1st positional argument should be argparse.Namespace instance," f"but is {type(args[0])}"
        )


def action_logging(f: T) -> T:
    """
    Decorates function to execute function at the same time submitting action_logging
    but in CLI context. It will call action logger callbacks twice,
    one for pre-execution and the other one for post-execution.

    Action logger will be called with below keyword parameters:
        sub_command : name of sub-command
        start_datetime : start datetime instance by utc
        end_datetime : end datetime instance by utc
        full_command : full command line arguments
        user : current user
        log : airflow.models.log.Log ORM instance
        dag_id : dag id (optional)
        task_id : task_id (optional)
        execution_date : execution date (optional)
        error : exception instance if there's an exception

    :param f: function instance
    :return: wrapped function
    """

    @functools.wraps(f)
    def wrapper(*args, **kwargs):
        """
        An wrapper for cli functions. It assumes to have Namespace instance
        at 1st positional argument

        :param args: Positional argument. It assumes to have Namespace instance
            at 1st positional argument
        :param kwargs: A passthrough keyword argument
        """
        _check_cli_args(args)
        metrics = _build_metrics(f.__name__, args[0])
        cli_action_loggers.on_pre_execution(**metrics)
        try:
            return f(*args, **kwargs)
        except Exception as e:
            metrics['error'] = e
            raise
        finally:
            metrics['end_datetime'] = datetime.utcnow()
            cli_action_loggers.on_post_execution(**metrics)

    return cast(T, wrapper)


def _build_metrics(func_name, namespace):
    """
    Builds metrics dict from function args
    It assumes that function arguments is from airflow.bin.cli module's function
    and has Namespace instance where it optionally contains "dag_id", "task_id",
    and "execution_date".

    :param func_name: name of function
    :param namespace: Namespace instance from argparse
    :return: dict with metrics
    """
<<<<<<< HEAD
    sensitive_fields = {'-p', '--password', '--conn-password'}
    full_command = list(sys.argv)
    for idx, command in enumerate(full_command):  # pylint: disable=too-many-nested-blocks
        if command in sensitive_fields:
            # For cases when password is passed as "--password xyz" (with space between key and value)
            full_command[idx + 1] = "*" * 8
        else:
            # For cases when password is passed as "--password=xyz" (with '=' between key and value)
            for sensitive_field in sensitive_fields:
                if command.startswith('{}='.format(sensitive_field)):
                    full_command[idx] = '{}={}'.format(sensitive_field, "*" * 8)

    metrics = {'sub_command': func_name, 'start_datetime': datetime.utcnow(),
               'full_command': '{}'.format(full_command), 'user': getpass.getuser()}
=======
    from airflow.models import Log

    sub_commands_to_check = {'users', 'connections'}
    sensitive_fields = {'-p', '--password', '--conn-password'}
    full_command = list(sys.argv)
    if full_command[1] in sub_commands_to_check:
        for idx, command in enumerate(full_command):
            if command in sensitive_fields:
                # For cases when password is passed as "--password xyz" (with space between key and value)
                full_command[idx + 1] = "*" * 8
            else:
                # For cases when password is passed as "--password=xyz" (with '=' between key and value)
                for sensitive_field in sensitive_fields:
                    if command.startswith(f'{sensitive_field}='):
                        full_command[idx] = f'{sensitive_field}={"*" * 8}'

    metrics = {
        'sub_command': func_name,
        'start_datetime': datetime.utcnow(),
        'full_command': f'{full_command}',
        'user': getuser(),
    }
>>>>>>> d25854dd

    if not isinstance(namespace, Namespace):
        raise ValueError(
            "namespace argument should be argparse.Namespace instance," f"but is {type(namespace)}"
        )
    tmp_dic = vars(namespace)
    metrics['dag_id'] = tmp_dic.get('dag_id')
    metrics['task_id'] = tmp_dic.get('task_id')
    metrics['execution_date'] = tmp_dic.get('execution_date')
    metrics['host_name'] = socket.gethostname()

<<<<<<< HEAD
    extra = json.dumps(dict((k, metrics[k]) for k in ('host_name', 'full_command')))
    log = Log(
        event='cli_{}'.format(func_name),
=======
    extra = json.dumps({k: metrics[k] for k in ('host_name', 'full_command')})
    log = Log(
        event=f'cli_{func_name}',
>>>>>>> d25854dd
        task_instance=None,
        owner=metrics['user'],
        extra=extra,
        task_id=metrics.get('task_id'),
        dag_id=metrics.get('dag_id'),
        execution_date=metrics.get('execution_date'),
    )
    metrics['log'] = log
    return metrics


<<<<<<< HEAD
class ColorMode:
    """
    Coloring modes. If `auto` is then automatically detected.
    """
=======
def process_subdir(subdir: Optional[str]):
    """Expands path to absolute by replacing 'DAGS_FOLDER', '~', '.', etc."""
    if subdir:
        if not settings.DAGS_FOLDER:
            raise ValueError("DAGS_FOLDER variable in settings should be filled.")
        subdir = subdir.replace('DAGS_FOLDER', settings.DAGS_FOLDER)
        subdir = os.path.abspath(os.path.expanduser(subdir))
    return subdir


def get_dag_by_file_location(dag_id: str):
    """Returns DAG of a given dag_id by looking up file location"""
    from airflow.models import DagBag, DagModel

    # Benefit is that logging from other dags in dagbag will not appear
    dag_model = DagModel.get_current(dag_id)
    if dag_model is None:
        raise AirflowException(
            'dag_id could not be found: {}. Either the dag did not exist or it failed to '
            'parse.'.format(dag_id)
        )
    dagbag = DagBag(dag_folder=dag_model.fileloc)
    return dagbag.dags[dag_id]


def get_dag(subdir: Optional[str], dag_id: str) -> "DAG":
    """Returns DAG of a given dag_id"""
    from airflow.models import DagBag

    dagbag = DagBag(process_subdir(subdir))
    if dag_id not in dagbag.dags:
        raise AirflowException(
            'dag_id could not be found: {}. Either the dag did not exist or it failed to '
            'parse.'.format(dag_id)
        )
    return dagbag.dags[dag_id]


def get_dags(subdir: Optional[str], dag_id: str, use_regex: bool = False):
    """Returns DAG(s) matching a given regex or dag_id"""
    from airflow.models import DagBag

    if not use_regex:
        return [get_dag(subdir, dag_id)]
    dagbag = DagBag(process_subdir(subdir))
    matched_dags = [dag for dag in dagbag.dags.values() if re.search(dag_id, dag.dag_id)]
    if not matched_dags:
        raise AirflowException(
            'dag_id could not be found with regex: {}. Either the dag did not exist '
            'or it failed to parse.'.format(dag_id)
        )
    return matched_dags


@provide_session
def get_dag_by_pickle(pickle_id, session=None):
    """Fetch DAG from the database using pickling"""
    from airflow.models import DagPickle

    dag_pickle = session.query(DagPickle).filter(DagPickle.id == pickle_id).first()
    if not dag_pickle:
        raise AirflowException("Who hid the pickle!? [missing pickle]")
    pickle_dag = dag_pickle.pickle
    return pickle_dag


def setup_locations(process, pid=None, stdout=None, stderr=None, log=None):
    """Creates logging paths"""
    if not stderr:
        stderr = os.path.join(settings.AIRFLOW_HOME, f'airflow-{process}.err')
    if not stdout:
        stdout = os.path.join(settings.AIRFLOW_HOME, f'airflow-{process}.out')
    if not log:
        log = os.path.join(settings.AIRFLOW_HOME, f'airflow-{process}.log')

    if not pid:
        pid = os.path.join(settings.AIRFLOW_HOME, f'airflow-{process}.pid')
    else:
        pid = os.path.abspath(pid)

    return pid, stdout, stderr, log


def setup_logging(filename):
    """Creates log file handler for daemon process"""
    root = logging.getLogger()
    handler = logging.FileHandler(filename)
    formatter = logging.Formatter(settings.SIMPLE_LOG_FORMAT)
    handler.setFormatter(formatter)
    root.addHandler(handler)
    root.setLevel(settings.LOGGING_LEVEL)

    return handler.stream


def sigint_handler(sig, frame):
    """
    Returns without error on SIGINT or SIGTERM signals in interactive command mode
    e.g. CTRL+C or kill <PID>
    """
    sys.exit(0)


def sigquit_handler(sig, frame):
    """
    Helps debug deadlocks by printing stacktraces when this gets a SIGQUIT
    e.g. kill -s QUIT <PID> or CTRL+\
    """
    print(f"Dumping stack traces for all threads in PID {os.getpid()}")
    id_to_name = {th.ident: th.name for th in threading.enumerate()}
    code = []
    for thread_id, stack in sys._current_frames().items():
        code.append(f"\n# Thread: {id_to_name.get(thread_id, '')}({thread_id})")
        for filename, line_number, name, line in traceback.extract_stack(stack):
            code.append(f'File: "{filename}", line {line_number}, in {name}')
            if line:
                code.append(f"  {line.strip()}")
    print("\n".join(code))


class ColorMode:
    """Coloring modes. If `auto` is then automatically detected."""

>>>>>>> d25854dd
    ON = "on"
    OFF = "off"
    AUTO = "auto"


<<<<<<< HEAD
def should_use_colors(args):
    """
    Processes arguments and decides whether to enable color in output
    """
=======
def should_use_colors(args) -> bool:
    """Processes arguments and decides whether to enable color in output"""
>>>>>>> d25854dd
    if args.color == ColorMode.ON:
        return True
    if args.color == ColorMode.OFF:
        return False
    return is_terminal_support_colors()


<<<<<<< HEAD
def get_terminal_size(fallback=(80, 20)):
    """Return a tuple of (terminal height, terminal width)."""
    try:
        return struct.unpack('hhhh', ioctl(sys.__stdout__, TIOCGWINSZ, '\000' * 8))[0:2]
    except IOError:
        # when the output stream or init descriptor is not a tty, such
        # as when when stdout is piped to another program
        pass
    try:
        return int(os.environ.get('LINES')), int(os.environ.get('COLUMNS'))
    except TypeError:
        return fallback


def header(text, fillchar):
    rows, columns = get_terminal_size()
    print(" {} ".format(text).center(columns, fillchar))


def deprecated_action(func=None, new_name=None, sub_commands=False):
    if not func:
        return functools.partial(deprecated_action, new_name=new_name, sub_commands=sub_commands)

    stream = sys.stderr
    try:
        from pip._vendor import colorama
        WINDOWS = (sys.platform.startswith("win") or
                   (sys.platform == 'cli' and os.name == 'nt'))
        if WINDOWS:
            stream = colorama.AnsiToWin32(sys.stderr)
    except Exception:
        colorama = None

    def should_color():
        # Don't colorize things if we do not have colorama or if told not to
        if not colorama:
            return False

        real_stream = (
            stream if not isinstance(stream, colorama.AnsiToWin32)
            else stream.wrapped
        )

        # If the stream is a tty we should color it
        if hasattr(real_stream, "isatty") and real_stream.isatty():
            return True

        if os.environ.get("TERM") and "color" in os.environ.get("TERM"):
            return True

        # If anything else we should not color it
        return False

    @functools.wraps(func)
    def wrapper(args):
        if getattr(args, 'deprecation_warning', True):
            command = args.subcommand or args.func.__name__
            if sub_commands:
                msg = (
                    "The mode (-l, -d, etc) options to {!r} have been deprecated and removed in Airflow 2.0,"
                    " please use the get/set/list subcommands instead"
                ).format(command)
            else:
                prefix = "The {!r} command is deprecated and removed in Airflow 2.0, please use "
                if isinstance(new_name, list):
                    msg = prefix.format(args.subcommand)
                    new_names = list(map(repr, new_name))
                    msg += "{}, or {}".format(", ".join(new_names[:-1]), new_names[-1])
                    msg += " instead"
                else:
                    msg = (prefix + "{!r} instead").format(command, new_name)

            if should_color():
                msg = "".join([colorama.Fore.YELLOW, msg, colorama.Style.RESET_ALL])
            print(msg, file=sys.stderr)
        func(args)
    return wrapper
=======
def suppress_logs_and_warning(f: T) -> T:
    """
    Decorator to suppress logging and warning messages
    in cli functions.
    """

    @functools.wraps(f)
    def _wrapper(*args, **kwargs):
        _check_cli_args(args)
        if args[0].verbose:
            f(*args, **kwargs)
        else:
            with warnings.catch_warnings():
                warnings.simplefilter("ignore")
                logging.disable(logging.CRITICAL)
                try:
                    f(*args, **kwargs)
                finally:
                    # logging output again depends on the effective
                    # levels of individual loggers
                    logging.disable(logging.NOTSET)

    return cast(T, _wrapper)
>>>>>>> d25854dd
<|MERGE_RESOLUTION|>--- conflicted
+++ resolved
@@ -16,41 +16,19 @@
 # specific language governing permissions and limitations
 # under the License.
 #
-<<<<<<< HEAD
-"""
-Utilities module for cli
-"""
-from __future__ import absolute_import
-from __future__ import print_function
-
-=======
 """Utilities module for cli"""
->>>>>>> d25854dd
 import functools
 import json
-<<<<<<< HEAD
-import os
-=======
 import logging
 import os
 import re
->>>>>>> d25854dd
 import socket
-import struct
 import sys
 import threading
 import traceback
 import warnings
 from argparse import Namespace
 from datetime import datetime
-<<<<<<< HEAD
-from fcntl import ioctl
-from termios import TIOCGWINSZ
-
-from airflow.models import Log
-from airflow.utils import cli_action_loggers
-from airflow.utils.platform import is_terminal_support_colors
-=======
 from typing import TYPE_CHECKING, Callable, Optional, TypeVar, cast
 
 from airflow import settings
@@ -64,7 +42,6 @@
 if TYPE_CHECKING:
     from airflow.models import DAG
 
->>>>>>> d25854dd
 
 def _check_cli_args(args):
     if not args:
@@ -133,22 +110,6 @@
     :param namespace: Namespace instance from argparse
     :return: dict with metrics
     """
-<<<<<<< HEAD
-    sensitive_fields = {'-p', '--password', '--conn-password'}
-    full_command = list(sys.argv)
-    for idx, command in enumerate(full_command):  # pylint: disable=too-many-nested-blocks
-        if command in sensitive_fields:
-            # For cases when password is passed as "--password xyz" (with space between key and value)
-            full_command[idx + 1] = "*" * 8
-        else:
-            # For cases when password is passed as "--password=xyz" (with '=' between key and value)
-            for sensitive_field in sensitive_fields:
-                if command.startswith('{}='.format(sensitive_field)):
-                    full_command[idx] = '{}={}'.format(sensitive_field, "*" * 8)
-
-    metrics = {'sub_command': func_name, 'start_datetime': datetime.utcnow(),
-               'full_command': '{}'.format(full_command), 'user': getpass.getuser()}
-=======
     from airflow.models import Log
 
     sub_commands_to_check = {'users', 'connections'}
@@ -171,7 +132,6 @@
         'full_command': f'{full_command}',
         'user': getuser(),
     }
->>>>>>> d25854dd
 
     if not isinstance(namespace, Namespace):
         raise ValueError(
@@ -183,15 +143,9 @@
     metrics['execution_date'] = tmp_dic.get('execution_date')
     metrics['host_name'] = socket.gethostname()
 
-<<<<<<< HEAD
-    extra = json.dumps(dict((k, metrics[k]) for k in ('host_name', 'full_command')))
-    log = Log(
-        event='cli_{}'.format(func_name),
-=======
     extra = json.dumps({k: metrics[k] for k in ('host_name', 'full_command')})
     log = Log(
         event=f'cli_{func_name}',
->>>>>>> d25854dd
         task_instance=None,
         owner=metrics['user'],
         extra=extra,
@@ -203,12 +157,6 @@
     return metrics
 
 
-<<<<<<< HEAD
-class ColorMode:
-    """
-    Coloring modes. If `auto` is then automatically detected.
-    """
-=======
 def process_subdir(subdir: Optional[str]):
     """Expands path to absolute by replacing 'DAGS_FOLDER', '~', '.', etc."""
     if subdir:
@@ -332,21 +280,13 @@
 class ColorMode:
     """Coloring modes. If `auto` is then automatically detected."""
 
->>>>>>> d25854dd
     ON = "on"
     OFF = "off"
     AUTO = "auto"
 
 
-<<<<<<< HEAD
-def should_use_colors(args):
-    """
-    Processes arguments and decides whether to enable color in output
-    """
-=======
 def should_use_colors(args) -> bool:
     """Processes arguments and decides whether to enable color in output"""
->>>>>>> d25854dd
     if args.color == ColorMode.ON:
         return True
     if args.color == ColorMode.OFF:
@@ -354,85 +294,6 @@
     return is_terminal_support_colors()
 
 
-<<<<<<< HEAD
-def get_terminal_size(fallback=(80, 20)):
-    """Return a tuple of (terminal height, terminal width)."""
-    try:
-        return struct.unpack('hhhh', ioctl(sys.__stdout__, TIOCGWINSZ, '\000' * 8))[0:2]
-    except IOError:
-        # when the output stream or init descriptor is not a tty, such
-        # as when when stdout is piped to another program
-        pass
-    try:
-        return int(os.environ.get('LINES')), int(os.environ.get('COLUMNS'))
-    except TypeError:
-        return fallback
-
-
-def header(text, fillchar):
-    rows, columns = get_terminal_size()
-    print(" {} ".format(text).center(columns, fillchar))
-
-
-def deprecated_action(func=None, new_name=None, sub_commands=False):
-    if not func:
-        return functools.partial(deprecated_action, new_name=new_name, sub_commands=sub_commands)
-
-    stream = sys.stderr
-    try:
-        from pip._vendor import colorama
-        WINDOWS = (sys.platform.startswith("win") or
-                   (sys.platform == 'cli' and os.name == 'nt'))
-        if WINDOWS:
-            stream = colorama.AnsiToWin32(sys.stderr)
-    except Exception:
-        colorama = None
-
-    def should_color():
-        # Don't colorize things if we do not have colorama or if told not to
-        if not colorama:
-            return False
-
-        real_stream = (
-            stream if not isinstance(stream, colorama.AnsiToWin32)
-            else stream.wrapped
-        )
-
-        # If the stream is a tty we should color it
-        if hasattr(real_stream, "isatty") and real_stream.isatty():
-            return True
-
-        if os.environ.get("TERM") and "color" in os.environ.get("TERM"):
-            return True
-
-        # If anything else we should not color it
-        return False
-
-    @functools.wraps(func)
-    def wrapper(args):
-        if getattr(args, 'deprecation_warning', True):
-            command = args.subcommand or args.func.__name__
-            if sub_commands:
-                msg = (
-                    "The mode (-l, -d, etc) options to {!r} have been deprecated and removed in Airflow 2.0,"
-                    " please use the get/set/list subcommands instead"
-                ).format(command)
-            else:
-                prefix = "The {!r} command is deprecated and removed in Airflow 2.0, please use "
-                if isinstance(new_name, list):
-                    msg = prefix.format(args.subcommand)
-                    new_names = list(map(repr, new_name))
-                    msg += "{}, or {}".format(", ".join(new_names[:-1]), new_names[-1])
-                    msg += " instead"
-                else:
-                    msg = (prefix + "{!r} instead").format(command, new_name)
-
-            if should_color():
-                msg = "".join([colorama.Fore.YELLOW, msg, colorama.Style.RESET_ALL])
-            print(msg, file=sys.stderr)
-        func(args)
-    return wrapper
-=======
 def suppress_logs_and_warning(f: T) -> T:
     """
     Decorator to suppress logging and warning messages
@@ -455,5 +316,4 @@
                     # levels of individual loggers
                     logging.disable(logging.NOTSET)
 
-    return cast(T, _wrapper)
->>>>>>> d25854dd
+    return cast(T, _wrapper)