#
# Licensed to the Apache Software Foundation (ASF) under one
# or more contributor license agreements.  See the NOTICE file
# distributed with this work for additional information
# regarding copyright ownership.  The ASF licenses this file
# to you under the Apache License, Version 2.0 (the
# "License"); you may not use this file except in compliance
# with the License.  You may obtain a copy of the License at
#
#   http://www.apache.org/licenses/LICENSE-2.0
#
# Unless required by applicable law or agreed to in writing,
# software distributed under the License is distributed on an
# "AS IS" BASIS, WITHOUT WARRANTIES OR CONDITIONS OF ANY
# KIND, either express or implied.  See the License for the
# specific language governing permissions and limitations
# under the License.
from __future__ import annotations

import warnings
from datetime import datetime, timedelta
from typing import Collection

from croniter import croniter
from dateutil.relativedelta import relativedelta  # for doctest

from airflow.exceptions import RemovedInAirflow3Warning
from airflow.typing_compat import Literal
from airflow.utils import timezone

cron_presets: dict[str, str] = {
    "@hourly": "0 * * * *",
    "@daily": "0 0 * * *",
    "@weekly": "0 0 * * 0",
    "@monthly": "0 0 1 * *",
    "@quarterly": "0 0 1 */3 *",
    "@yearly": "0 0 1 1 *",
}


def date_range(
    start_date: datetime,
    end_date: datetime | None = None,
    num: int | None = None,
    delta: str | timedelta | relativedelta | None = None,
) -> list[datetime]:
<<<<<<< HEAD
    """
    Get a set of dates as a list based on a start, end and delta, delta
    can be something that can be added to `datetime.datetime`
    or a cron expression as a `str`.
=======
    """Get a list of dates in the specified range, separated by delta.
>>>>>>> e6f21174

    .. code-block:: pycon
        >>> from airflow.utils.dates import date_range
        >>> from datetime import datetime, timedelta
        >>> date_range(datetime(2016, 1, 1), datetime(2016, 1, 3), delta=timedelta(1))
        [datetime.datetime(2016, 1, 1, 0, 0, tzinfo=Timezone('UTC')),
        datetime.datetime(2016, 1, 2, 0, 0, tzinfo=Timezone('UTC')),
        datetime.datetime(2016, 1, 3, 0, 0, tzinfo=Timezone('UTC'))]
        >>> date_range(datetime(2016, 1, 1), datetime(2016, 1, 3), delta="0 0 * * *")
        [datetime.datetime(2016, 1, 1, 0, 0, tzinfo=Timezone('UTC')),
        datetime.datetime(2016, 1, 2, 0, 0, tzinfo=Timezone('UTC')),
        datetime.datetime(2016, 1, 3, 0, 0, tzinfo=Timezone('UTC'))]
        >>> date_range(datetime(2016, 1, 1), datetime(2016, 3, 3), delta="0 0 0 * *")
        [datetime.datetime(2016, 1, 1, 0, 0, tzinfo=Timezone('UTC')),
        datetime.datetime(2016, 2, 1, 0, 0, tzinfo=Timezone('UTC')),
        datetime.datetime(2016, 3, 1, 0, 0, tzinfo=Timezone('UTC'))]

    :param start_date: anchor date to start the series from
    :param end_date: right boundary for the date range
    :param num: alternatively to end_date, you can specify the number of
        number of entries you want in the range. This number can be negative,
        output will always be sorted regardless
    :param delta: step length. It can be datetime.timedelta or cron expression as string
    """
    warnings.warn(
        "`airflow.utils.dates.date_range()` is deprecated. Please use `airflow.timetables`.",
        category=RemovedInAirflow3Warning,
        stacklevel=2,
    )

    if not delta:
        return []
    if end_date:
        if start_date > end_date:
            raise Exception("Wait. start_date needs to be before end_date")
        if num:
            raise Exception("Wait. Either specify end_date OR num")
    if not end_date and not num:
        end_date = timezone.utcnow()

    delta_iscron = False
    time_zone = start_date.tzinfo

    abs_delta: timedelta | relativedelta
    if isinstance(delta, str):
        delta_iscron = True
        if timezone.is_localized(start_date):
            start_date = timezone.make_naive(start_date, time_zone)
        cron = croniter(cron_presets.get(delta, delta), start_date)
    elif isinstance(delta, timedelta):
        abs_delta = abs(delta)
    elif isinstance(delta, relativedelta):
        abs_delta = abs(delta)
    else:
        raise Exception("Wait. delta must be either datetime.timedelta or cron expression as str")

    dates = []
    if end_date:
        if timezone.is_naive(start_date) and not timezone.is_naive(end_date):
            end_date = timezone.make_naive(end_date, time_zone)
        while start_date <= end_date:  # type: ignore
            if timezone.is_naive(start_date):
                dates.append(timezone.make_aware(start_date, time_zone))
            else:
                dates.append(start_date)

            if delta_iscron:
                start_date = cron.get_next(datetime)
            else:
                start_date += abs_delta
    else:
        num_entries: int = num  # type: ignore
        for _ in range(abs(num_entries)):
            if timezone.is_naive(start_date):
                dates.append(timezone.make_aware(start_date, time_zone))
            else:
                dates.append(start_date)

            if delta_iscron and num_entries > 0:
                start_date = cron.get_next(datetime)
            elif delta_iscron:
                start_date = cron.get_prev(datetime)
            elif num_entries > 0:
                start_date += abs_delta
            else:
                start_date -= abs_delta

    return sorted(dates)


<<<<<<< HEAD
def round_time(dt, delta, start_date=timezone.make_aware(datetime.min)):
    """
    Returns the datetime of the form start_date + i * delta
    which is closest to dt for any non-negative integer i.
    Note that delta may be a datetime.timedelta or a dateutil.relativedelta.
=======
def round_time(
    dt: datetime,
    delta: str | timedelta | relativedelta,
    start_date: datetime = timezone.make_aware(datetime.min),
):
    """Returns ``start_date + i * delta`` for given ``i`` where the result is closest to ``dt``.
>>>>>>> e6f21174

    .. code-block:: pycon

        >>> round_time(datetime(2015, 1, 1, 6), timedelta(days=1))
        datetime.datetime(2015, 1, 1, 0, 0)
        >>> round_time(datetime(2015, 1, 2), relativedelta(months=1))
        datetime.datetime(2015, 1, 1, 0, 0)
        >>> round_time(datetime(2015, 9, 16, 0, 0), timedelta(1), datetime(2015, 9, 14, 0, 0))
        datetime.datetime(2015, 9, 16, 0, 0)
        >>> round_time(datetime(2015, 9, 15, 0, 0), timedelta(1), datetime(2015, 9, 14, 0, 0))
        datetime.datetime(2015, 9, 15, 0, 0)
        >>> round_time(datetime(2015, 9, 14, 0, 0), timedelta(1), datetime(2015, 9, 14, 0, 0))
        datetime.datetime(2015, 9, 14, 0, 0)
        >>> round_time(datetime(2015, 9, 13, 0, 0), timedelta(1), datetime(2015, 9, 14, 0, 0))
        datetime.datetime(2015, 9, 14, 0, 0)
    """
    if isinstance(delta, str):
        # It's cron based, so it's easy
        time_zone = start_date.tzinfo
        start_date = timezone.make_naive(start_date, time_zone)
        cron = croniter(delta, start_date)
        prev = cron.get_prev(datetime)
        if prev == start_date:
            return timezone.make_aware(start_date, time_zone)
        else:
            return timezone.make_aware(prev, time_zone)

    # Ignore the microseconds of dt
    dt -= timedelta(microseconds=dt.microsecond)

    # We are looking for a datetime in the form start_date + i * delta
    # which is as close as possible to dt. Since delta could be a relative
    # delta we don't know its exact length in seconds so we cannot rely on
    # division to find i. Instead we employ a binary search algorithm, first
    # finding an upper and lower limit and then dissecting the interval until
    # we have found the closest match.

    # We first search an upper limit for i for which start_date + upper * delta
    # exceeds dt.
    upper = 1
    while start_date + upper * delta < dt:
        # To speed up finding an upper limit we grow this exponentially by a
        # factor of 2
        upper *= 2

    # Since upper is the first value for which start_date + upper * delta
    # exceeds dt, upper // 2 is below dt and therefore forms a lower limited
    # for the i we are looking for
    lower = upper // 2

    # We now continue to intersect the interval between
    # start_date + lower * delta and start_date + upper * delta
    # until we find the closest value
    while True:
        # Invariant: start + lower * delta < dt <= start + upper * delta
        # If start_date + (lower + 1)*delta exceeds dt, then either lower or
        # lower+1 has to be the solution we are searching for
        if start_date + (lower + 1) * delta >= dt:
            # Check if start_date + (lower + 1)*delta or
            # start_date + lower*delta is closer to dt and return the solution
            if (start_date + (lower + 1) * delta) - dt <= dt - (start_date + lower * delta):
                return start_date + (lower + 1) * delta
            else:
                return start_date + lower * delta

        # We intersect the interval and either replace the lower or upper
        # limit with the candidate
        candidate = lower + (upper - lower) // 2
        if start_date + candidate * delta >= dt:
            upper = candidate
        else:
            lower = candidate

    # in the special case when start_date > dt the search for upper will
    # immediately stop for upper == 1 which results in lower = upper // 2 = 0
    # and this function returns start_date.


<<<<<<< HEAD
def infer_time_unit(time_seconds_arr):
    """
    Determine the most appropriate time unit for an array of time durations
    specified in seconds.
    e.g. 5400 seconds => 'minutes', 36000 seconds => 'hours'.
=======
TimeUnit = Literal["days", "hours", "minutes", "seconds"]


def infer_time_unit(time_seconds_arr: Collection[float]) -> TimeUnit:
    """Determine the most appropriate time unit for given durations (in seconds).

    e.g. 5400 seconds => 'minutes', 36000 seconds => 'hours'
>>>>>>> e6f21174
    """
    if len(time_seconds_arr) == 0:
        return "hours"
    max_time_seconds = max(time_seconds_arr)
    if max_time_seconds <= 60 * 2:
        return "seconds"
    elif max_time_seconds <= 60 * 60 * 2:
        return "minutes"
    elif max_time_seconds <= 24 * 60 * 60 * 2:
        return "hours"
    else:
        return "days"


def scale_time_units(time_seconds_arr: Collection[float], unit: TimeUnit) -> Collection[float]:
    """Convert an array of time durations in seconds to the specified time unit."""
    if unit == "minutes":
        return list(map(lambda x: x / 60, time_seconds_arr))
    elif unit == "hours":
        return list(map(lambda x: x / (60 * 60), time_seconds_arr))
    elif unit == "days":
        return list(map(lambda x: x / (24 * 60 * 60), time_seconds_arr))
    return time_seconds_arr


def days_ago(n, hour=0, minute=0, second=0, microsecond=0):
    """Get a datetime object representing *n* days ago.

    By default the time is set to midnight.
    """
    warnings.warn(
        "Function `days_ago` is deprecated and will be removed in Airflow 3.0. "
        "You can achieve equivalent behavior with `pendulum.today('UTC').add(days=-N, ...)`",
        RemovedInAirflow3Warning,
        stacklevel=2,
    )

    today = timezone.utcnow().replace(hour=hour, minute=minute, second=second, microsecond=microsecond)
    return today - timedelta(days=n)


def parse_execution_date(execution_date_str):
    """Parse execution date string to datetime object."""
    return timezone.parse(execution_date_str)<|MERGE_RESOLUTION|>--- conflicted
+++ resolved
@@ -44,14 +44,7 @@
     num: int | None = None,
     delta: str | timedelta | relativedelta | None = None,
 ) -> list[datetime]:
-<<<<<<< HEAD
-    """
-    Get a set of dates as a list based on a start, end and delta, delta
-    can be something that can be added to `datetime.datetime`
-    or a cron expression as a `str`.
-=======
     """Get a list of dates in the specified range, separated by delta.
->>>>>>> e6f21174
 
     .. code-block:: pycon
         >>> from airflow.utils.dates import date_range
@@ -142,20 +135,12 @@
     return sorted(dates)
 
 
-<<<<<<< HEAD
-def round_time(dt, delta, start_date=timezone.make_aware(datetime.min)):
-    """
-    Returns the datetime of the form start_date + i * delta
-    which is closest to dt for any non-negative integer i.
-    Note that delta may be a datetime.timedelta or a dateutil.relativedelta.
-=======
 def round_time(
     dt: datetime,
     delta: str | timedelta | relativedelta,
     start_date: datetime = timezone.make_aware(datetime.min),
 ):
     """Returns ``start_date + i * delta`` for given ``i`` where the result is closest to ``dt``.
->>>>>>> e6f21174
 
     .. code-block:: pycon
 
@@ -234,13 +219,6 @@
     # and this function returns start_date.
 
 
-<<<<<<< HEAD
-def infer_time_unit(time_seconds_arr):
-    """
-    Determine the most appropriate time unit for an array of time durations
-    specified in seconds.
-    e.g. 5400 seconds => 'minutes', 36000 seconds => 'hours'.
-=======
 TimeUnit = Literal["days", "hours", "minutes", "seconds"]
 
 
@@ -248,7 +226,6 @@
     """Determine the most appropriate time unit for given durations (in seconds).
 
     e.g. 5400 seconds => 'minutes', 36000 seconds => 'hours'
->>>>>>> e6f21174
     """
     if len(time_seconds_arr) == 0:
         return "hours"
