--- conflicted
+++ resolved
@@ -18,7 +18,6 @@
 
 import os
 import signal
-import os
 
 from airflow.exceptions import AirflowTaskTimeout
 from airflow.utils.log.logging_mixin import LoggingMixin
@@ -33,10 +32,7 @@
         self.error_message = error_message + ', PID: ' + str(os.getpid())
 
     def handle_timeout(self, signum, frame):
-<<<<<<< HEAD
-=======
         """Logs information and raises AirflowTaskTimeout."""
->>>>>>> d25854dd
         self.log.error("Process timed out, PID: %s", str(os.getpid()))
         raise AirflowTaskTimeout(self.error_message)
 
