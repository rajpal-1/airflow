--- conflicted
+++ resolved
@@ -72,11 +72,7 @@
 
 @provide_session
 def merge_conn(conn, session=None):
-<<<<<<< HEAD
-    from airflow.models.connection import Connection
-=======
     from airflow.models import Connection
->>>>>>> 4311c1f0
     if not session.query(Connection).filter(Connection.conn_id == conn.conn_id).first():
         session.add(conn)
         session.commit()
@@ -98,11 +94,7 @@
 
 def initdb():
     from airflow import models
-<<<<<<< HEAD
-    from airflow.models.connection import Connection
-=======
     from airflow.models import Connection
->>>>>>> 4311c1f0
     upgradedb()
 
     merge_conn(
@@ -112,18 +104,6 @@
             schema='airflow'))
     merge_conn(
         Connection(
-<<<<<<< HEAD
-            conn_id='beeline_default', conn_type='beeline', port="10000",
-            host='localhost', extra="{\"use_beeline\": true, \"auth\": \"\"}",
-            schema='default'))
-    merge_conn(
-        Connection(
-            conn_id='bigquery_default', conn_type='google_cloud_platform',
-            schema='default'))
-    merge_conn(
-        Connection(
-=======
->>>>>>> 4311c1f0
             conn_id='local_mysql', conn_type='mysql',
             host='localhost', login='airflow', password='airflow',
             schema='airflow'))
@@ -138,16 +118,12 @@
             schema='default',))
     merge_conn(
         Connection(
-<<<<<<< HEAD
-            conn_id='hive_cli_default', conn_type='hive_cli',
-=======
             conn_id='hive_cli_default', conn_type='hive_cli', port=10000,
             host='localhost', extra='{"use_beeline": true, "auth": ""}',
             schema='default',))
     merge_conn(
         Connection(
             conn_id='pig_cli_default', conn_type='pig_cli',
->>>>>>> 4311c1f0
             schema='default',))
     merge_conn(
         Connection(
@@ -217,12 +193,7 @@
             extra='{"path": "/"}'))
     merge_conn(
         Connection(
-<<<<<<< HEAD
-            conn_id='aws_default', conn_type='aws',
-            extra='{"region_name": "us-east-1"}'))
-=======
             conn_id='aws_default', conn_type='aws'))
->>>>>>> 4311c1f0
     merge_conn(
         Connection(
             conn_id='spark_default', conn_type='spark',
@@ -367,18 +338,11 @@
 
     log.info("Dropping tables that exist")
 
-<<<<<<< HEAD
-    models.base.Base.metadata.drop_all(settings.engine)
-    mc = MigrationContext.configure(settings.engine)
-    if mc._version.exists(settings.engine):
-        mc._version.drop(settings.engine)
-=======
     connection = settings.engine.connect()
     models.base.Base.metadata.drop_all(connection)
     mc = MigrationContext.configure(connection)
     if mc._version.exists(connection):
         mc._version.drop(connection)
->>>>>>> 4311c1f0
 
     from flask_appbuilder.models.sqla import Base
     Base.metadata.drop_all(connection)
