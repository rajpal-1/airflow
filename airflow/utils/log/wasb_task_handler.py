#
# Licensed to the Apache Software Foundation (ASF) under one
# or more contributor license agreements.  See the NOTICE file
# distributed with this work for additional information
# regarding copyright ownership.  The ASF licenses this file
# to you under the Apache License, Version 2.0 (the
# "License"); you may not use this file except in compliance
# with the License.  You may obtain a copy of the License at
#
#   http://www.apache.org/licenses/LICENSE-2.0
#
# Unless required by applicable law or agreed to in writing,
# software distributed under the License is distributed on an
# "AS IS" BASIS, WITHOUT WARRANTIES OR CONDITIONS OF ANY
# KIND, either express or implied.  See the License for the
# specific language governing permissions and limitations
# under the License.
"""This module is deprecated. Please use :mod:`airflow.providers.microsoft.azure.log.wasb_task_handler`."""
import warnings

<<<<<<< HEAD
from cached_property import cached_property

from airflow.configuration import conf
from airflow.utils.log.logging_mixin import LoggingMixin
from airflow.utils.log.file_task_handler import FileTaskHandler
from azure.common import AzureHttpError


class WasbTaskHandler(FileTaskHandler, LoggingMixin):
    """
    WasbTaskHandler is a python log handler that handles and reads
    task instance logs. It extends airflow FileTaskHandler and
    uploads to and reads from Wasb remote storage.
    """

    def __init__(self, base_log_folder, wasb_log_folder, wasb_container,
                 filename_template, delete_local_copy):
        super(WasbTaskHandler, self).__init__(base_log_folder, filename_template)
        self.wasb_container = wasb_container
        self.remote_base = wasb_log_folder
        self.log_relative_path = ''
        self._hook = None
        self.closed = False
        self.upload_on_close = True
        self.delete_local_copy = delete_local_copy

    @cached_property
    def hook(self):
        remote_conn_id = conf.get('core', 'REMOTE_LOG_CONN_ID')
        try:
            from airflow.contrib.hooks.wasb_hook import WasbHook
            return WasbHook(remote_conn_id)
        except AzureHttpError:
            self.log.error(
                'Could not create an WasbHook with connection id "%s". '
                'Please make sure that airflow[azure] is installed and '
                'the Wasb connection exists.', remote_conn_id
            )

    def set_context(self, ti):
        super(WasbTaskHandler, self).set_context(ti)
        # Local location and remote location is needed to open and
        # upload local log file to Wasb remote storage.
        self.log_relative_path = self._render_filename(ti, ti.try_number)
        self.upload_on_close = not ti.raw

    def close(self):
        """
        Close and upload local log file to remote storage Wasb.
        """
        # When application exit, system shuts down all handlers by
        # calling close method. Here we check if logger is already
        # closed to prevent uploading the log to remote storage multiple
        # times when `logging.shutdown` is called.
        if self.closed:
            return

        super(WasbTaskHandler, self).close()

        if not self.upload_on_close:
            return

        local_loc = os.path.join(self.local_base, self.log_relative_path)
        remote_loc = os.path.join(self.remote_base, self.log_relative_path)
        if os.path.exists(local_loc):
            # read log and remove old logs to get just the latest additions
            with open(local_loc, 'r') as logfile:
                log = logfile.read()
            self.wasb_write(log, remote_loc, append=True)

            if self.delete_local_copy:
                shutil.rmtree(os.path.dirname(local_loc))
        # Mark closed so we don't double write if close is called twice
        self.closed = True

    def _read(self, ti, try_number, metadata=None):
        """
        Read logs of given task instance and try_number from Wasb remote storage.
        If failed, read the log from task instance host machine.

        :param ti: task instance object
        :param try_number: task instance try_number to read logs from
        :param metadata: log metadata,
                         can be used for steaming log reading and auto-tailing.
        """
        # Explicitly getting log relative path is necessary as the given
        # task instance might be different than task instance passed in
        # in set_context method.
        log_relative_path = self._render_filename(ti, try_number)
        remote_loc = os.path.join(self.remote_base, log_relative_path)

        if self.wasb_log_exists(remote_loc):
            # If Wasb remote file exists, we do not fetch logs from task instance
            # local machine even if there are errors reading remote logs, as
            # returned remote_log will contain error messages.
            remote_log = self.wasb_read(remote_loc, return_error=True)
            log = '*** Reading remote log from {}.\n{}\n'.format(
                remote_loc, remote_log)
            return log, {'end_of_log': True}
        else:
            return super(WasbTaskHandler, self)._read(ti, try_number)

    def wasb_log_exists(self, remote_log_location):
        """
        Check if remote_log_location exists in remote storage

        :param remote_log_location: log's location in remote storage
        :return: True if location exists else False
        """
        try:
            return self.hook.check_for_blob(self.wasb_container, remote_log_location)
        except Exception:
            pass
        return False

    def wasb_read(self, remote_log_location, return_error=False):
        """
        Returns the log found at the remote_log_location. Returns '' if no
        logs are found or there is an error.

        :param remote_log_location: the log's location in remote storage
        :type remote_log_location: str (path)
        :param return_error: if True, returns a string error message if an
            error occurs. Otherwise returns '' when an error occurs.
        :type return_error: bool
        """
        try:
            return self.hook.read_file(self.wasb_container, remote_log_location)
        except AzureHttpError:
            msg = 'Could not read logs from {}'.format(remote_log_location)
            self.log.exception(msg)
            # return error if needed
            if return_error:
                return msg

    def wasb_write(self, log, remote_log_location, append=True):
        """
        Writes the log to the remote_log_location. Fails silently if no hook
        was created.

        :param log: the log to write to the remote_log_location
        :type log: str
        :param remote_log_location: the log's location in remote storage
        :type remote_log_location: str (path)
        :param append: if False, any existing log file is overwritten. If True,
            the new log is appended to any existing logs.
        :type append: bool
        """
        if append and self.wasb_log_exists(remote_log_location):
            old_log = self.wasb_read(remote_log_location)
            log = '\n'.join([old_log, log]) if old_log else log

        try:
            self.hook.load_string(
                log,
                self.wasb_container,
                remote_log_location,
            )
        except AzureHttpError:
            self.log.exception('Could not write logs to %s',
                               remote_log_location)
=======
from airflow.providers.microsoft.azure.log.wasb_task_handler import WasbTaskHandler  # noqa

warnings.warn(
    "This module is deprecated. Please use `airflow.providers.microsoft.azure.log.wasb_task_handler`.",
    DeprecationWarning,
    stacklevel=2,
)
>>>>>>> d25854dd
<|MERGE_RESOLUTION|>--- conflicted
+++ resolved
@@ -18,174 +18,10 @@
 """This module is deprecated. Please use :mod:`airflow.providers.microsoft.azure.log.wasb_task_handler`."""
 import warnings
 
-<<<<<<< HEAD
-from cached_property import cached_property
-
-from airflow.configuration import conf
-from airflow.utils.log.logging_mixin import LoggingMixin
-from airflow.utils.log.file_task_handler import FileTaskHandler
-from azure.common import AzureHttpError
-
-
-class WasbTaskHandler(FileTaskHandler, LoggingMixin):
-    """
-    WasbTaskHandler is a python log handler that handles and reads
-    task instance logs. It extends airflow FileTaskHandler and
-    uploads to and reads from Wasb remote storage.
-    """
-
-    def __init__(self, base_log_folder, wasb_log_folder, wasb_container,
-                 filename_template, delete_local_copy):
-        super(WasbTaskHandler, self).__init__(base_log_folder, filename_template)
-        self.wasb_container = wasb_container
-        self.remote_base = wasb_log_folder
-        self.log_relative_path = ''
-        self._hook = None
-        self.closed = False
-        self.upload_on_close = True
-        self.delete_local_copy = delete_local_copy
-
-    @cached_property
-    def hook(self):
-        remote_conn_id = conf.get('core', 'REMOTE_LOG_CONN_ID')
-        try:
-            from airflow.contrib.hooks.wasb_hook import WasbHook
-            return WasbHook(remote_conn_id)
-        except AzureHttpError:
-            self.log.error(
-                'Could not create an WasbHook with connection id "%s". '
-                'Please make sure that airflow[azure] is installed and '
-                'the Wasb connection exists.', remote_conn_id
-            )
-
-    def set_context(self, ti):
-        super(WasbTaskHandler, self).set_context(ti)
-        # Local location and remote location is needed to open and
-        # upload local log file to Wasb remote storage.
-        self.log_relative_path = self._render_filename(ti, ti.try_number)
-        self.upload_on_close = not ti.raw
-
-    def close(self):
-        """
-        Close and upload local log file to remote storage Wasb.
-        """
-        # When application exit, system shuts down all handlers by
-        # calling close method. Here we check if logger is already
-        # closed to prevent uploading the log to remote storage multiple
-        # times when `logging.shutdown` is called.
-        if self.closed:
-            return
-
-        super(WasbTaskHandler, self).close()
-
-        if not self.upload_on_close:
-            return
-
-        local_loc = os.path.join(self.local_base, self.log_relative_path)
-        remote_loc = os.path.join(self.remote_base, self.log_relative_path)
-        if os.path.exists(local_loc):
-            # read log and remove old logs to get just the latest additions
-            with open(local_loc, 'r') as logfile:
-                log = logfile.read()
-            self.wasb_write(log, remote_loc, append=True)
-
-            if self.delete_local_copy:
-                shutil.rmtree(os.path.dirname(local_loc))
-        # Mark closed so we don't double write if close is called twice
-        self.closed = True
-
-    def _read(self, ti, try_number, metadata=None):
-        """
-        Read logs of given task instance and try_number from Wasb remote storage.
-        If failed, read the log from task instance host machine.
-
-        :param ti: task instance object
-        :param try_number: task instance try_number to read logs from
-        :param metadata: log metadata,
-                         can be used for steaming log reading and auto-tailing.
-        """
-        # Explicitly getting log relative path is necessary as the given
-        # task instance might be different than task instance passed in
-        # in set_context method.
-        log_relative_path = self._render_filename(ti, try_number)
-        remote_loc = os.path.join(self.remote_base, log_relative_path)
-
-        if self.wasb_log_exists(remote_loc):
-            # If Wasb remote file exists, we do not fetch logs from task instance
-            # local machine even if there are errors reading remote logs, as
-            # returned remote_log will contain error messages.
-            remote_log = self.wasb_read(remote_loc, return_error=True)
-            log = '*** Reading remote log from {}.\n{}\n'.format(
-                remote_loc, remote_log)
-            return log, {'end_of_log': True}
-        else:
-            return super(WasbTaskHandler, self)._read(ti, try_number)
-
-    def wasb_log_exists(self, remote_log_location):
-        """
-        Check if remote_log_location exists in remote storage
-
-        :param remote_log_location: log's location in remote storage
-        :return: True if location exists else False
-        """
-        try:
-            return self.hook.check_for_blob(self.wasb_container, remote_log_location)
-        except Exception:
-            pass
-        return False
-
-    def wasb_read(self, remote_log_location, return_error=False):
-        """
-        Returns the log found at the remote_log_location. Returns '' if no
-        logs are found or there is an error.
-
-        :param remote_log_location: the log's location in remote storage
-        :type remote_log_location: str (path)
-        :param return_error: if True, returns a string error message if an
-            error occurs. Otherwise returns '' when an error occurs.
-        :type return_error: bool
-        """
-        try:
-            return self.hook.read_file(self.wasb_container, remote_log_location)
-        except AzureHttpError:
-            msg = 'Could not read logs from {}'.format(remote_log_location)
-            self.log.exception(msg)
-            # return error if needed
-            if return_error:
-                return msg
-
-    def wasb_write(self, log, remote_log_location, append=True):
-        """
-        Writes the log to the remote_log_location. Fails silently if no hook
-        was created.
-
-        :param log: the log to write to the remote_log_location
-        :type log: str
-        :param remote_log_location: the log's location in remote storage
-        :type remote_log_location: str (path)
-        :param append: if False, any existing log file is overwritten. If True,
-            the new log is appended to any existing logs.
-        :type append: bool
-        """
-        if append and self.wasb_log_exists(remote_log_location):
-            old_log = self.wasb_read(remote_log_location)
-            log = '\n'.join([old_log, log]) if old_log else log
-
-        try:
-            self.hook.load_string(
-                log,
-                self.wasb_container,
-                remote_log_location,
-            )
-        except AzureHttpError:
-            self.log.exception('Could not write logs to %s',
-                               remote_log_location)
-=======
 from airflow.providers.microsoft.azure.log.wasb_task_handler import WasbTaskHandler  # noqa
 
 warnings.warn(
     "This module is deprecated. Please use `airflow.providers.microsoft.azure.log.wasb_task_handler`.",
     DeprecationWarning,
     stacklevel=2,
-)
->>>>>>> d25854dd
+)