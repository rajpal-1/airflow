--- conflicted
+++ resolved
@@ -18,51 +18,16 @@
 """Triggering DAG runs APIs."""
 import json
 from datetime import datetime
-<<<<<<< HEAD
-from typing import Union, Optional, List
-
-from airflow.exceptions import DagRunAlreadyExists, DagNotFound
-from airflow.models import DagRun, DagBag, DagModel
-=======
 from typing import List, Optional, Union
 
 from airflow.exceptions import DagNotFound, DagRunAlreadyExists
 from airflow.models import DagBag, DagModel, DagRun
->>>>>>> d25854dd
 from airflow.utils import timezone
 from airflow.utils.state import State
 from airflow.utils.types import DagRunType
 
 
 def _trigger_dag(
-<<<<<<< HEAD
-        dag_id,  # type: str
-        dag_bag,  # type: DagBag
-        dag_run,  # type: DagModel
-        run_id,  # type: Optional[str]
-        conf,  # type: Optional[Union[dict, str]]
-        execution_date,  # type: Optional[datetime]
-        replace_microseconds,  # type: bool
-):  # pylint: disable=too-many-arguments
-    # type: (...) -> List[DagRun]
-    """Triggers DAG run.
-
-    :param dag_id: DAG ID
-    :param dag_bag: DAG Bag model
-    :param dag_run: DAG Run model
-    :param run_id: ID of the dag_run
-    :param conf: configuration
-    :param execution_date: date of execution
-    :param replace_microseconds: whether microseconds should be zeroed
-    :return: list of triggered dags
-    """
-    dag = dag_bag.get_dag(dag_id)  # prefetch dag if it is stored serialized
-
-    if dag_id not in dag_bag.dags:
-        raise DagNotFound("Dag id {} not found".format(dag_id))
-
-    execution_date = execution_date if execution_date else timezone.utcnow()
-=======
     dag_id: str,
     dag_bag: DagBag,
     run_id: Optional[str] = None,
@@ -84,7 +49,6 @@
 
     if dag_id not in dag_bag.dags:
         raise DagNotFound(f"Dag id {dag_id} not found")
->>>>>>> d25854dd
 
     execution_date = execution_date if execution_date else timezone.utcnow()
 
@@ -98,28 +62,6 @@
         min_dag_start_date = dag.default_args["start_date"]
         if min_dag_start_date and execution_date < min_dag_start_date:
             raise ValueError(
-<<<<<<< HEAD
-                "The execution_date [{0}] should be >= start_date [{1}] from DAG's default_args".format(
-                    execution_date.isoformat(),
-                    min_dag_start_date.isoformat()))
-
-    if not run_id:
-        run_id = "manual__{0}".format(execution_date.isoformat())
-
-    dag_run_id = dag_run.find(dag_id=dag_id, run_id=run_id)
-    if dag_run_id:
-        raise DagRunAlreadyExists("Run id {} already exists for dag id {}".format(
-            run_id,
-            dag_id
-        ))
-
-    run_conf = None
-    if conf:
-        if isinstance(conf, dict):
-            run_conf = conf
-        else:
-            run_conf = json.loads(conf)
-=======
                 "The execution_date [{}] should be >= start_date [{}] from DAG's default_args".format(
                     execution_date.isoformat(), min_dag_start_date.isoformat()
                 )
@@ -134,7 +76,6 @@
     run_conf = None
     if conf:
         run_conf = conf if isinstance(conf, dict) else json.loads(conf)
->>>>>>> d25854dd
 
     triggers = []
     dags_to_trigger = [dag] + dag.subdags
@@ -153,21 +94,12 @@
 
 
 def trigger_dag(
-<<<<<<< HEAD
-        dag_id,  # type: str
-        run_id=None,  # type: Optional[str]
-        conf=None,  # type: Optional[Union[dict, str]]
-        execution_date=None,  # type: Optional[datetime]
-        replace_microseconds=True,  # type: bool
-):
-=======
     dag_id: str,
     run_id: Optional[str] = None,
     conf: Optional[Union[dict, str]] = None,
     execution_date: Optional[datetime] = None,
     replace_microseconds: bool = True,
 ) -> Optional[DagRun]:
->>>>>>> d25854dd
     """Triggers execution of DAG specified by dag_id
 
     :param dag_id: DAG ID
@@ -179,22 +111,9 @@
     """
     dag_model = DagModel.get_current(dag_id)
     if dag_model is None:
-<<<<<<< HEAD
-        raise DagNotFound("Dag id {} not found in DagModel".format(dag_id))
-
-    def read_store_serialized_dags():
-        from airflow.configuration import conf
-        return conf.getboolean('core', 'store_serialized_dags')
-    dagbag = DagBag(
-        dag_folder=dag_model.fileloc,
-        store_serialized_dags=read_store_serialized_dags()
-    )
-    dag_run = DagRun()
-=======
         raise DagNotFound(f"Dag id {dag_id} not found in DagModel")
 
     dagbag = DagBag(dag_folder=dag_model.fileloc, read_dags_from_db=True)
->>>>>>> d25854dd
     triggers = _trigger_dag(
         dag_id=dag_id,
         dag_bag=dagbag,
