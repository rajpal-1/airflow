<<<<<<< HEAD
# -*- coding: utf-8 -*-
=======
>>>>>>> d25854dd
# Licensed to the Apache Software Foundation (ASF) under one
# or more contributor license agreements.  See the NOTICE file
# distributed with this work for additional information
# regarding copyright ownership.  The ASF licenses this file
# to you under the Apache License, Version 2.0 (the
# "License"); you may not use this file except in compliance
# with the License.  You may obtain a copy of the License at
#
#   http://www.apache.org/licenses/LICENSE-2.0
#
# Unless required by applicable law or agreed to in writing,
# software distributed under the License is distributed on an
# "AS IS" BASIS, WITHOUT WARRANTIES OR CONDITIONS OF ANY
# KIND, either express or implied.  See the License for the
# specific language governing permissions and limitations
# under the License.

#
# Copyright (c) 2013, Michael Komitee
# All rights reserved.
#
# Redistribution and use in source and binary forms, with or without modification,
# are permitted provided that the following conditions are met:
#
# 1. Redistributions of source code must retain the above copyright notice,
# this list of conditions and the following disclaimer.
#
# 2. Redistributions in binary form must reproduce the above copyright notice,
# this list of conditions and the following disclaimer in the documentation
# and/or other materials provided with the distribution.
#
# THIS SOFTWARE IS PROVIDED BY THE COPYRIGHT HOLDERS AND CONTRIBUTORS "AS IS" AND
# ANY EXPRESS OR IMPLIED WARRANTIES, INCLUDING, BUT NOT LIMITED TO, THE IMPLIED
# WARRANTIES OF MERCHANTABILITY AND FITNESS FOR A PARTICULAR PURPOSE ARE
# DISCLAIMED. IN NO EVENT SHALL THE COPYRIGHT HOLDER OR CONTRIBUTORS BE LIABLE FOR
# ANY DIRECT, INDIRECT, INCIDENTAL, SPECIAL, EXEMPLARY, OR CONSEQUENTIAL DAMAGES
# (INCLUDING, BUT NOT LIMITED TO, PROCUREMENT OF SUBSTITUTE GOODS OR SERVICES;
# LOSS OF USE, DATA, OR PROFITS; OR BUSINESS INTERRUPTION) HOWEVER CAUSED AND
# ON ANY THEORY OF LIABILITY, WHETHER IN CONTRACT, STRICT LIABILITY, OR TORT
# (INCLUDING NEGLIGENCE OR OTHERWISE) ARISING IN ANY WAY OUT OF THE USE OF THIS
# SOFTWARE, EVEN IF ADVISED OF THE POSSIBILITY OF SUCH DAMAGE.
"""Kerberos authentication module"""
<<<<<<< HEAD

from future.standard_library import install_aliases

import logging
import os

from functools import wraps
from socket import getfqdn

from flask import Response
# noinspection PyProtectedMember
from flask import _request_ctx_stack as stack  # type: ignore
from flask import make_response
from flask import request
from flask import g

import kerberos

from requests_kerberos import HTTPKerberosAuth

from airflow.configuration import conf

log = logging.getLogger(__name__)


install_aliases()
# pylint: disable=c-extension-no-member
CLIENT_AUTH = HTTPKerberosAuth(service='airflow')


class KerberosService:  # pylint: disable=too-few-public-methods
    """Class to keep information about the Kerberos Service initialized """
    def __init__(self):
        self.service_name = None


# Stores currently initialized Kerberos Service
_KERBEROS_SERVICE = KerberosService()


def init_app(app):
    """Initializes application with kerberos"""
=======
import logging
import os
from functools import wraps
from socket import getfqdn
from typing import Any, Callable, Optional, Tuple, TypeVar, Union, cast

import kerberos
from flask import Response, _request_ctx_stack as stack, g, make_response, request  # type: ignore
from requests_kerberos import HTTPKerberosAuth

from airflow.configuration import conf

log = logging.getLogger(__name__)


CLIENT_AUTH: Optional[Union[Tuple[str, str], Any]] = HTTPKerberosAuth(service='airflow')


class KerberosService:
    """Class to keep information about the Kerberos Service initialized"""

    def __init__(self):
        self.service_name = None


# Stores currently initialized Kerberos Service
_KERBEROS_SERVICE = KerberosService()

>>>>>>> d25854dd

def init_app(app):
    """Initializes application with kerberos"""
    hostname = app.config.get('SERVER_NAME')
    if not hostname:
        hostname = getfqdn()
    log.info("Kerberos: hostname %s", hostname)

    service = 'airflow'

<<<<<<< HEAD
    _KERBEROS_SERVICE.service_name = "{}@{}".format(service, hostname)
=======
    _KERBEROS_SERVICE.service_name = f"{service}@{hostname}"
>>>>>>> d25854dd

    if 'KRB5_KTNAME' not in os.environ:
        os.environ['KRB5_KTNAME'] = conf.get('kerberos', 'keytab')

    try:
        log.info("Kerberos init: %s %s", service, hostname)
        principal = kerberos.getServerPrincipalDetails(service, hostname)
    except kerberos.KrbError as err:
        log.warning("Kerberos: %s", err)
    else:
        log.info("Kerberos API: server is %s", principal)


def _unauthorized():
    """
    Indicate that authorization is required
    :return:
    """
    return Response("Unauthorized", 401, {"WWW-Authenticate": "Negotiate"})


def _forbidden():
    return Response("Forbidden", 403)


def _gssapi_authenticate(token):
    state = None
    ctx = stack.top
    try:
        return_code, state = kerberos.authGSSServerInit(_KERBEROS_SERVICE.service_name)
        if return_code != kerberos.AUTH_GSS_COMPLETE:
            return None
        return_code = kerberos.authGSSServerStep(state, token)
        if return_code == kerberos.AUTH_GSS_COMPLETE:
            ctx.kerberos_token = kerberos.authGSSServerResponse(state)
            ctx.kerberos_user = kerberos.authGSSServerUserName(state)
            return return_code
        if return_code == kerberos.AUTH_GSS_CONTINUE:
            return kerberos.AUTH_GSS_CONTINUE
        return None
    except kerberos.GSSError:
        return None
    finally:
        if state:
            kerberos.authGSSServerClean(state)


<<<<<<< HEAD
def requires_authentication(function):
    """Decorator for functions that require authentication with Kerberos"""
=======
T = TypeVar("T", bound=Callable)


def requires_authentication(function: T):
    """Decorator for functions that require authentication with Kerberos"""

>>>>>>> d25854dd
    @wraps(function)
    def decorated(*args, **kwargs):
        header = request.headers.get("Authorization")
        if header:
            ctx = stack.top
            token = ''.join(header.split()[1:])
            return_code = _gssapi_authenticate(token)
            if return_code == kerberos.AUTH_GSS_COMPLETE:
                g.user = ctx.kerberos_user
                response = function(*args, **kwargs)
                response = make_response(response)
                if ctx.kerberos_token is not None:
                    response.headers['WWW-Authenticate'] = ' '.join(['negotiate', ctx.kerberos_token])

                return response
            if return_code != kerberos.AUTH_GSS_CONTINUE:
                return _forbidden()
        return _unauthorized()

    return cast(T, decorated)<|MERGE_RESOLUTION|>--- conflicted
+++ resolved
@@ -1,7 +1,3 @@
-<<<<<<< HEAD
-# -*- coding: utf-8 -*-
-=======
->>>>>>> d25854dd
 # Licensed to the Apache Software Foundation (ASF) under one
 # or more contributor license agreements.  See the NOTICE file
 # distributed with this work for additional information
@@ -44,50 +40,6 @@
 # (INCLUDING NEGLIGENCE OR OTHERWISE) ARISING IN ANY WAY OUT OF THE USE OF THIS
 # SOFTWARE, EVEN IF ADVISED OF THE POSSIBILITY OF SUCH DAMAGE.
 """Kerberos authentication module"""
-<<<<<<< HEAD
-
-from future.standard_library import install_aliases
-
-import logging
-import os
-
-from functools import wraps
-from socket import getfqdn
-
-from flask import Response
-# noinspection PyProtectedMember
-from flask import _request_ctx_stack as stack  # type: ignore
-from flask import make_response
-from flask import request
-from flask import g
-
-import kerberos
-
-from requests_kerberos import HTTPKerberosAuth
-
-from airflow.configuration import conf
-
-log = logging.getLogger(__name__)
-
-
-install_aliases()
-# pylint: disable=c-extension-no-member
-CLIENT_AUTH = HTTPKerberosAuth(service='airflow')
-
-
-class KerberosService:  # pylint: disable=too-few-public-methods
-    """Class to keep information about the Kerberos Service initialized """
-    def __init__(self):
-        self.service_name = None
-
-
-# Stores currently initialized Kerberos Service
-_KERBEROS_SERVICE = KerberosService()
-
-
-def init_app(app):
-    """Initializes application with kerberos"""
-=======
 import logging
 import os
 from functools import wraps
@@ -116,7 +68,6 @@
 # Stores currently initialized Kerberos Service
 _KERBEROS_SERVICE = KerberosService()
 
->>>>>>> d25854dd
 
 def init_app(app):
     """Initializes application with kerberos"""
@@ -127,11 +78,7 @@
 
     service = 'airflow'
 
-<<<<<<< HEAD
-    _KERBEROS_SERVICE.service_name = "{}@{}".format(service, hostname)
-=======
     _KERBEROS_SERVICE.service_name = f"{service}@{hostname}"
->>>>>>> d25854dd
 
     if 'KRB5_KTNAME' not in os.environ:
         os.environ['KRB5_KTNAME'] = conf.get('kerberos', 'keytab')
@@ -179,17 +126,12 @@
             kerberos.authGSSServerClean(state)
 
 
-<<<<<<< HEAD
-def requires_authentication(function):
-    """Decorator for functions that require authentication with Kerberos"""
-=======
 T = TypeVar("T", bound=Callable)
 
 
 def requires_authentication(function: T):
     """Decorator for functions that require authentication with Kerberos"""
 
->>>>>>> d25854dd
     @wraps(function)
     def decorated(*args, **kwargs):
         header = request.headers.get("Authorization")
