#
# Licensed to the Apache Software Foundation (ASF) under one
# or more contributor license agreements.  See the NOTICE file
# distributed with this work for additional information
# regarding copyright ownership.  The ASF licenses this file
# to you under the Apache License, Version 2.0 (the
# "License"); you may not use this file except in compliance
# with the License.  You may obtain a copy of the License at
#
#   http://www.apache.org/licenses/LICENSE-2.0
#
# Unless required by applicable law or agreed to in writing,
# software distributed under the License is distributed on an
# "AS IS" BASIS, WITHOUT WARRANTIES OR CONDITIONS OF ANY
# KIND, either express or implied.  See the License for the
# specific language governing permissions and limitations
# under the License.
<<<<<<< HEAD
import ftplib
import re
=======
"""This module is deprecated. Please use :mod:`airflow.providers.ftp.sensors.ftp`."""
>>>>>>> d25854dd

import warnings

from airflow.providers.ftp.sensors.ftp import FTPSensor, FTPSSensor  # noqa

<<<<<<< HEAD
class FTPSensor(BaseSensorOperator):
    """
    Waits for a file or directory to be present on FTP.
    """

    template_fields = ('path',)

    """Errors that are transient in nature, and where action can be retried"""
    transient_errors = [421, 425, 426, 434, 450, 451, 452]

    error_code_pattern = re.compile(r"([\d]+)")

    @apply_defaults
    def __init__(
            self,
            path,
            ftp_conn_id='ftp_default',
            fail_on_transient_errors=True,
            *args,
            **kwargs):
        """
        Create a new FTP sensor

        :param path: Remote file or directory path
        :type path: str
        :param fail_on_transient_errors: Fail on all errors,
            including 4xx transient errors. Default True.
        :type fail_on_transient_errors: bool
        :param ftp_conn_id: The connection to run the sensor against
        :type ftp_conn_id: str
        """

        super(FTPSensor, self).__init__(*args, **kwargs)

        self.path = path
        self.ftp_conn_id = ftp_conn_id
        self.fail_on_transient_errors = fail_on_transient_errors

    def _create_hook(self):
        """Return connection hook."""
        return FTPHook(ftp_conn_id=self.ftp_conn_id)

    def _get_error_code(self, e):
        """Extract error code from ftp exception"""
        try:
            matches = self.error_code_pattern.match(str(e))
            code = int(matches.group(0))
            return code
        except ValueError:
            return e

    def poke(self, context):
        with self._create_hook() as hook:
            self.log.info('Poking for %s', self.path)
            try:
                hook.get_mod_time(self.path)
            except ftplib.error_perm as e:
                self.log.info('Ftp error encountered: %s', str(e))
                error_code = self._get_error_code(e)
                if ((error_code != 550) and
                        (self.fail_on_transient_errors or
                            (error_code not in self.transient_errors))):
                    raise e

                return False

            return True


class FTPSSensor(FTPSensor):
    """Waits for a file or directory to be present on FTP over SSL."""
    def _create_hook(self):
        """Return connection hook."""
        return FTPSHook(ftp_conn_id=self.ftp_conn_id)
=======
warnings.warn(
    "This module is deprecated. Please use `airflow.providers.ftp.sensors.ftp`.",
    DeprecationWarning,
    stacklevel=2,
)
>>>>>>> d25854dd
<|MERGE_RESOLUTION|>--- conflicted
+++ resolved
@@ -15,96 +15,14 @@
 # KIND, either express or implied.  See the License for the
 # specific language governing permissions and limitations
 # under the License.
-<<<<<<< HEAD
-import ftplib
-import re
-=======
 """This module is deprecated. Please use :mod:`airflow.providers.ftp.sensors.ftp`."""
->>>>>>> d25854dd
 
 import warnings
 
 from airflow.providers.ftp.sensors.ftp import FTPSensor, FTPSSensor  # noqa
 
-<<<<<<< HEAD
-class FTPSensor(BaseSensorOperator):
-    """
-    Waits for a file or directory to be present on FTP.
-    """
-
-    template_fields = ('path',)
-
-    """Errors that are transient in nature, and where action can be retried"""
-    transient_errors = [421, 425, 426, 434, 450, 451, 452]
-
-    error_code_pattern = re.compile(r"([\d]+)")
-
-    @apply_defaults
-    def __init__(
-            self,
-            path,
-            ftp_conn_id='ftp_default',
-            fail_on_transient_errors=True,
-            *args,
-            **kwargs):
-        """
-        Create a new FTP sensor
-
-        :param path: Remote file or directory path
-        :type path: str
-        :param fail_on_transient_errors: Fail on all errors,
-            including 4xx transient errors. Default True.
-        :type fail_on_transient_errors: bool
-        :param ftp_conn_id: The connection to run the sensor against
-        :type ftp_conn_id: str
-        """
-
-        super(FTPSensor, self).__init__(*args, **kwargs)
-
-        self.path = path
-        self.ftp_conn_id = ftp_conn_id
-        self.fail_on_transient_errors = fail_on_transient_errors
-
-    def _create_hook(self):
-        """Return connection hook."""
-        return FTPHook(ftp_conn_id=self.ftp_conn_id)
-
-    def _get_error_code(self, e):
-        """Extract error code from ftp exception"""
-        try:
-            matches = self.error_code_pattern.match(str(e))
-            code = int(matches.group(0))
-            return code
-        except ValueError:
-            return e
-
-    def poke(self, context):
-        with self._create_hook() as hook:
-            self.log.info('Poking for %s', self.path)
-            try:
-                hook.get_mod_time(self.path)
-            except ftplib.error_perm as e:
-                self.log.info('Ftp error encountered: %s', str(e))
-                error_code = self._get_error_code(e)
-                if ((error_code != 550) and
-                        (self.fail_on_transient_errors or
-                            (error_code not in self.transient_errors))):
-                    raise e
-
-                return False
-
-            return True
-
-
-class FTPSSensor(FTPSensor):
-    """Waits for a file or directory to be present on FTP over SSL."""
-    def _create_hook(self):
-        """Return connection hook."""
-        return FTPSHook(ftp_conn_id=self.ftp_conn_id)
-=======
 warnings.warn(
     "This module is deprecated. Please use `airflow.providers.ftp.sensors.ftp`.",
     DeprecationWarning,
     stacklevel=2,
-)
->>>>>>> d25854dd
+)