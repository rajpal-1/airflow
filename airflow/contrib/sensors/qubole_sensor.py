--- conflicted
+++ resolved
@@ -25,96 +25,8 @@
     QuboleSensor,
 )
 
-<<<<<<< HEAD
-
-class QuboleSensor(BaseSensorOperator):
-    """
-    Base class for all Qubole Sensors
-    """
-
-    template_fields = ('data', 'qubole_conn_id')
-
-    template_ext = ('.txt',)
-
-    @apply_defaults
-    def __init__(self, data, qubole_conn_id="qubole_default", *args, **kwargs):
-        self.data = data
-        self.qubole_conn_id = qubole_conn_id
-
-        if 'poke_interval' in kwargs and kwargs['poke_interval'] < 5:
-            raise AirflowException("Sorry, poke_interval can't be less than 5 sec for "
-                                   "task '{0}' in dag '{1}'."
-                                   .format(kwargs['task_id'], kwargs['dag'].dag_id))
-
-        super(QuboleSensor, self).__init__(*args, **kwargs)
-
-    def poke(self, context):
-
-        conn = BaseHook.get_connection(self.qubole_conn_id)
-        Qubole.configure(api_token=conn.password, api_url=conn.host)
-
-        self.log.info('Poking: %s', self.data)
-
-        status = False
-        try:
-            status = self.sensor_class.check(self.data)
-        except Exception as e:
-            self.log.exception(e)
-            status = False
-
-        self.log.info('Status of this Poke: %s', status)
-
-        return status
-
-
-class QuboleFileSensor(QuboleSensor):
-    """
-    Wait for a file or folder to be present in cloud storage
-    and check for its presence via QDS APIs
-
-    :param qubole_conn_id: Connection id which consists of qds auth_token
-    :type qubole_conn_id: str
-    :param data: a JSON object containing payload, whose presence needs to be checked
-        Check this `example <https://github.com/apache/airflow/blob/master\
-        /airflow/contrib/example_dags/example_qubole_sensor.py>`_ for sample payload
-        structure.
-    :type data: a JSON object
-
-    .. note:: Both ``data`` and ``qubole_conn_id`` fields support templating. You can
-        also use ``.txt`` files for template-driven use cases.
-    """
-
-    @apply_defaults
-    def __init__(self, *args, **kwargs):
-        self.sensor_class = FileSensor
-        super(QuboleFileSensor, self).__init__(*args, **kwargs)
-
-
-class QubolePartitionSensor(QuboleSensor):
-    """
-    Wait for a Hive partition to show up in QHS (Qubole Hive Service)
-    and check for its presence via QDS APIs
-
-    :param qubole_conn_id: Connection id which consists of qds auth_token
-    :type qubole_conn_id: str
-    :param data: a JSON object containing payload, whose presence needs to be checked.
-        Check this `example <https://github.com/apache/airflow/blob/master\
-        /airflow/contrib/example_dags/example_qubole_sensor.py>`_ for sample payload
-        structure.
-    :type data: a JSON object
-
-    .. note:: Both ``data`` and ``qubole_conn_id`` fields support templating. You can
-        also use ``.txt`` files for template-driven use cases.
-    """
-
-    @apply_defaults
-    def __init__(self, *args, **kwargs):
-        self.sensor_class = PartitionSensor
-        super(QubolePartitionSensor, self).__init__(*args, **kwargs)
-=======
 warnings.warn(
     "This module is deprecated. Please use `airflow.providers.qubole.sensors.qubole`.",
     DeprecationWarning,
     stacklevel=2,
-)
->>>>>>> d25854dd
+)