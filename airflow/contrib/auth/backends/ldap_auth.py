# -*- coding: utf-8 -*-
#
# Licensed to the Apache Software Foundation (ASF) under one
# or more contributor license agreements.  See the NOTICE file
# distributed with this work for additional information
# regarding copyright ownership.  The ASF licenses this file
# to you under the Apache License, Version 2.0 (the
# "License"); you may not use this file except in compliance
# with the License.  You may obtain a copy of the License at
#
#   http://www.apache.org/licenses/LICENSE-2.0
#
# Unless required by applicable law or agreed to in writing,
# software distributed under the License is distributed on an
# "AS IS" BASIS, WITHOUT WARRANTIES OR CONDITIONS OF ANY
# KIND, either express or implied.  See the License for the
# specific language governing permissions and limitations
# under the License.

import re
import ssl
import traceback

import flask_login
from flask import flash, redirect, url_for
from flask_login import current_user, login_required, logout_user  # noqa: F401
from ldap3 import LEVEL, SUBTREE, Connection, Server, Tls, set_config_parameter
from wtforms import Form, PasswordField, StringField
from wtforms.validators import InputRequired

from airflow import models
from airflow.configuration import AirflowConfigException, conf
from airflow.utils.db import provide_session
from airflow.utils.log.logging_mixin import LoggingMixin

login_manager = flask_login.LoginManager()
login_manager.login_view = 'airflow.login'  # Calls login() below
login_manager.login_message = None

log = LoggingMixin().log


class AuthenticationError(Exception):
    pass


class LdapException(Exception):
    pass


def get_ldap_connection(dn=None, password=None):
    try:
<<<<<<< HEAD
        cacert = configuration.conf.get("ldap", "cacert")
    except AirflowConfigException:
        pass

    tls_configuration = Tls(validate=ssl.CERT_REQUIRED,
                            ca_certs_file=cacert)

    server = Server(configuration.conf.get("ldap", "uri"),
                    use_ssl=True,
                    tls=tls_configuration)

    conn = Connection(server, native(dn), native(password))
=======
        cacert = conf.get("ldap", "cacert")
    except AirflowConfigException:
        pass

    try:
        ignore_malformed_schema = conf.get("ldap", "ignore_malformed_schema")
    except AirflowConfigException:
        pass

    if ignore_malformed_schema:
        set_config_parameter('IGNORE_MALFORMED_SCHEMA', ignore_malformed_schema)

    tls_configuration = Tls(validate=ssl.CERT_REQUIRED,
                            ca_certs_file=cacert)

    server = Server(conf.get("ldap", "uri"),
                    use_ssl=True,
                    tls=tls_configuration)

    conn = Connection(server, dn, password)
>>>>>>> 4311c1f0

    if not conn.bind():
        log.error("Cannot bind to ldap server: %s ", conn.last_error)
        raise AuthenticationError("Cannot bind to ldap server")

    return conn


def group_contains_user(conn, search_base, group_filter, user_name_attr, username):
    search_filter = '(&({0}))'.format(group_filter)

    if not conn.search(search_base, search_filter, attributes=[user_name_attr]):
        log.warning("Unable to find group for %s %s", search_base, search_filter)
    else:
        for entry in conn.entries:
            if username.lower() in map(lambda attr: attr.lower(),
                                       getattr(entry, user_name_attr).values):
                return True

    return False


def groups_user(conn, search_base, user_filter, user_name_att, username):
    search_filter = "(&({0})({1}={2}))".format(user_filter, user_name_att, username)
    try:
        memberof_attr = conf.get("ldap", "group_member_attr")
    except Exception:
        memberof_attr = "memberOf"
    res = conn.search(search_base, search_filter, attributes=[memberof_attr])
    if not res:
        log.info("Cannot find user %s", username)
        raise AuthenticationError("Invalid username or password")

    if conn.response and memberof_attr not in conn.response[0]["attributes"]:
        log.warning("""Missing attribute "%s" when looked-up in Ldap database.
        The user does not seem to be a member of a group and therefore won't see any dag
        if the option filter_by_owner=True and owner_mode=ldapgroup are set""",
                    memberof_attr)
        return []

    user_groups = conn.response[0]["attributes"][memberof_attr]

    regex = re.compile("cn=([^,]*).*", re.IGNORECASE)
    groups_list = []
    try:
        groups_list = [regex.search(i).group(1) for i in user_groups]
    except IndexError:
        log.warning("Parsing error when retrieving the user's group(s)."
                    " Check if the user belongs to at least one group"
                    " or if the user's groups name do not contain special characters")

    return groups_list


class LdapUser(models.User):
    def __init__(self, user):
        self.user = user
        self.ldap_groups = []

        # Load and cache superuser and data_profiler settings.
        conn = get_ldap_connection(conf.get("ldap", "bind_user"),
                                   conf.get("ldap", "bind_password"))

        superuser_filter = None
        data_profiler_filter = None
        try:
            superuser_filter = conf.get("ldap", "superuser_filter")
        except AirflowConfigException:
            pass

        if not superuser_filter:
            self.superuser = True
            log.debug("Missing configuration for superuser settings or empty. Skipping.")
        else:
            self.superuser = group_contains_user(conn,
                                                 conf.get("ldap", "basedn"),
                                                 superuser_filter,
                                                 conf.get("ldap",
                                                          "user_name_attr"),
                                                 user.username)

        try:
            data_profiler_filter = conf.get("ldap", "data_profiler_filter")
        except AirflowConfigException:
            pass

        if not data_profiler_filter:
            self.data_profiler = True
            log.debug("Missing configuration for data profiler settings or empty. "
                      "Skipping.")
        else:
            self.data_profiler = group_contains_user(
                conn,
                conf.get("ldap", "basedn"),
                data_profiler_filter,
                conf.get("ldap",
                         "user_name_attr"),
                user.username
            )

        # Load the ldap group(s) a user belongs to
        try:
            self.ldap_groups = groups_user(
                conn,
                conf.get("ldap", "basedn"),
                conf.get("ldap", "user_filter"),
                conf.get("ldap", "user_name_attr"),
                user.username
            )
        except AirflowConfigException:
            log.debug("Missing configuration for ldap settings. Skipping")

    @staticmethod
    def try_login(username, password):
        conn = get_ldap_connection(conf.get("ldap", "bind_user"),
                                   conf.get("ldap", "bind_password"))

        search_filter = "(&({0})({1}={2}))".format(
            conf.get("ldap", "user_filter"),
            conf.get("ldap", "user_name_attr"),
            username
        )

        search_scope = LEVEL
        if conf.has_option("ldap", "search_scope"):
            if conf.get("ldap", "search_scope") == "SUBTREE":
                search_scope = SUBTREE
            else:
                search_scope = LEVEL

        # todo: BASE or ONELEVEL?

        res = conn.search(conf.get("ldap", "basedn"), search_filter, search_scope=search_scope)

        # todo: use list or result?
        if not res:
            log.info("Cannot find user %s", username)
            raise AuthenticationError("Invalid username or password")

        entry = conn.response[0]

        conn.unbind()

        if 'dn' not in entry:
            # The search filter for the user did not return any values, so an
            # invalid user was used for credentials.
            raise AuthenticationError("Invalid username or password")

        try:
            conn = get_ldap_connection(entry['dn'], password)
        except KeyError:
            log.error("""
            Unable to parse LDAP structure. If you're using Active Directory
            and not specifying an OU, you must set search_scope=SUBTREE in airflow.cfg.
            %s
            """, traceback.format_exc())
            raise LdapException(
                "Could not parse LDAP structure. "
                "Try setting search_scope in airflow.cfg, or check logs"
            )

        if not conn:
            log.info("Password incorrect for user %s", username)
            raise AuthenticationError("Invalid username or password")

    @property
    def is_active(self):
        """Required by flask_login"""
        return True

    @property
    def is_authenticated(self):
        """Required by flask_login"""
        return True

    @property
    def is_anonymous(self):
        """Required by flask_login"""
        return False

    def get_id(self):
        """Returns the current user id as required by flask_login"""
        return self.user.get_id()

    def data_profiling(self):
        """Provides access to data profiling tools"""
        return self.data_profiler

    def is_superuser(self):
        """Access all the things"""
        return self.superuser


@login_manager.user_loader
@provide_session
def load_user(userid, session=None):
    log.debug("Loading user %s", userid)
    if not userid or userid == 'None':
        return None

    user = session.query(models.User).filter(models.User.id == int(userid)).first()
    return LdapUser(user)


@provide_session
def login(self, request, session=None):
    if current_user.is_authenticated:
        flash("You are already logged in")
        return redirect(url_for('admin.index'))

    username = None
    password = None

    form = LoginForm(request.form)

    if request.method == 'POST' and form.validate():
        username = request.form.get("username")
        password = request.form.get("password")

    if not username or not password:
        return self.render('airflow/login.html',
                           title="Airflow - Login",
                           form=form)

    try:
        LdapUser.try_login(username, password)
        log.info("User %s successfully authenticated", username)

        user = session.query(models.User).filter(
            models.User.username == username).first()

        if not user:
            user = models.User(
                username=username,
                is_superuser=False)
            session.add(user)

        session.commit()
        session.merge(user)
        flask_login.login_user(LdapUser(user))
        session.commit()

        return redirect(request.args.get("next") or url_for("admin.index"))
    except (LdapException, AuthenticationError) as e:
        if type(e) == LdapException:
            flash(e, "error")
        else:
            flash("Incorrect login details")
        return self.render('airflow/login.html',
                           title="Airflow - Login",
                           form=form)


class LoginForm(Form):
    username = StringField('Username', [InputRequired()])
    password = PasswordField('Password', [InputRequired()])<|MERGE_RESOLUTION|>--- conflicted
+++ resolved
@@ -50,20 +50,6 @@
 
 def get_ldap_connection(dn=None, password=None):
     try:
-<<<<<<< HEAD
-        cacert = configuration.conf.get("ldap", "cacert")
-    except AirflowConfigException:
-        pass
-
-    tls_configuration = Tls(validate=ssl.CERT_REQUIRED,
-                            ca_certs_file=cacert)
-
-    server = Server(configuration.conf.get("ldap", "uri"),
-                    use_ssl=True,
-                    tls=tls_configuration)
-
-    conn = Connection(server, native(dn), native(password))
-=======
         cacert = conf.get("ldap", "cacert")
     except AirflowConfigException:
         pass
@@ -84,7 +70,6 @@
                     tls=tls_configuration)
 
     conn = Connection(server, dn, password)
->>>>>>> 4311c1f0
 
     if not conn.bind():
         log.error("Cannot bind to ldap server: %s ", conn.last_error)
