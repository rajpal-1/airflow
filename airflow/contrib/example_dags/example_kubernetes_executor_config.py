--- conflicted
+++ resolved
@@ -22,12 +22,7 @@
 import os
 
 import airflow
-<<<<<<< HEAD
-from airflow.operators.python_operator import PythonOperator
-from libs.helper import print_stuff
-=======
 from airflow.contrib.example_dags.libs.helper import print_stuff
->>>>>>> 4311c1f0
 from airflow.models import DAG
 from airflow.operators.python_operator import PythonOperator
 
@@ -49,17 +44,8 @@
         with open('/foo/volume_mount_test.txt', 'w') as foo:
             foo.write('Hello')
 
-<<<<<<< HEAD
-def test_volume_mount():
-    with open('/foo/volume_mount_test.txt', 'w') as foo:
-        foo.write('Hello')
-
-    rc = os.system("cat /foo/volume_mount_test.txt")
-    assert rc == 0
-=======
         return_code = os.system("cat /foo/volume_mount_test.txt")
         assert return_code == 0
->>>>>>> 4311c1f0
 
     # You can use annotations on your kubernetes pods!
     start_task = PythonOperator(
@@ -94,25 +80,6 @@
         }
     )
 
-<<<<<<< HEAD
-# You can mount volume or secret to the worker pod
-second_task = PythonOperator(
-    task_id="four_task", python_callable=test_volume_mount, dag=dag,
-    executor_config={
-        "KubernetesExecutor": {
-            "volumes": [
-                {
-                    "name": "example-kubernetes-test-volume",
-                    "hostPath": {"path": "/tmp/"},
-                },
-            ],
-            "volume_mounts": [
-                {
-                    "mountPath": "/foo/",
-                    "name": "example-kubernetes-test-volume",
-                },
-            ]
-=======
     # Test that we can run tasks as a normal user
     third_task = PythonOperator(
         task_id="non_root_task",
@@ -123,7 +90,6 @@
                     "runAsUser": 1000
                 }
             }
->>>>>>> 4311c1f0
         }
     )
 
