# Licensed to the Apache Software Foundation (ASF) under one
# or more contributor license agreements.  See the NOTICE file
# distributed with this work for additional information
# regarding copyright ownership.  The ASF licenses this file
# to you under the Apache License, Version 2.0 (the
# "License"); you may not use this file except in compliance
# with the License.  You may obtain a copy of the License at
#
#   http://www.apache.org/licenses/LICENSE-2.0
#
# Unless required by applicable law or agreed to in writing,
# software distributed under the License is distributed on an
# "AS IS" BASIS, WITHOUT WARRANTIES OR CONDITIONS OF ANY
# KIND, either express or implied.  See the License for the
# specific language governing permissions and limitations
# under the License.

from airflow.exceptions import AirflowException
from airflow.models import BaseOperator
from airflow.utils.decorators import apply_defaults
from airflow.kubernetes import kube_client, pod_generator, pod_launcher
from airflow.kubernetes.pod import Resources
from airflow.utils.state import State


class KubernetesPodOperator(BaseOperator):
    """
    Execute a task in a Kubernetes Pod

    :param image: Docker image you wish to launch. Defaults to dockerhub.io,
        but fully qualified URLS will point to custom repositories
    :type image: str
    :param namespace: the namespace to run within kubernetes
    :type namespace: str
    :param cmds: entrypoint of the container. (templated)
        The docker images's entrypoint is used if this is not provide.
    :type cmds: list[str]
    :param arguments: arguments of the entrypoint. (templated)
        The docker image's CMD is used if this is not provided.
    :type arguments: list[str]
    :param image_pull_policy: Specify a policy to cache or always pull an image
    :type image_pull_policy: str
    :param image_pull_secrets: Any image pull secrets to be given to the pod.
                               If more than one secret is required, provide a
                               comma separated list: secret_a,secret_b
    :type image_pull_secrets: str
    :param volume_mounts: volumeMounts for launched pod
    :type volume_mounts: list[airflow.contrib.kubernetes.volume_mount.VolumeMount]
    :param volumes: volumes for launched pod. Includes ConfigMaps and PersistentVolumes
    :type volumes: list[airflow.contrib.kubernetes.volume.Volume]
    :param labels: labels to apply to the Pod
    :type labels: dict
    :param startup_timeout_seconds: timeout in seconds to startup the pod
    :type startup_timeout_seconds: int
    :param name: name of the task you want to run,
        will be used to generate a pod id
    :type name: str
    :param env_vars: Environment variables initialized in the container. (templated)
    :type env_vars: dict
    :param secrets: Kubernetes secrets to inject in the container,
        They can be exposed as environment vars or files in a volume.
    :type secrets: list[airflow.contrib.kubernetes.secret.Secret]
    :param in_cluster: run kubernetes client with in_cluster configuration
    :type in_cluster: bool
    :param cluster_context: context that points to kubernetes cluster.
        Ignored when in_cluster is True. If None, current-context is used.
    :type cluster_context: str
    :param get_logs: get the stdout of the container as logs of the tasks
    :type get_logs: bool
    :param resources: A dict containing a group of resources requests and limits
    :type resources: dict
    :param affinity: A dict containing a group of affinity scheduling rules
    :type affinity: dict
    :param node_selectors: A dict containing a group of scheduling rules
    :type node_selectors: dict
    :param config_file: The path to the Kubernetes config file.
        If not specified, default value is ``~/.kube/config``
    :type config_file: str
    :param do_xcom_push: If True, the content of the file
        /airflow/xcom/return.json in the container will also be pushed to an
        XCom when the container completes.
    :type do_xcom_push: bool
    :param is_delete_operator_pod: What to do when the pod reaches its final
        state, or the execution is interrupted.
        If False (default): do nothing, If True: delete the pod
    :type is_delete_operator_pod: bool
    :param hostnetwork: If True enable host networking on the pod
    :type hostnetwork: bool
    :param tolerations: A list of kubernetes tolerations
    :type tolerations: list tolerations
<<<<<<< HEAD
    :param dnspolicy: Specify a dnspolicy for the pod
    :type dnspolicy: str
=======
    :param configmaps: A list of configmap names objects that we
        want mount as env variables
    :type configmaps: list[str]
>>>>>>> d337c93c
    """
    template_fields = ('cmds', 'arguments', 'env_vars', 'config_file')

    def execute(self, context):
        try:
            client = kube_client.get_kube_client(in_cluster=self.in_cluster,
                                                 cluster_context=self.cluster_context,
                                                 config_file=self.config_file)
            gen = pod_generator.PodGenerator()

            for mount in self.volume_mounts:
                gen.add_mount(mount)
            for volume in self.volumes:
                gen.add_volume(volume)

            pod = gen.make_pod(
                namespace=self.namespace,
                image=self.image,
                pod_id=self.name,
                cmds=self.cmds,
                arguments=self.arguments,
                labels=self.labels,
            )

            pod.service_account_name = self.service_account_name
            pod.secrets = self.secrets
            pod.envs = self.env_vars
            pod.image_pull_policy = self.image_pull_policy
            pod.image_pull_secrets = self.image_pull_secrets
            pod.annotations = self.annotations
            pod.resources = self.resources
            pod.affinity = self.affinity
            pod.node_selectors = self.node_selectors
            pod.hostnetwork = self.hostnetwork
            pod.dnspolicy = self.dnspolicy
            pod.tolerations = self.tolerations
            pod.configmaps = self.configmaps
            pod.security_context = self.security_context

            launcher = pod_launcher.PodLauncher(kube_client=client,
                                                extract_xcom=self.do_xcom_push)
            try:
                (final_state, result) = launcher.run_pod(
                    pod,
                    startup_timeout=self.startup_timeout_seconds,
                    get_logs=self.get_logs)
            finally:
                if self.is_delete_operator_pod:
                    launcher.delete_pod(pod)

            if final_state != State.SUCCESS:
                raise AirflowException(
                    'Pod returned a failure: {state}'.format(state=final_state)
                )

            return result
        except AirflowException as ex:
            raise AirflowException('Pod Launching failed: {error}'.format(error=ex))

    def _set_resources(self, resources):
        inputResource = Resources()
        if resources:
            for item in resources.keys():
                setattr(inputResource, item, resources[item])
        return inputResource

    @apply_defaults
    def __init__(self,
                 namespace,
                 image,
                 name,
                 cmds=None,
                 arguments=None,
                 volume_mounts=None,
                 volumes=None,
                 env_vars=None,
                 secrets=None,
                 in_cluster=False,
                 cluster_context=None,
                 labels=None,
                 startup_timeout_seconds=120,
                 get_logs=True,
                 image_pull_policy='IfNotPresent',
                 annotations=None,
                 resources=None,
                 affinity=None,
                 config_file=None,
                 do_xcom_push=False,
                 node_selectors=None,
                 image_pull_secrets=None,
                 service_account_name="default",
                 is_delete_operator_pod=False,
                 hostnetwork=False,
                 tolerations=None,
<<<<<<< HEAD
                 dnspolicy=None,
=======
                 configmaps=None,
                 security_context=None,
>>>>>>> d337c93c
                 *args,
                 **kwargs):
        super().__init__(*args, **kwargs)
        self.image = image
        self.namespace = namespace
        self.cmds = cmds or []
        self.arguments = arguments or []
        self.labels = labels or {}
        self.startup_timeout_seconds = startup_timeout_seconds
        self.name = name
        self.env_vars = env_vars or {}
        self.volume_mounts = volume_mounts or []
        self.volumes = volumes or []
        self.secrets = secrets or []
        self.in_cluster = in_cluster
        self.cluster_context = cluster_context
        self.get_logs = get_logs
        self.image_pull_policy = image_pull_policy
        self.node_selectors = node_selectors or {}
        self.annotations = annotations or {}
        self.affinity = affinity or {}
        self.do_xcom_push = do_xcom_push
        if kwargs.get('xcom_push') is not None:
            raise AirflowException("'xcom_push' was deprecated, use 'do_xcom_push' instead")
        self.resources = self._set_resources(resources)
        self.config_file = config_file
        self.image_pull_secrets = image_pull_secrets
        self.service_account_name = service_account_name
        self.is_delete_operator_pod = is_delete_operator_pod
        self.hostnetwork = hostnetwork
        self.tolerations = tolerations or []
<<<<<<< HEAD
        self.dnspolicy = dnspolicy
=======
        self.configmaps = configmaps or []
        self.security_context = security_context or {}
>>>>>>> d337c93c
<|MERGE_RESOLUTION|>--- conflicted
+++ resolved
@@ -88,14 +88,11 @@
     :type hostnetwork: bool
     :param tolerations: A list of kubernetes tolerations
     :type tolerations: list tolerations
-<<<<<<< HEAD
-    :param dnspolicy: Specify a dnspolicy for the pod
-    :type dnspolicy: str
-=======
     :param configmaps: A list of configmap names objects that we
         want mount as env variables
     :type configmaps: list[str]
->>>>>>> d337c93c
+    :param dnspolicy: Specify a dnspolicy for the pod
+    :type dnspolicy: str
     """
     template_fields = ('cmds', 'arguments', 'env_vars', 'config_file')
 
@@ -190,12 +187,9 @@
                  is_delete_operator_pod=False,
                  hostnetwork=False,
                  tolerations=None,
-<<<<<<< HEAD
-                 dnspolicy=None,
-=======
                  configmaps=None,
                  security_context=None,
->>>>>>> d337c93c
+                 dnspolicy=None,
                  *args,
                  **kwargs):
         super().__init__(*args, **kwargs)
@@ -227,9 +221,6 @@
         self.is_delete_operator_pod = is_delete_operator_pod
         self.hostnetwork = hostnetwork
         self.tolerations = tolerations or []
-<<<<<<< HEAD
-        self.dnspolicy = dnspolicy
-=======
         self.configmaps = configmaps or []
         self.security_context = security_context or {}
->>>>>>> d337c93c
+        self.dnspolicy = dnspolicy