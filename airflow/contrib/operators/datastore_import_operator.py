#
# Licensed to the Apache Software Foundation (ASF) under one
# or more contributor license agreements.  See the NOTICE file
# distributed with this work for additional information
# regarding copyright ownership.  The ASF licenses this file
# to you under the Apache License, Version 2.0 (the
# "License"); you may not use this file except in compliance
# with the License.  You may obtain a copy of the License at
#
#   http://www.apache.org/licenses/LICENSE-2.0
#
# Unless required by applicable law or agreed to in writing,
# software distributed under the License is distributed on an
# "AS IS" BASIS, WITHOUT WARRANTIES OR CONDITIONS OF ANY
# KIND, either express or implied.  See the License for the
# specific language governing permissions and limitations
# under the License.
"""This module is deprecated. Please use :mod:`airflow.providers.google.cloud.operators.datastore`."""

import warnings

<<<<<<< HEAD
    :param bucket: container in Cloud Storage to store data
    :type bucket: str
    :param file: path of the backup metadata file in the specified Cloud Storage bucket.
        It should have the extension .overall_export_metadata
    :type file: str
    :param namespace: optional namespace of the backup metadata file in
        the specified Cloud Storage bucket.
    :type namespace: str
    :param entity_filter: description of what data from the project is included in
        the export, refer to
        https://cloud.google.com/datastore/docs/reference/rest/Shared.Types/EntityFilter
    :type entity_filter: dict
    :param labels: client-assigned labels for cloud storage
    :type labels: dict
    :param datastore_conn_id: the name of the connection id to use
    :type datastore_conn_id: str
    :param delegate_to: The account to impersonate, if any.
        For this to work, the service account making the request must have domain-wide
        delegation enabled.
    :type delegate_to: str
    :param polling_interval_in_seconds: number of seconds to wait before polling for
        execution status again
    :type polling_interval_in_seconds: int
    :param xcom_push: push operation name to xcom for reference
    :type xcom_push: bool
    """
=======
from airflow.providers.google.cloud.operators.datastore import CloudDatastoreImportEntitiesOperator
>>>>>>> d25854dd

warnings.warn(
    "This module is deprecated. Please use `airflow.providers.google.cloud.operators.datastore`.",
    DeprecationWarning,
    stacklevel=2,
)


class DatastoreImportOperator(CloudDatastoreImportEntitiesOperator):
    """
    This class is deprecated.
    Please use `airflow.providers.google.cloud.operators.datastore.CloudDatastoreImportEntitiesOperator`.
    """

    def __init__(self, *args, **kwargs):
        warnings.warn(
            """This class is deprecated.
            Please use
            `airflow.providers.google.cloud.operators.datastore.CloudDatastoreImportEntitiesOperator`.""",
            DeprecationWarning,
            stacklevel=2,
        )
        super().__init__(*args, **kwargs)<|MERGE_RESOLUTION|>--- conflicted
+++ resolved
@@ -19,36 +19,7 @@
 
 import warnings
 
-<<<<<<< HEAD
-    :param bucket: container in Cloud Storage to store data
-    :type bucket: str
-    :param file: path of the backup metadata file in the specified Cloud Storage bucket.
-        It should have the extension .overall_export_metadata
-    :type file: str
-    :param namespace: optional namespace of the backup metadata file in
-        the specified Cloud Storage bucket.
-    :type namespace: str
-    :param entity_filter: description of what data from the project is included in
-        the export, refer to
-        https://cloud.google.com/datastore/docs/reference/rest/Shared.Types/EntityFilter
-    :type entity_filter: dict
-    :param labels: client-assigned labels for cloud storage
-    :type labels: dict
-    :param datastore_conn_id: the name of the connection id to use
-    :type datastore_conn_id: str
-    :param delegate_to: The account to impersonate, if any.
-        For this to work, the service account making the request must have domain-wide
-        delegation enabled.
-    :type delegate_to: str
-    :param polling_interval_in_seconds: number of seconds to wait before polling for
-        execution status again
-    :type polling_interval_in_seconds: int
-    :param xcom_push: push operation name to xcom for reference
-    :type xcom_push: bool
-    """
-=======
 from airflow.providers.google.cloud.operators.datastore import CloudDatastoreImportEntitiesOperator
->>>>>>> d25854dd
 
 warnings.warn(
     "This module is deprecated. Please use `airflow.providers.google.cloud.operators.datastore`.",
