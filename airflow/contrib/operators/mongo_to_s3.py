#
# Licensed to the Apache Software Foundation (ASF) under one
# or more contributor license agreements.  See the NOTICE file
# distributed with this work for additional information
# regarding copyright ownership.  The ASF licenses this file
# to you under the Apache License, Version 2.0 (the
# "License"); you may not use this file except in compliance
# with the License.  You may obtain a copy of the License at
#
#   http://www.apache.org/licenses/LICENSE-2.0
#
# Unless required by applicable law or agreed to in writing,
# software distributed under the License is distributed on an
# "AS IS" BASIS, WITHOUT WARRANTIES OR CONDITIONS OF ANY
# KIND, either express or implied.  See the License for the
# specific language governing permissions and limitations
# under the License.
<<<<<<< HEAD
import json

from airflow.contrib.hooks.mongo_hook import MongoHook
from airflow.hooks.S3_hook import S3Hook
from airflow.models import BaseOperator
from airflow.utils.decorators import apply_defaults
from bson import json_util


class MongoToS3Operator(BaseOperator):
    """
    Mongo -> S3
        A more specific baseOperator meant to move data
        from mongo via pymongo to s3 via boto

        things to note
                .execute() is written to depend on .transform()
                .transform() is meant to be extended by child classes
                to perform transformations unique to those operators needs
    """

    template_fields = ['s3_key', 'mongo_query']
    # pylint: disable=too-many-instance-attributes

    @apply_defaults
    def __init__(self,
                 mongo_conn_id,
                 s3_conn_id,
                 mongo_collection,
                 mongo_query,
                 s3_bucket,
                 s3_key,
                 mongo_db=None,
                 replace=False,
                 *args, **kwargs):
        super(MongoToS3Operator, self).__init__(*args, **kwargs)
        # Conn Ids
        self.mongo_conn_id = mongo_conn_id
        self.s3_conn_id = s3_conn_id
        # Mongo Query Settings
        self.mongo_db = mongo_db
        self.mongo_collection = mongo_collection
        # Grab query and determine if we need to run an aggregate pipeline
        self.mongo_query = mongo_query
        self.is_pipeline = True if isinstance(
            self.mongo_query, list) else False

        # S3 Settings
        self.s3_bucket = s3_bucket
        self.s3_key = s3_key
        self.replace = replace

    def execute(self, context):
        """
        Executed by task_instance at runtime
        """
        s3_conn = S3Hook(self.s3_conn_id)

        # Grab collection and execute query according to whether or not it is a pipeline
        if self.is_pipeline:
            results = MongoHook(self.mongo_conn_id).aggregate(
                mongo_collection=self.mongo_collection,
                aggregate_query=self.mongo_query,
                mongo_db=self.mongo_db
            )

        else:
            results = MongoHook(self.mongo_conn_id).find(
                mongo_collection=self.mongo_collection,
                query=self.mongo_query,
                mongo_db=self.mongo_db
            )

        # Performs transform then stringifies the docs results into json format
        docs_str = self._stringify(self.transform(results))

        # Load Into S3
        s3_conn.load_string(
            string_data=docs_str,
            key=self.s3_key,
            bucket_name=self.s3_bucket,
            replace=self.replace
        )

        return True

    @staticmethod
    def _stringify(iterable, joinable='\n'):
        """
        Takes an iterable (pymongo Cursor or Array) containing dictionaries and
        returns a stringified version using python join
        """
        return joinable.join(
            [json.dumps(doc, default=json_util.default) for doc in iterable]
        )

    @staticmethod
    def transform(docs):
        """
        Processes pyMongo cursor and returns an iterable with each element being
                a JSON serializable dictionary

        Base transform() assumes no processing is needed
        ie. docs is a pyMongo cursor of documents and cursor just
        needs to be passed through

        Override this method for custom transformations
        """
        return docs
=======
"""This module is deprecated. Please use :mod:`airflow.providers.amazon.aws.transfers.mongo_to_s3`."""

import warnings

from airflow.providers.amazon.aws.transfers.mongo_to_s3 import MongoToS3Operator  # noqa

warnings.warn(
    "This module is deprecated. Please use `airflow.providers.amazon.aws.transfers.mongo_to_s3`.",
    DeprecationWarning,
    stacklevel=2,
)
>>>>>>> d25854dd
<|MERGE_RESOLUTION|>--- conflicted
+++ resolved
@@ -15,117 +15,6 @@
 # KIND, either express or implied.  See the License for the
 # specific language governing permissions and limitations
 # under the License.
-<<<<<<< HEAD
-import json
-
-from airflow.contrib.hooks.mongo_hook import MongoHook
-from airflow.hooks.S3_hook import S3Hook
-from airflow.models import BaseOperator
-from airflow.utils.decorators import apply_defaults
-from bson import json_util
-
-
-class MongoToS3Operator(BaseOperator):
-    """
-    Mongo -> S3
-        A more specific baseOperator meant to move data
-        from mongo via pymongo to s3 via boto
-
-        things to note
-                .execute() is written to depend on .transform()
-                .transform() is meant to be extended by child classes
-                to perform transformations unique to those operators needs
-    """
-
-    template_fields = ['s3_key', 'mongo_query']
-    # pylint: disable=too-many-instance-attributes
-
-    @apply_defaults
-    def __init__(self,
-                 mongo_conn_id,
-                 s3_conn_id,
-                 mongo_collection,
-                 mongo_query,
-                 s3_bucket,
-                 s3_key,
-                 mongo_db=None,
-                 replace=False,
-                 *args, **kwargs):
-        super(MongoToS3Operator, self).__init__(*args, **kwargs)
-        # Conn Ids
-        self.mongo_conn_id = mongo_conn_id
-        self.s3_conn_id = s3_conn_id
-        # Mongo Query Settings
-        self.mongo_db = mongo_db
-        self.mongo_collection = mongo_collection
-        # Grab query and determine if we need to run an aggregate pipeline
-        self.mongo_query = mongo_query
-        self.is_pipeline = True if isinstance(
-            self.mongo_query, list) else False
-
-        # S3 Settings
-        self.s3_bucket = s3_bucket
-        self.s3_key = s3_key
-        self.replace = replace
-
-    def execute(self, context):
-        """
-        Executed by task_instance at runtime
-        """
-        s3_conn = S3Hook(self.s3_conn_id)
-
-        # Grab collection and execute query according to whether or not it is a pipeline
-        if self.is_pipeline:
-            results = MongoHook(self.mongo_conn_id).aggregate(
-                mongo_collection=self.mongo_collection,
-                aggregate_query=self.mongo_query,
-                mongo_db=self.mongo_db
-            )
-
-        else:
-            results = MongoHook(self.mongo_conn_id).find(
-                mongo_collection=self.mongo_collection,
-                query=self.mongo_query,
-                mongo_db=self.mongo_db
-            )
-
-        # Performs transform then stringifies the docs results into json format
-        docs_str = self._stringify(self.transform(results))
-
-        # Load Into S3
-        s3_conn.load_string(
-            string_data=docs_str,
-            key=self.s3_key,
-            bucket_name=self.s3_bucket,
-            replace=self.replace
-        )
-
-        return True
-
-    @staticmethod
-    def _stringify(iterable, joinable='\n'):
-        """
-        Takes an iterable (pymongo Cursor or Array) containing dictionaries and
-        returns a stringified version using python join
-        """
-        return joinable.join(
-            [json.dumps(doc, default=json_util.default) for doc in iterable]
-        )
-
-    @staticmethod
-    def transform(docs):
-        """
-        Processes pyMongo cursor and returns an iterable with each element being
-                a JSON serializable dictionary
-
-        Base transform() assumes no processing is needed
-        ie. docs is a pyMongo cursor of documents and cursor just
-        needs to be passed through
-
-        Override this method for custom transformations
-        """
-        return docs
-=======
 """This module is deprecated. Please use :mod:`airflow.providers.amazon.aws.transfers.mongo_to_s3`."""
 
 import warnings
@@ -136,5 +25,4 @@
     "This module is deprecated. Please use `airflow.providers.amazon.aws.transfers.mongo_to_s3`.",
     DeprecationWarning,
     stacklevel=2,
-)
->>>>>>> d25854dd
+)