--- conflicted
+++ resolved
@@ -43,60 +43,6 @@
 
     Please use `airflow.providers.google.cloud.operators.pubsub.PubSubPublishMessageOperator`.
     """
-<<<<<<< HEAD
-    template_fields = ['project', 'topic']
-    ui_color = '#0273d4'
-
-    @apply_defaults
-    def __init__(
-            self,
-            project,
-            topic,
-            fail_if_exists=False,
-            gcp_conn_id='google_cloud_default',
-            delegate_to=None,
-            *args,
-            **kwargs):
-        """
-        :param project: the GCP project ID where the topic will be created
-        :type project: str
-        :param topic: the topic to create. Do not include the
-            full topic path. In other words, instead of
-            ``projects/{project}/topics/{topic}``, provide only
-            ``{topic}``. (templated)
-        :type topic: str
-        :param gcp_conn_id: The connection ID to use connecting to
-            Google Cloud Platform.
-        :type gcp_conn_id: str
-        :param delegate_to: The account to impersonate, if any.
-            For this to work, the service account making the request
-            must have domain-wide delegation enabled.
-        :type delegate_to: str
-        """
-        super(PubSubTopicCreateOperator, self).__init__(*args, **kwargs)
-
-        self.project = project
-        self.topic = topic
-        self.fail_if_exists = fail_if_exists
-        self.gcp_conn_id = gcp_conn_id
-        self.delegate_to = delegate_to
-
-    def execute(self, context):
-        hook = PubSubHook(gcp_conn_id=self.gcp_conn_id,
-                          delegate_to=self.delegate_to)
-
-        hook.create_topic(self.project, self.topic,
-                          fail_if_exists=self.fail_if_exists)
-
-
-class PubSubSubscriptionCreateOperator(BaseOperator):
-    """Create a PubSub subscription.
-
-    By default, the subscription will be created in ``topic_project``. If
-    ``subscription_project`` is specified and the GCP credentials allow, the
-    Subscription can be created in a different project from its topic.
-=======
->>>>>>> d25854dd
 
     def __init__(self, *args, **kwargs):
         warnings.warn(
@@ -113,74 +59,6 @@
 
     Please use `airflow.providers.google.cloud.operators.pubsub.PubSubCreateSubscriptionOperator`.
     """
-<<<<<<< HEAD
-    template_fields = ['topic_project', 'topic', 'subscription',
-                       'subscription_project']
-    ui_color = '#0273d4'
-
-    @apply_defaults
-    def __init__(
-            self,
-            topic_project,
-            topic,
-            subscription=None,
-            subscription_project=None,
-            ack_deadline_secs=10,
-            fail_if_exists=False,
-            gcp_conn_id='google_cloud_default',
-            delegate_to=None,
-            *args,
-            **kwargs):
-        """
-        :param topic_project: the GCP project ID where the topic exists
-        :type topic_project: str
-        :param topic: the topic to create. Do not include the
-            full topic path. In other words, instead of
-            ``projects/{project}/topics/{topic}``, provide only
-            ``{topic}``. (templated)
-        :type topic: str
-        :param subscription: the Pub/Sub subscription name. If empty, a random
-            name will be generated using the uuid module
-        :type subscription: str
-        :param subscription_project: the GCP project ID where the subscription
-            will be created. If empty, ``topic_project`` will be used.
-        :type subscription_project: str
-        :param ack_deadline_secs: Number of seconds that a subscriber has to
-            acknowledge each message pulled from the subscription
-        :type ack_deadline_secs: int
-        :param gcp_conn_id: The connection ID to use connecting to
-            Google Cloud Platform.
-        :type gcp_conn_id: str
-        :param delegate_to: The account to impersonate, if any.
-            For this to work, the service account making the request
-            must have domain-wide delegation enabled.
-        :type delegate_to: str
-        """
-        super(PubSubSubscriptionCreateOperator, self).__init__(*args, **kwargs)
-
-        self.topic_project = topic_project
-        self.topic = topic
-        self.subscription = subscription
-        self.subscription_project = subscription_project
-        self.ack_deadline_secs = ack_deadline_secs
-        self.fail_if_exists = fail_if_exists
-        self.gcp_conn_id = gcp_conn_id
-        self.delegate_to = delegate_to
-
-    def execute(self, context):
-        hook = PubSubHook(gcp_conn_id=self.gcp_conn_id,
-                          delegate_to=self.delegate_to)
-
-        return hook.create_subscription(
-            self.topic_project, self.topic, self.subscription,
-            self.subscription_project, self.ack_deadline_secs,
-            self.fail_if_exists)
-
-
-class PubSubTopicDeleteOperator(BaseOperator):
-    """Delete a PubSub topic.
-=======
->>>>>>> d25854dd
 
     def __init__(self, *args, **kwargs):
         warnings.warn(
@@ -197,69 +75,6 @@
 
     Please use `airflow.providers.google.cloud.operators.pubsub.PubSubDeleteSubscriptionOperator`.
     """
-<<<<<<< HEAD
-    template_fields = ['project', 'topic']
-    ui_color = '#cb4335'
-
-    @apply_defaults
-    def __init__(
-            self,
-            project,
-            topic,
-            fail_if_not_exists=False,
-            gcp_conn_id='google_cloud_default',
-            delegate_to=None,
-            *args,
-            **kwargs):
-        """
-        :param project: the GCP project ID in which to work (templated)
-        :type project: str
-        :param topic: the topic to delete. Do not include the
-            full topic path. In other words, instead of
-            ``projects/{project}/topics/{topic}``, provide only
-            ``{topic}``. (templated)
-        :type topic: str
-        :param fail_if_not_exists: If True and the topic does not exist, fail
-            the task
-        :type fail_if_not_exists: bool
-        :param gcp_conn_id: The connection ID to use connecting to
-            Google Cloud Platform.
-        :type gcp_conn_id: str
-        :param delegate_to: The account to impersonate, if any.
-            For this to work, the service account making the request
-            must have domain-wide delegation enabled.
-        :type delegate_to: str
-        """
-        super(PubSubTopicDeleteOperator, self).__init__(*args, **kwargs)
-
-        self.project = project
-        self.topic = topic
-        self.fail_if_not_exists = fail_if_not_exists
-        self.gcp_conn_id = gcp_conn_id
-        self.delegate_to = delegate_to
-
-    def execute(self, context):
-        hook = PubSubHook(gcp_conn_id=self.gcp_conn_id,
-                          delegate_to=self.delegate_to)
-
-        hook.delete_topic(self.project, self.topic,
-                          fail_if_not_exists=self.fail_if_not_exists)
-
-
-class PubSubSubscriptionDeleteOperator(BaseOperator):
-    """Delete a PubSub subscription.
-
-    By default, if the subscription does not exist, this operator will
-    not cause the DAG to fail. ::
-
-        with DAG('successful DAG') as dag:
-            (
-                dag
-                >> PubSubSubscriptionDeleteOperator(project='my-project',
-                                                    subscription='non-existing')
-            )
-=======
->>>>>>> d25854dd
 
     def __init__(self, *args, **kwargs):
         warnings.warn(
@@ -277,38 +92,6 @@
     Please use `airflow.providers.google.cloud.operators.pubsub.PubSubCreateTopicOperator`.
     """
 
-<<<<<<< HEAD
-    @apply_defaults
-    def __init__(
-            self,
-            project,
-            subscription,
-            fail_if_not_exists=False,
-            gcp_conn_id='google_cloud_default',
-            delegate_to=None,
-            *args,
-            **kwargs):
-        """
-        :param project: the GCP project ID in which to work (templated)
-        :type project: str
-        :param subscription: the subscription to delete. Do not include the
-            full subscription path. In other words, instead of
-            ``projects/{project}/subscription/{subscription}``, provide only
-            ``{subscription}``. (templated)
-        :type subscription: str
-        :param fail_if_not_exists: If True and the subscription does not exist,
-            fail the task
-        :type fail_if_not_exists: bool
-        :param gcp_conn_id: The connection ID to use connecting to
-            Google Cloud Platform.
-        :type gcp_conn_id: str
-        :param delegate_to: The account to impersonate, if any.
-            For this to work, the service account making the request
-            must have domain-wide delegation enabled.
-        :type delegate_to: str
-        """
-        super(PubSubSubscriptionDeleteOperator, self).__init__(*args, **kwargs)
-=======
     def __init__(self, *args, **kwargs):
         warnings.warn(
             """This class is deprecated.
@@ -317,90 +100,13 @@
             stacklevel=2,
         )
         super().__init__(*args, **kwargs)
->>>>>>> d25854dd
 
 
 class PubSubTopicDeleteOperator(PubSubDeleteTopicOperator):
     """This class is deprecated.
 
-<<<<<<< HEAD
-        hook.delete_subscription(self.project, self.subscription,
-                                 fail_if_not_exists=self.fail_if_not_exists)
-
-
-class PubSubPublishOperator(BaseOperator):
-    """Publish messages to a PubSub topic.
-
-    Each Task publishes all provided messages to the same topic
-    in a single GCP project. If the topic does not exist, this
-    task will fail. ::
-
-        from base64 import b64encode as b64e
-
-        m1 = {'data': b64e('Hello, World!'),
-              'attributes': {'type': 'greeting'}
-             }
-        m2 = {'data': b64e('Knock, knock')}
-        m3 = {'attributes': {'foo': ''}}
-
-        t1 = PubSubPublishOperator(
-            project='my-project',topic='my_topic',
-            messages=[m1, m2, m3],
-            create_topic=True,
-            dag=dag)
-
-    ``project`` , ``topic``, and ``messages`` are templated so you can use
-    variables in them.
-    """
-    template_fields = ['project', 'topic', 'messages']
-    ui_color = '#0273d4'
-
-    @apply_defaults
-    def __init__(
-            self,
-            project,
-            topic,
-            messages,
-            gcp_conn_id='google_cloud_default',
-            delegate_to=None,
-            *args,
-            **kwargs):
-        """
-        :param project: the GCP project ID in which to work (templated)
-        :type project: str
-        :param topic: the topic to which to publish. Do not include the
-            full topic path. In other words, instead of
-            ``projects/{project}/topics/{topic}``, provide only
-            ``{topic}``. (templated)
-        :type topic: str
-        :param messages: a list of messages to be published to the
-            topic. Each message is a dict with one or more of the
-            following keys-value mappings:
-            * 'data': a base64-encoded string
-            * 'attributes': {'key1': 'value1', ...}
-            Each message must contain at least a non-empty 'data' value
-            or an attribute dict with at least one key (templated). See
-            https://cloud.google.com/pubsub/docs/reference/rest/v1/PubsubMessage
-        :type messages: list
-        :param gcp_conn_id: The connection ID to use connecting to
-            Google Cloud Platform.
-        :type gcp_conn_id: str
-        :param delegate_to: The account to impersonate, if any.
-            For this to work, the service account making the request
-            must have domain-wide delegation enabled.
-        :type delegate_to: str
-        """
-        super(PubSubPublishOperator, self).__init__(*args, **kwargs)
-
-        self.gcp_conn_id = gcp_conn_id
-        self.delegate_to = delegate_to
-        self.project = project
-        self.topic = topic
-        self.messages = messages
-=======
     Please use `airflow.providers.google.cloud.operators.pubsub.PubSubDeleteTopicOperator`.
     """
->>>>>>> d25854dd
 
     def __init__(self, *args, **kwargs):
         warnings.warn(
