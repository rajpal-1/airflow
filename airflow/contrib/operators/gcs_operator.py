#
# Licensed to the Apache Software Foundation (ASF) under one
# or more contributor license agreements.  See the NOTICE file
# distributed with this work for additional information
# regarding copyright ownership.  The ASF licenses this file
# to you under the Apache License, Version 2.0 (the
# "License"); you may not use this file except in compliance
# with the License.  You may obtain a copy of the License at
#
#   http://www.apache.org/licenses/LICENSE-2.0
#
# Unless required by applicable law or agreed to in writing,
# software distributed under the License is distributed on an
# "AS IS" BASIS, WITHOUT WARRANTIES OR CONDITIONS OF ANY
# KIND, either express or implied.  See the License for the
# specific language governing permissions and limitations
# under the License.
"""This module is deprecated. Please use :mod:`airflow.providers.google.cloud.operators.gcs`."""

import warnings

from airflow.providers.google.cloud.operators.gcs import GCSCreateBucketOperator

<<<<<<< HEAD
class GoogleCloudStorageCreateBucketOperator(BaseOperator):
    """
    Creates a new bucket. Google Cloud Storage uses a flat namespace,
    so you can't create a bucket with a name that is already in use.

        .. seealso::
            For more information, see Bucket Naming Guidelines:
            https://cloud.google.com/storage/docs/bucketnaming.html#requirements

    :param bucket_name: The name of the bucket. (templated)
    :type bucket_name: str
    :param resource: An optional dict with parameters for creating the bucket.
            For information on available parameters, see Cloud Storage API doc:
            https://cloud.google.com/storage/docs/json_api/v1/buckets/insert
    :type resource: dict
    :param storage_class: This defines how objects in the bucket are stored
            and determines the SLA and the cost of storage (templated). Values include

            - ``MULTI_REGIONAL``
            - ``REGIONAL``
            - ``STANDARD``
            - ``NEARLINE``
            - ``COLDLINE``.

            If this value is not specified when the bucket is
            created, it will default to STANDARD.
    :type storage_class: str
    :param location: The location of the bucket. (templated)
        Object data for objects in the bucket resides in physical storage
        within this region. Defaults to US.

        .. seealso:: https://developers.google.com/storage/docs/bucket-locations

    :type location: str
    :param project_id: The ID of the GCP Project. (templated)
    :type project_id: str
    :param labels: User-provided labels, in key/value pairs.
    :type labels: dict
    :param google_cloud_storage_conn_id: The connection ID to use when
        connecting to Google cloud storage.
    :type google_cloud_storage_conn_id: str
    :param delegate_to: The account to impersonate, if any.
        For this to work, the service account making the request must
        have domain-wide delegation enabled.
    :type delegate_to: str

    The following Operator would create a new bucket ``test-bucket``
    with ``MULTI_REGIONAL`` storage class in ``EU`` region

    .. code-block:: python

        CreateBucket = GoogleCloudStorageCreateBucketOperator(
            task_id='CreateNewBucket',
            bucket_name='test-bucket',
            storage_class='MULTI_REGIONAL',
            location='EU',
            labels={'env': 'dev', 'team': 'airflow'},
            google_cloud_storage_conn_id='airflow-service-account'
        )

    """

    template_fields = ('bucket_name', 'storage_class',
                       'location', 'project_id')
    ui_color = '#f0eee4'

    @apply_defaults
    def __init__(self,
                 bucket_name,
                 resource=None,
                 storage_class='MULTI_REGIONAL',
                 location='US',
                 project_id=None,
                 labels=None,
                 google_cloud_storage_conn_id='google_cloud_default',
                 delegate_to=None,
                 *args,
                 **kwargs):
        super(GoogleCloudStorageCreateBucketOperator, self).__init__(*args, **kwargs)
        self.bucket_name = bucket_name
        self.resource = resource
        self.storage_class = storage_class
        self.location = location
        self.project_id = project_id
        self.labels = labels

        self.google_cloud_storage_conn_id = google_cloud_storage_conn_id
        self.delegate_to = delegate_to

    def execute(self, context):
        if self.labels is not None:
            self.labels.update(
                {'airflow-version': 'v' + version.replace('.', '-').replace('+', '-')}
            )

        hook = GoogleCloudStorageHook(
            google_cloud_storage_conn_id=self.google_cloud_storage_conn_id,
            delegate_to=self.delegate_to
        )

        hook.create_bucket(bucket_name=self.bucket_name,
                           resource=self.resource,
                           storage_class=self.storage_class,
                           location=self.location,
                           project_id=self.project_id,
                           labels=self.labels)
=======
warnings.warn(
    "This module is deprecated. Please use `airflow.providers.google.cloud.operators.gcs`.",
    DeprecationWarning,
    stacklevel=2,
)


class GoogleCloudStorageCreateBucketOperator(GCSCreateBucketOperator):
    """
    This class is deprecated.
    Please use `airflow.providers.google.cloud.operators.gcs.GCSCreateBucketOperator`.
    """

    def __init__(self, *args, **kwargs):
        warnings.warn(
            """This class is deprecated.
            Please use `airflow.providers.google.cloud.operators.gcs.GCSCreateBucketOperator`.""",
            DeprecationWarning,
            stacklevel=2,
        )
        super().__init__(*args, **kwargs)
>>>>>>> d25854dd
<|MERGE_RESOLUTION|>--- conflicted
+++ resolved
@@ -21,114 +21,6 @@
 
 from airflow.providers.google.cloud.operators.gcs import GCSCreateBucketOperator
 
-<<<<<<< HEAD
-class GoogleCloudStorageCreateBucketOperator(BaseOperator):
-    """
-    Creates a new bucket. Google Cloud Storage uses a flat namespace,
-    so you can't create a bucket with a name that is already in use.
-
-        .. seealso::
-            For more information, see Bucket Naming Guidelines:
-            https://cloud.google.com/storage/docs/bucketnaming.html#requirements
-
-    :param bucket_name: The name of the bucket. (templated)
-    :type bucket_name: str
-    :param resource: An optional dict with parameters for creating the bucket.
-            For information on available parameters, see Cloud Storage API doc:
-            https://cloud.google.com/storage/docs/json_api/v1/buckets/insert
-    :type resource: dict
-    :param storage_class: This defines how objects in the bucket are stored
-            and determines the SLA and the cost of storage (templated). Values include
-
-            - ``MULTI_REGIONAL``
-            - ``REGIONAL``
-            - ``STANDARD``
-            - ``NEARLINE``
-            - ``COLDLINE``.
-
-            If this value is not specified when the bucket is
-            created, it will default to STANDARD.
-    :type storage_class: str
-    :param location: The location of the bucket. (templated)
-        Object data for objects in the bucket resides in physical storage
-        within this region. Defaults to US.
-
-        .. seealso:: https://developers.google.com/storage/docs/bucket-locations
-
-    :type location: str
-    :param project_id: The ID of the GCP Project. (templated)
-    :type project_id: str
-    :param labels: User-provided labels, in key/value pairs.
-    :type labels: dict
-    :param google_cloud_storage_conn_id: The connection ID to use when
-        connecting to Google cloud storage.
-    :type google_cloud_storage_conn_id: str
-    :param delegate_to: The account to impersonate, if any.
-        For this to work, the service account making the request must
-        have domain-wide delegation enabled.
-    :type delegate_to: str
-
-    The following Operator would create a new bucket ``test-bucket``
-    with ``MULTI_REGIONAL`` storage class in ``EU`` region
-
-    .. code-block:: python
-
-        CreateBucket = GoogleCloudStorageCreateBucketOperator(
-            task_id='CreateNewBucket',
-            bucket_name='test-bucket',
-            storage_class='MULTI_REGIONAL',
-            location='EU',
-            labels={'env': 'dev', 'team': 'airflow'},
-            google_cloud_storage_conn_id='airflow-service-account'
-        )
-
-    """
-
-    template_fields = ('bucket_name', 'storage_class',
-                       'location', 'project_id')
-    ui_color = '#f0eee4'
-
-    @apply_defaults
-    def __init__(self,
-                 bucket_name,
-                 resource=None,
-                 storage_class='MULTI_REGIONAL',
-                 location='US',
-                 project_id=None,
-                 labels=None,
-                 google_cloud_storage_conn_id='google_cloud_default',
-                 delegate_to=None,
-                 *args,
-                 **kwargs):
-        super(GoogleCloudStorageCreateBucketOperator, self).__init__(*args, **kwargs)
-        self.bucket_name = bucket_name
-        self.resource = resource
-        self.storage_class = storage_class
-        self.location = location
-        self.project_id = project_id
-        self.labels = labels
-
-        self.google_cloud_storage_conn_id = google_cloud_storage_conn_id
-        self.delegate_to = delegate_to
-
-    def execute(self, context):
-        if self.labels is not None:
-            self.labels.update(
-                {'airflow-version': 'v' + version.replace('.', '-').replace('+', '-')}
-            )
-
-        hook = GoogleCloudStorageHook(
-            google_cloud_storage_conn_id=self.google_cloud_storage_conn_id,
-            delegate_to=self.delegate_to
-        )
-
-        hook.create_bucket(bucket_name=self.bucket_name,
-                           resource=self.resource,
-                           storage_class=self.storage_class,
-                           location=self.location,
-                           project_id=self.project_id,
-                           labels=self.labels)
-=======
 warnings.warn(
     "This module is deprecated. Please use `airflow.providers.google.cloud.operators.gcs`.",
     DeprecationWarning,
@@ -149,5 +41,4 @@
             DeprecationWarning,
             stacklevel=2,
         )
-        super().__init__(*args, **kwargs)
->>>>>>> d25854dd
+        super().__init__(*args, **kwargs)