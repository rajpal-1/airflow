--- conflicted
+++ resolved
@@ -19,14 +19,7 @@
 
 import warnings
 
-<<<<<<< HEAD
-from airflow.contrib.hooks.gcs_hook import GoogleCloudStorageHook
-from airflow.models import BaseOperator
-from airflow.models.xcom import MAX_XCOM_SIZE
-from airflow.utils.decorators import apply_defaults
-=======
 from airflow.providers.google.cloud.transfers.gcs_to_local import GCSToLocalFilesystemOperator
->>>>>>> d25854dd
 
 warnings.warn(
     "This module is deprecated. Please use `airflow.providers.google.cloud.operators.gcs`.",
@@ -35,65 +28,11 @@
 )
 
 
-<<<<<<< HEAD
-    If a filename is supplied, it writes the file to the specified location, alternatively one can
-    set the ``store_to_xcom_key`` parameter to True push the file content into xcom. When the file size
-    exceeds the maximum size for xcom it is recommended to write to a file.
-
-    :param bucket: The Google cloud storage bucket where the object is.
-        Must not contain 'gs://' prefix. (templated)
-    :type bucket: str
-    :param object: The name of the object to download in the Google cloud
-        storage bucket. (templated)
-    :type object: str
-    :param filename: The file path, including filename,  on the local file system (where the
-        operator is being executed) that the file should be downloaded to. (templated)
-        If no filename passed, the downloaded data will not be stored on the local file
-        system.
-    :type filename: str
-    :param store_to_xcom_key: If this param is set, the operator will push
-        the contents of the downloaded file to XCom with the key set in this
-        parameter. If not set, the downloaded data will not be pushed to XCom. (templated)
-    :type store_to_xcom_key: str
-    :param google_cloud_storage_conn_id: The connection ID to use when
-        connecting to Google cloud storage.
-    :type google_cloud_storage_conn_id: str
-    :param delegate_to: The account to impersonate, if any.
-        For this to work, the service account making the request must have
-        domain-wide delegation enabled.
-    :type delegate_to: str
-    """
-    template_fields = ('bucket', 'object', 'filename', 'store_to_xcom_key',)
-    ui_color = '#f0eee4'
-
-    @apply_defaults
-    def __init__(self,
-                 bucket,
-                 object,
-                 filename=None,
-                 store_to_xcom_key=None,
-                 google_cloud_storage_conn_id='google_cloud_default',
-                 delegate_to=None,
-                 *args,
-                 **kwargs):
-        super(GoogleCloudStorageDownloadOperator, self).__init__(*args, **kwargs)
-
-        if filename is not None and store_to_xcom_key is not None:
-            raise ValueError("Either filename or store_to_xcom_key can be set")
-
-        self.bucket = bucket
-        self.object = object
-        self.filename = filename
-        self.store_to_xcom_key = store_to_xcom_key
-        self.google_cloud_storage_conn_id = google_cloud_storage_conn_id
-        self.delegate_to = delegate_to
-=======
 class GoogleCloudStorageDownloadOperator(GCSToLocalFilesystemOperator):
     """
     This class is deprecated.
     Please use `airflow.providers.google.cloud.operators.gcs.GCSToLocalFilesystemOperator`.
     """
->>>>>>> d25854dd
 
     def __init__(self, *args, **kwargs):
         warnings.warn(
@@ -102,21 +41,4 @@
             DeprecationWarning,
             stacklevel=2,
         )
-<<<<<<< HEAD
-
-        if self.store_to_xcom_key:
-            file_bytes = hook.download(bucket=self.bucket,
-                                       object=self.object)
-            if sys.getsizeof(file_bytes) < MAX_XCOM_SIZE:
-                context['ti'].xcom_push(key=self.store_to_xcom_key, value=file_bytes)
-            else:
-                raise RuntimeError(
-                    'The size of the downloaded file is too large to push to XCom!'
-                )
-        else:
-            hook.download(bucket=self.bucket,
-                          object=self.object,
-                          filename=self.filename)
-=======
-        super().__init__(*args, **kwargs)
->>>>>>> d25854dd
+        super().__init__(*args, **kwargs)