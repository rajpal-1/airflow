--- conflicted
+++ resolved
@@ -15,105 +15,7 @@
 # KIND, either express or implied.  See the License for the
 # specific language governing permissions and limitations
 # under the License.
-<<<<<<< HEAD
-#
-from airflow.contrib.operators.spark_submit_operator import SparkSubmitOperator
-from airflow.contrib.hooks.spark_jdbc_hook import SparkJDBCHook
-from airflow.utils.decorators import apply_defaults
-
-
-class SparkJDBCOperator(SparkSubmitOperator):
-    """
-    This operator extends the SparkSubmitOperator specifically for performing data
-    transfers to/from JDBC-based databases with Apache Spark. As with the
-    SparkSubmitOperator, it assumes that the "spark-submit" binary is available on the
-    PATH.
-
-    :param spark_app_name: Name of the job (default airflow-spark-jdbc)
-    :type spark_app_name: str
-    :param spark_conn_id: Connection id as configured in Airflow administration
-    :type spark_conn_id: str
-    :param spark_conf: Any additional Spark configuration properties
-    :type spark_conf: dict
-    :param spark_py_files: Additional python files used (.zip, .egg, or .py)
-    :type spark_py_files: str
-    :param spark_files: Additional files to upload to the container running the job
-    :type spark_files: str
-    :param spark_jars: Additional jars to upload and add to the driver and
-                       executor classpath
-    :type spark_jars: str
-    :param num_executors: number of executor to run. This should be set so as to manage
-                          the number of connections made with the JDBC database
-    :type num_executors: int
-    :param executor_cores: Number of cores per executor
-    :type executor_cores: int
-    :param executor_memory: Memory per executor (e.g. 1000M, 2G)
-    :type executor_memory: str
-    :param driver_memory: Memory allocated to the driver (e.g. 1000M, 2G)
-    :type driver_memory: str
-    :param verbose: Whether to pass the verbose flag to spark-submit for debugging
-    :type verbose: bool
-    :param keytab: Full path to the file that contains the keytab
-    :type keytab: str
-    :param principal: The name of the kerberos principal used for keytab
-    :type principal: str
-    :param cmd_type: Which way the data should flow. 2 possible values:
-                     spark_to_jdbc: data written by spark from metastore to jdbc
-                     jdbc_to_spark: data written by spark from jdbc to metastore
-    :type cmd_type: str
-    :param jdbc_table: The name of the JDBC table
-    :type jdbc_table: str
-    :param jdbc_conn_id: Connection id used for connection to JDBC database
-    :type jdbc_conn_id: str
-    :param jdbc_driver: Name of the JDBC driver to use for the JDBC connection. This
-                        driver (usually a jar) should be passed in the 'jars' parameter
-    :type jdbc_driver: str
-    :param metastore_table: The name of the metastore table,
-    :type metastore_table: str
-    :param jdbc_truncate: (spark_to_jdbc only) Whether or not Spark should truncate or
-                         drop and recreate the JDBC table. This only takes effect if
-                         'save_mode' is set to Overwrite. Also, if the schema is
-                         different, Spark cannot truncate, and will drop and recreate
-    :type jdbc_truncate: bool
-    :param save_mode: The Spark save-mode to use (e.g. overwrite, append, etc.)
-    :type save_mode: str
-    :param save_format: (jdbc_to_spark-only) The Spark save-format to use (e.g. parquet)
-    :type save_format: str
-    :param batch_size: (spark_to_jdbc only) The size of the batch to insert per round
-                       trip to the JDBC database. Defaults to 1000
-    :type batch_size: int
-    :param fetch_size: (jdbc_to_spark only) The size of the batch to fetch per round trip
-                       from the JDBC database. Default depends on the JDBC driver
-    :type fetch_size: int
-    :param num_partitions: The maximum number of partitions that can be used by Spark
-                           simultaneously, both for spark_to_jdbc and jdbc_to_spark
-                           operations. This will also cap the number of JDBC connections
-                           that can be opened
-    :type num_partitions: int
-    :param partition_column: (jdbc_to_spark-only) A numeric column to be used to
-                             partition the metastore table by. If specified, you must
-                             also specify:
-                             num_partitions, lower_bound, upper_bound
-    :type partition_column: str
-    :param lower_bound: (jdbc_to_spark-only) Lower bound of the range of the numeric
-                        partition column to fetch. If specified, you must also specify:
-                        num_partitions, partition_column, upper_bound
-    :type lower_bound: int
-    :param upper_bound: (jdbc_to_spark-only) Upper bound of the range of the numeric
-                        partition column to fetch. If specified, you must also specify:
-                        num_partitions, partition_column, lower_bound
-    :type upper_bound: int
-    :param create_table_column_types: (spark_to_jdbc-only) The database column data types
-                                      to use instead of the defaults, when creating the
-                                      table. Data type information should be specified in
-                                      the same format as CREATE TABLE columns syntax
-                                      (e.g: "name CHAR(64), comments VARCHAR(1024)").
-                                      The specified types should be valid spark sql data
-                                      types.
-    """
-=======
 """This module is deprecated. Please use :mod:`airflow.providers.apache.spark.operators.spark_jdbc`."""
->>>>>>> d25854dd
 
 import warnings
 
