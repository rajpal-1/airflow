--- conflicted
+++ resolved
@@ -46,11 +46,6 @@
     :type udf_config: list
     :param use_legacy_sql: Whether to use legacy SQL (true) or standard SQL (false).
     :type use_legacy_sql: boolean
-<<<<<<< HEAD
-    :param maximum_billing_tier: Positive integer that serves as a multiplier of the basic price.
-        Defaults to None, in which case it uses the value set in the project.
-    :type maximum_billing_tier: integer
-=======
     :param maximum_billing_tier: Positive integer that serves as a multiplier
         of the basic price.
         Defaults to None, in which case it uses the value set in the project.
@@ -62,7 +57,6 @@
         values, passed to BigQuery.
     :type query_params: dict
 
->>>>>>> cb5ebe9f
     """
     template_fields = ('bql', 'destination_dataset_table')
     template_ext = ('.sql', )
@@ -80,11 +74,8 @@
                  use_legacy_sql=True,
                  maximum_billing_tier=None,
                  create_disposition='CREATE_IF_NEEDED',
-<<<<<<< HEAD
-=======
                  schema_update_options=(),
                  query_params=None,
->>>>>>> cb5ebe9f
                  *args,
                  **kwargs):
         super(BigQueryOperator, self).__init__(*args, **kwargs)
@@ -98,19 +89,6 @@
         self.udf_config = udf_config
         self.use_legacy_sql = use_legacy_sql
         self.maximum_billing_tier = maximum_billing_tier
-<<<<<<< HEAD
-
-    def execute(self, context):
-        logging.info('Executing: %s', self.bql)
-        hook = BigQueryHook(bigquery_conn_id=self.bigquery_conn_id,
-                            delegate_to=self.delegate_to)
-        conn = hook.get_conn()
-        cursor = conn.cursor()
-        cursor.run_query(self.bql, self.destination_dataset_table, self.write_disposition,
-                         self.allow_large_results, self.udf_config,
-                         self.use_legacy_sql, self.maximum_billing_tier,
-                         self.create_disposition)
-=======
         self.schema_update_options = schema_update_options
         self.query_params = query_params
         self.bq_cursor = None
@@ -139,5 +117,4 @@
         super(BigQueryOperator, self).on_kill()
         if self.bq_cursor is not None:
             self.log.info('Canceling running query due to execution timeout')
-            self.bq_cursor.cancel_query()
->>>>>>> cb5ebe9f
+            self.bq_cursor.cancel_query()