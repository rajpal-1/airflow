# -*- coding: utf-8 -*-
#
# Licensed to the Apache Software Foundation (ASF) under one
# or more contributor license agreements.  See the NOTICE file
# distributed with this work for additional information
# regarding copyright ownership.  The ASF licenses this file
# to you under the Apache License, Version 2.0 (the
# "License"); you may not use this file except in compliance
# with the License.  You may obtain a copy of the License at
#
#   http://www.apache.org/licenses/LICENSE-2.0
#
# Unless required by applicable law or agreed to in writing,
# software distributed under the License is distributed on an
# "AS IS" BASIS, WITHOUT WARRANTIES OR CONDITIONS OF ANY
# KIND, either express or implied.  See the License for the
# specific language governing permissions and limitations
# under the License.
<<<<<<< HEAD
#
import json

import httplib2
import google.auth
import google_auth_httplib2
import google.oauth2.service_account

from airflow.exceptions import AirflowException
from airflow.hooks.base_hook import BaseHook
from airflow.utils.log.logging_mixin import LoggingMixin


_DEFAULT_SCOPES = ('https://www.googleapis.com/auth/cloud-platform',)


class GoogleCloudBaseHook(BaseHook, LoggingMixin):
    """
    A base hook for Google cloud-related hooks. Google cloud has a shared REST
    API client that is built in the same way no matter which service you use.
    This class helps construct and authorize the credentials needed to then
    call apiclient.discovery.build() to actually discover and build a client
    for a Google cloud service.

    The class also contains some miscellaneous helper functions.

    All hook derived from this base hook use the 'Google Cloud Platform' connection
    type. Two ways of authentication are supported:

    Default credentials: Only the 'Project Id' is required. You'll need to
    have set up default credentials, such as by the
    ``GOOGLE_APPLICATION_DEFAULT`` environment variable or from the metadata
    server on Google Compute Engine.

    JSON key file: Specify 'Project Id', 'Key Path' and 'Scope'.

    Legacy P12 key files are not supported.
    """

    def __init__(self, gcp_conn_id='google_cloud_default', delegate_to=None):
        """
        :param gcp_conn_id: The connection ID to use when fetching connection info.
        :type gcp_conn_id: str
        :param delegate_to: The account to impersonate, if any.
            For this to work, the service account making the request must have
            domain-wide delegation enabled.
        :type delegate_to: str
        """
        self.gcp_conn_id = gcp_conn_id
        self.delegate_to = delegate_to
        self.extras = self.get_connection(self.gcp_conn_id).extra_dejson

    def _get_credentials(self):
        """
        Returns the Credentials object for Google API
        """
        key_path = self._get_field('key_path', False)
        keyfile_dict = self._get_field('keyfile_dict', False)
        scope = self._get_field('scope', None)
        if scope:
            scopes = [s.strip() for s in scope.split(',')]
        else:
            scopes = _DEFAULT_SCOPES

        if not key_path and not keyfile_dict:
            self.log.info('Getting connection using `google.auth.default()` '
                          'since no key file is defined for hook.')
            credentials, _ = google.auth.default(scopes=scopes)
        elif key_path:
            # Get credentials from a JSON file.
            if key_path.endswith('.json'):
                self.log.debug('Getting connection using JSON key file %s' % key_path)
                credentials = (
                    google.oauth2.service_account.Credentials.from_service_account_file(
                        key_path, scopes=scopes)
                )
            elif key_path.endswith('.p12'):
                raise AirflowException('Legacy P12 key file are not supported, '
                                       'use a JSON key file.')
            else:
                raise AirflowException('Unrecognised extension for key file.')
        else:
            # Get credentials from JSON data provided in the UI.
            try:
                keyfile_dict = json.loads(keyfile_dict)

                # Depending on how the JSON was formatted, it may contain
                # escaped newlines. Convert those to actual newlines.
                keyfile_dict['private_key'] = keyfile_dict['private_key'].replace(
                    '\\n', '\n')

                credentials = (
                    google.oauth2.service_account.Credentials.from_service_account_info(
                        keyfile_dict, scopes=scopes)
                )
            except json.decoder.JSONDecodeError:
                raise AirflowException('Invalid key JSON.')

        return credentials.with_subject(self.delegate_to) \
            if self.delegate_to else credentials

    def _get_access_token(self):
        """
        Returns a valid access token from Google API Credentials
        """
        return self._get_credentials().token
=======
"""This module is deprecated. Please use `airflow.gcp.hooks.base`."""
>>>>>>> 4311c1f0

import warnings

# pylint: disable=unused-import
from airflow.gcp.hooks.base import GoogleCloudBaseHook  # noqa

warnings.warn(
    "This module is deprecated. Please use `airflow.gcp.hooks.base`.",
    DeprecationWarning, stacklevel=2
)<|MERGE_RESOLUTION|>--- conflicted
+++ resolved
@@ -16,116 +16,7 @@
 # KIND, either express or implied.  See the License for the
 # specific language governing permissions and limitations
 # under the License.
-<<<<<<< HEAD
-#
-import json
-
-import httplib2
-import google.auth
-import google_auth_httplib2
-import google.oauth2.service_account
-
-from airflow.exceptions import AirflowException
-from airflow.hooks.base_hook import BaseHook
-from airflow.utils.log.logging_mixin import LoggingMixin
-
-
-_DEFAULT_SCOPES = ('https://www.googleapis.com/auth/cloud-platform',)
-
-
-class GoogleCloudBaseHook(BaseHook, LoggingMixin):
-    """
-    A base hook for Google cloud-related hooks. Google cloud has a shared REST
-    API client that is built in the same way no matter which service you use.
-    This class helps construct and authorize the credentials needed to then
-    call apiclient.discovery.build() to actually discover and build a client
-    for a Google cloud service.
-
-    The class also contains some miscellaneous helper functions.
-
-    All hook derived from this base hook use the 'Google Cloud Platform' connection
-    type. Two ways of authentication are supported:
-
-    Default credentials: Only the 'Project Id' is required. You'll need to
-    have set up default credentials, such as by the
-    ``GOOGLE_APPLICATION_DEFAULT`` environment variable or from the metadata
-    server on Google Compute Engine.
-
-    JSON key file: Specify 'Project Id', 'Key Path' and 'Scope'.
-
-    Legacy P12 key files are not supported.
-    """
-
-    def __init__(self, gcp_conn_id='google_cloud_default', delegate_to=None):
-        """
-        :param gcp_conn_id: The connection ID to use when fetching connection info.
-        :type gcp_conn_id: str
-        :param delegate_to: The account to impersonate, if any.
-            For this to work, the service account making the request must have
-            domain-wide delegation enabled.
-        :type delegate_to: str
-        """
-        self.gcp_conn_id = gcp_conn_id
-        self.delegate_to = delegate_to
-        self.extras = self.get_connection(self.gcp_conn_id).extra_dejson
-
-    def _get_credentials(self):
-        """
-        Returns the Credentials object for Google API
-        """
-        key_path = self._get_field('key_path', False)
-        keyfile_dict = self._get_field('keyfile_dict', False)
-        scope = self._get_field('scope', None)
-        if scope:
-            scopes = [s.strip() for s in scope.split(',')]
-        else:
-            scopes = _DEFAULT_SCOPES
-
-        if not key_path and not keyfile_dict:
-            self.log.info('Getting connection using `google.auth.default()` '
-                          'since no key file is defined for hook.')
-            credentials, _ = google.auth.default(scopes=scopes)
-        elif key_path:
-            # Get credentials from a JSON file.
-            if key_path.endswith('.json'):
-                self.log.debug('Getting connection using JSON key file %s' % key_path)
-                credentials = (
-                    google.oauth2.service_account.Credentials.from_service_account_file(
-                        key_path, scopes=scopes)
-                )
-            elif key_path.endswith('.p12'):
-                raise AirflowException('Legacy P12 key file are not supported, '
-                                       'use a JSON key file.')
-            else:
-                raise AirflowException('Unrecognised extension for key file.')
-        else:
-            # Get credentials from JSON data provided in the UI.
-            try:
-                keyfile_dict = json.loads(keyfile_dict)
-
-                # Depending on how the JSON was formatted, it may contain
-                # escaped newlines. Convert those to actual newlines.
-                keyfile_dict['private_key'] = keyfile_dict['private_key'].replace(
-                    '\\n', '\n')
-
-                credentials = (
-                    google.oauth2.service_account.Credentials.from_service_account_info(
-                        keyfile_dict, scopes=scopes)
-                )
-            except json.decoder.JSONDecodeError:
-                raise AirflowException('Invalid key JSON.')
-
-        return credentials.with_subject(self.delegate_to) \
-            if self.delegate_to else credentials
-
-    def _get_access_token(self):
-        """
-        Returns a valid access token from Google API Credentials
-        """
-        return self._get_credentials().token
-=======
 """This module is deprecated. Please use `airflow.gcp.hooks.base`."""
->>>>>>> 4311c1f0
 
 import warnings
 
