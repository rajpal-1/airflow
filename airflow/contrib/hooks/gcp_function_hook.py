--- conflicted
+++ resolved
@@ -23,179 +23,7 @@
 # pylint: disable=unused-import
 from airflow.gcp.hooks.functions import GcfHook  # noqa
 
-<<<<<<< HEAD
-# Number of retries - used by googleapiclient method calls to perform retries
-# For requests that are "retriable"
-NUM_RETRIES = 5
-
-# Time to sleep between active checks of the operation results
-TIME_TO_SLEEP_IN_SECONDS = 1
-
-
-# noinspection PyAbstractClass
-class GcfHook(GoogleCloudBaseHook):
-    """
-    Hook for the Google Cloud Functions APIs.
-    """
-    _conn = None
-
-    def __init__(self,
-                 api_version,
-                 gcp_conn_id='google_cloud_default',
-                 delegate_to=None):
-        super(GcfHook, self).__init__(gcp_conn_id, delegate_to)
-        self.api_version = api_version
-
-    def get_conn(self):
-        """
-        Retrieves the connection to Cloud Functions.
-
-        :return: Google Cloud Function services object
-        :rtype: dict
-        """
-        if not self._conn:
-            http_authorized = self._authorize()
-            self._conn = build('cloudfunctions', self.api_version,
-                               http=http_authorized, cache_discovery=False)
-        return self._conn
-
-    def get_function(self, name):
-        """
-        Returns the Cloud Function with the given name.
-
-        :param name: name of the function
-        :type name: str
-        :return: a Cloud Functions object representing the function
-        :rtype: dict
-        """
-        return self.get_conn().projects().locations().functions().get(
-            name=name).execute(num_retries=NUM_RETRIES)
-
-    def list_functions(self, full_location):
-        """
-        Lists all Cloud Functions created in the location.
-
-        :param full_location: full location including the project in the form of
-            of /projects/<PROJECT>/location/<LOCATION>
-        :type full_location: str
-        :return: array of Cloud Functions objects - representing functions in the location
-        :rtype: [dict]
-        """
-        list_response = self.get_conn().projects().locations().functions().list(
-            parent=full_location).execute(num_retries=NUM_RETRIES)
-        return list_response.get("functions", [])
-
-    def create_new_function(self, full_location, body):
-        """
-        Creates a new function in Cloud Function in the location specified in the body.
-
-        :param full_location: full location including the project in the form of
-            of /projects/<PROJECT>/location/<LOCATION>
-        :type full_location: str
-        :param body: body required by the Cloud Functions insert API
-        :type body: dict
-        :return: response returned by the operation
-        :rtype: dict
-        """
-        response = self.get_conn().projects().locations().functions().create(
-            location=full_location,
-            body=body
-        ).execute(num_retries=NUM_RETRIES)
-        operation_name = response["name"]
-        return self._wait_for_operation_to_complete(operation_name)
-
-    def update_function(self, name, body, update_mask):
-        """
-        Updates Cloud Functions according to the specified update mask.
-
-        :param name: name of the function
-        :type name: str
-        :param body: body required by the cloud function patch API
-        :type body: str
-        :param update_mask: update mask - array of fields that should be patched
-        :type update_mask: [str]
-        :return: response returned by the operation
-        :rtype: dict
-        """
-        response = self.get_conn().projects().locations().functions().patch(
-            updateMask=",".join(update_mask),
-            name=name,
-            body=body
-        ).execute(num_retries=NUM_RETRIES)
-        operation_name = response["name"]
-        return self._wait_for_operation_to_complete(operation_name)
-
-    def upload_function_zip(self, parent, zip_path):
-        """
-        Uploads zip file with sources.
-
-        :param parent: Google Cloud Platform project id and region where zip file should
-         be uploaded in the form of /projects/<PROJECT>/location/<LOCATION>
-        :type parent: str
-        :param zip_path: path of the valid .zip file to upload
-        :type zip_path: str
-        :return: Upload URL that was returned by generateUploadUrl method
-        """
-        response = self.get_conn().projects().locations().functions().generateUploadUrl(
-            parent=parent
-        ).execute(num_retries=NUM_RETRIES)
-        upload_url = response.get('uploadUrl')
-        with open(zip_path, 'rb') as fp:
-            requests.put(
-                url=upload_url,
-                data=fp.read(),
-                # Those two headers needs to be specified according to:
-                # https://cloud.google.com/functions/docs/reference/rest/v1/projects.locations.functions/generateUploadUrl
-                # nopep8
-                headers={
-                    'Content-type': 'application/zip',
-                    'x-goog-content-length-range': '0,104857600',
-                }
-            )
-        return upload_url
-
-    def delete_function(self, name):
-        """
-        Deletes the specified Cloud Function.
-
-        :param name: name of the function
-        :type name: str
-        :return: response returned by the operation
-        :rtype: dict
-        """
-        response = self.get_conn().projects().locations().functions().delete(
-            name=name).execute(num_retries=NUM_RETRIES)
-        operation_name = response["name"]
-        return self._wait_for_operation_to_complete(operation_name)
-
-    def _wait_for_operation_to_complete(self, operation_name):
-        """
-        Waits for the named operation to complete - checks status of the
-        asynchronous call.
-
-        :param operation_name: name of the operation
-        :type operation_name: str
-        :return: response  returned by the operation
-        :rtype: dict
-        :exception: AirflowException in case error is returned
-        """
-        service = self.get_conn()
-        while True:
-            operation_response = service.operations().get(
-                name=operation_name,
-            ).execute(num_retries=NUM_RETRIES)
-            if operation_response.get("done"):
-                response = operation_response.get("response")
-                error = operation_response.get("error")
-                # Note, according to documentation always either response or error is
-                # set when "done" == True
-                if error:
-                    raise AirflowException(str(error))
-                return response
-            time.sleep(TIME_TO_SLEEP_IN_SECONDS)
-=======
 warnings.warn(
     "This module is deprecated. Please use `airflow.gcp.hooks.functions`.",
     DeprecationWarning, stacklevel=2
-)
->>>>>>> 4311c1f0
+)