# -*- coding: utf-8 -*-
#
# Licensed under the Apache License, Version 2.0 (the "License");
# you may not use this file except in compliance with the License.
# You may obtain a copy of the License at
#
# http://www.apache.org/licenses/LICENSE-2.0
#
# Unless required by applicable law or agreed to in writing, software
# distributed under the License is distributed on an "AS IS" BASIS,
# WITHOUT WARRANTIES OR CONDITIONS OF ANY KIND, either express or implied.
# See the License for the specific language governing permissions and
# limitations under the License.
#
"""
This module contains a BigQuery Hook, as well as a very basic PEP 249
implementation for BigQuery.
"""

import time
from builtins import range

from past.builtins import basestring

from airflow.contrib.hooks.gcp_api_base_hook import GoogleCloudBaseHook
from airflow.hooks.dbapi_hook import DbApiHook
from airflow.utils.log.logging_mixin import LoggingMixin
from apiclient.discovery import HttpError, build
from googleapiclient import errors
from pandas.tools.merge import concat
from pandas_gbq.gbq import \
    _check_google_client_version as gbq_check_google_client_version
from pandas_gbq.gbq import _parse_data as gbq_parse_data
from pandas_gbq.gbq import \
    _test_google_api_imports as gbq_test_google_api_imports
from pandas_gbq.gbq import GbqConnector


class BigQueryHook(GoogleCloudBaseHook, DbApiHook, LoggingMixin):
    """
    Interact with BigQuery. This hook uses the Google Cloud Platform
    connection.
    """
    conn_name_attr = 'bigquery_conn_id'

    def __init__(self, bigquery_conn_id='bigquery_default', delegate_to=None):
        super(BigQueryHook, self).__init__(
            conn_id=bigquery_conn_id, delegate_to=delegate_to)

    def get_conn(self):
        """
        Returns a BigQuery PEP 249 connection object.
        """
        service = self.get_service()
        project = self._get_field('project')
        return BigQueryConnection(service=service, project_id=project)

    def get_service(self):
        """
        Returns a BigQuery service object.
        """
        http_authorized = self._authorize()
        return build('bigquery', 'v2', http=http_authorized)

    def insert_rows(self, table, rows, target_fields=None, commit_every=1000):
        """
        Insertion is currently unsupported. Theoretically, you could use
        BigQuery's streaming API to insert rows into a table, but this hasn't
        been implemented.
        """
        raise NotImplementedError()

    def get_pandas_df(self, bql, parameters=None, dialect='legacy'):
        """
        Returns a Pandas DataFrame for the results produced by a BigQuery
        query. The DbApiHook method must be overridden because Pandas
        doesn't support PEP 249 connections, except for SQLite. See:

        https://github.com/pydata/pandas/blob/master/pandas/io/sql.py#L447
        https://github.com/pydata/pandas/issues/6900

        :param bql: The BigQuery SQL to execute.
        :type bql: string
        :param parameters: The parameters to render the SQL query with (not
            used, leave to override superclass method)
        :type parameters: mapping or iterable
        :param dialect: Dialect of BigQuery SQL – legacy SQL or standard SQL
        :type dialect: string in {'legacy', 'standard'}, default 'legacy'
        """
        service = self.get_service()
        project = self._get_field('project')
        connector = BigQueryPandasConnector(project, service, dialect=dialect)
        schema, pages = connector.run_query(bql)
        dataframe_list = []

        while len(pages) > 0:
            page = pages.pop()
            dataframe_list.append(gbq_parse_data(schema, page))

        if len(dataframe_list) > 0:
            return concat(dataframe_list, ignore_index=True)
        else:
            return gbq_parse_data(schema, [])

    def table_exists(self, project_id, dataset_id, table_id):
        """
        Checks for the existence of a table in Google BigQuery.

        :param project_id: The Google cloud project in which to look for the
            table. The connection supplied to the hook must provide access to
            the specified project.
        :type project_id: string
        :param dataset_id: The name of the dataset in which to look for the
            table.
        :type dataset_id: string
        :param table_id: The name of the table to check the existence of.
        :type table_id: string
        """
        service = self.get_service()
        try:
            service.tables().get(
                projectId=project_id, datasetId=dataset_id,
                tableId=table_id).execute()
            return True
        except errors.HttpError as e:
            if e.resp['status'] == '404':
                return False
            raise


class BigQueryPandasConnector(GbqConnector):
    """
    This connector behaves identically to GbqConnector (from Pandas), except
    that it allows the service to be injected, and disables a call to
    self.get_credentials(). This allows Airflow to use BigQuery with Pandas
    without forcing a three legged OAuth connection. Instead, we can inject
    service account credentials into the binding.
    """

    def __init__(self,
                 project_id,
                 service,
                 reauth=False,
                 verbose=False,
                 dialect='legacy'):
        gbq_check_google_client_version()
        gbq_test_google_api_imports()
        self.project_id = project_id
        self.reauth = reauth
        self.service = service
        self.verbose = verbose
        self.dialect = dialect


class BigQueryConnection(object):
    """
    BigQuery does not have a notion of a persistent connection. Thus, these
    objects are small stateless factories for cursors, which do all the real
    work.
    """

    def __init__(self, *args, **kwargs):
        self._args = args
        self._kwargs = kwargs

    def close(self):
        """ BigQueryConnection does not have anything to close. """
        pass

    def commit(self):
        """ BigQueryConnection does not support transactions. """
        pass

    def cursor(self):
        """ Return a new :py:class:`Cursor` object using the connection. """
        return BigQueryCursor(*self._args, **self._kwargs)

    def rollback(self):
        raise NotImplementedError(
            "BigQueryConnection does not have transactions")


class BigQueryBaseCursor(LoggingMixin):
    """
    The BigQuery base cursor contains helper methods to execute queries against
    BigQuery. The methods can be used directly by operators, in cases where a
    PEP 249 cursor isn't needed.
    """

    def __init__(self, service, project_id):
        self.service = service
        self.project_id = project_id
        self.running_job_id = None

    def run_query(self,
                  bql,
                  destination_dataset_table=False,
                  write_disposition='WRITE_EMPTY',
                  allow_large_results=False,
                  udf_config=False,
                  use_legacy_sql=True,
                  maximum_billing_tier=None,
                  create_disposition='CREATE_IF_NEEDED',
                  query_params=None,
                  schema_update_options=()):
        """
        Executes a BigQuery SQL query. Optionally persists results in a BigQuery
        table. See here:

        https://cloud.google.com/bigquery/docs/reference/v2/jobs

        For more details about these parameters.

        :param bql: The BigQuery SQL to execute.
        :type bql: string
        :param destination_dataset_table: The dotted <dataset>.<table>
            BigQuery table to save the query results.
        :param write_disposition: What to do if the table already exists in
            BigQuery.
        :type write_disposition: string
        :param allow_large_results: Whether to allow large results.
        :type allow_large_results: boolean
        :param udf_config: The User Defined Function configuration for the query.
            See https://cloud.google.com/bigquery/user-defined-functions for details.
        :type udf_config: list
        :param use_legacy_sql: Whether to use legacy SQL (true) or standard SQL (false).
        :type use_legacy_sql: boolean
        :param maximum_billing_tier: Positive integer that serves as a
            multiplier of the basic price.
        :type maximum_billing_tier: integer
        :param create_disposition: Specifies whether the job is allowed to
            create new tables.
        :type create_disposition: string
        :param query_params a dictionary containing query parameter types and
            values, passed to BigQuery
        :type query_params: dict
        :param schema_update_options: Allows the schema of the desitination
            table to be updated as a side effect of the query job.
        :type schema_update_options: tuple
        """

        # BigQuery also allows you to define how you want a table's schema to change
        # as a side effect of a query job
        # for more details:
        #   https://cloud.google.com/bigquery/docs/reference/rest/v2/jobs#configuration.query.schemaUpdateOptions
        allowed_schema_update_options = [
            'ALLOW_FIELD_ADDITION', "ALLOW_FIELD_RELAXATION"
        ]
        if not set(allowed_schema_update_options).issuperset(
                set(schema_update_options)):
            raise ValueError(
                "{0} contains invalid schema update options. "
                "Please only use one or more of the following options: {1}"
                .format(schema_update_options, allowed_schema_update_options))

        configuration = {
            'query': {
                'query': bql,
                'useLegacySql': use_legacy_sql,
                'maximumBillingTier': maximum_billing_tier
            }
        }

        if destination_dataset_table:
            assert '.' in destination_dataset_table, (
                'Expected destination_dataset_table in the format of '
                '<dataset>.<table>. Got: {}').format(destination_dataset_table)
            destination_project, destination_dataset, destination_table = \
                _split_tablename(table_input=destination_dataset_table,
                                 default_project_id=self.project_id)
            configuration['query'].update({
                'allowLargeResults':
                allow_large_results,
                'writeDisposition':
                write_disposition,
                'createDisposition':
                create_disposition,
                'destinationTable': {
                    'projectId': destination_project,
                    'datasetId': destination_dataset,
                    'tableId': destination_table,
                }
            })
        if udf_config:
            assert isinstance(udf_config, list)
            configuration['query'].update({
                'userDefinedFunctionResources':
                udf_config
            })

        if query_params:
            if use_legacy_sql:
                raise ValueError("Query paramaters are not allowed when using "
                                 "legacy SQL")
            else:
                configuration['query']['queryParameters'] = query_params

        if schema_update_options:
            if write_disposition not in ["WRITE_APPEND", "WRITE_TRUNCATE"]:
                raise ValueError("schema_update_options is only "
                                 "allowed if write_disposition is "
                                 "'WRITE_APPEND' or 'WRITE_TRUNCATE'.")
            else:
                self.log.info(
                    "Adding experimental "
                    "'schemaUpdateOptions': {0}".format(schema_update_options))
                configuration['query'][
                    'schemaUpdateOptions'] = schema_update_options

        return self.run_with_configuration(configuration)

    def run_extract(  # noqa
            self,
            source_project_dataset_table,
            destination_cloud_storage_uris,
            compression='NONE',
            export_format='CSV',
            field_delimiter=',',
            print_header=True):
        """
        Executes a BigQuery extract command to copy data from BigQuery to
        Google Cloud Storage. See here:

        https://cloud.google.com/bigquery/docs/reference/v2/jobs

        For more details about these parameters.

        :param source_project_dataset_table: The dotted <dataset>.<table>
            BigQuery table to use as the source data.
        :type source_project_dataset_table: string
        :param destination_cloud_storage_uris: The destination Google Cloud
            Storage URI (e.g. gs://some-bucket/some-file.txt). Follows
            convention defined here:
            https://cloud.google.com/bigquery/exporting-data-from-bigquery#exportingmultiple
        :type destination_cloud_storage_uris: list
        :param compression: Type of compression to use.
        :type compression: string
        :param export_format: File format to export.
        :type export_format: string
        :param field_delimiter: The delimiter to use when extracting to a CSV.
        :type field_delimiter: string
        :param print_header: Whether to print a header for a CSV file extract.
        :type print_header: boolean
        """

        source_project, source_dataset, source_table = \
            _split_tablename(table_input=source_project_dataset_table,
                             default_project_id=self.project_id,
                             var_name='source_project_dataset_table')

        configuration = {
            'extract': {
                'sourceTable': {
                    'projectId': source_project,
                    'datasetId': source_dataset,
                    'tableId': source_table,
                },
                'compression': compression,
                'destinationUris': destination_cloud_storage_uris,
                'destinationFormat': export_format,
            }
        }

        if export_format == 'CSV':
            # Only set fieldDelimiter and printHeader fields if using CSV.
            # Google does not like it if you set these fields for other export
            # formats.
            configuration['extract']['fieldDelimiter'] = field_delimiter
            configuration['extract']['printHeader'] = print_header

        return self.run_with_configuration(configuration)

    def run_copy(self,
                 source_project_dataset_tables,
                 destination_project_dataset_table,
                 write_disposition='WRITE_EMPTY',
                 create_disposition='CREATE_IF_NEEDED'):
        """
        Executes a BigQuery copy command to copy data from one BigQuery table
        to another. See here:

        https://cloud.google.com/bigquery/docs/reference/v2/jobs#configuration.copy

        For more details about these parameters.

        :param source_project_dataset_tables: One or more dotted
            (project:|project.)<dataset>.<table>
            BigQuery tables to use as the source data. Use a list if there are
            multiple source tables.
            If <project> is not included, project will be the project defined
            in the connection json.
        :type source_project_dataset_tables: list|string
        :param destination_project_dataset_table: The destination BigQuery
            table. Format is: (project:|project.)<dataset>.<table>
        :type destination_project_dataset_table: string
        :param write_disposition: The write disposition if the table already exists.
        :type write_disposition: string
        :param create_disposition: The create disposition if the table doesn't exist.
        :type create_disposition: string
        """
        source_project_dataset_tables = ([
            source_project_dataset_tables
        ] if not isinstance(source_project_dataset_tables, list) else
            source_project_dataset_tables)

        source_project_dataset_tables_fixup = []
        for source_project_dataset_table in source_project_dataset_tables:
            source_project, source_dataset, source_table = \
                _split_tablename(table_input=source_project_dataset_table,
                                 default_project_id=self.project_id,
                                 var_name='source_project_dataset_table')
            source_project_dataset_tables_fixup.append({
                'projectId':
                source_project,
                'datasetId':
                source_dataset,
                'tableId':
                source_table
            })

        destination_project, destination_dataset, destination_table = \
            _split_tablename(table_input=destination_project_dataset_table,
                             default_project_id=self.project_id)
        configuration = {
            'copy': {
                'createDisposition': create_disposition,
                'writeDisposition': write_disposition,
                'sourceTables': source_project_dataset_tables_fixup,
                'destinationTable': {
                    'projectId': destination_project,
                    'datasetId': destination_dataset,
                    'tableId': destination_table
                }
            }
        }

        return self.run_with_configuration(configuration)

    def run_load(self,
                 destination_project_dataset_table,
                 schema_fields,
                 source_uris,
                 source_format='CSV',
                 create_disposition='CREATE_IF_NEEDED',
                 skip_leading_rows=0,
                 write_disposition='WRITE_EMPTY',
                 field_delimiter=',',
                 max_bad_records=0,
                 quote_character=None,
                 allow_quoted_newlines=False,
                 allow_jagged_rows=False,
                 schema_update_options=(),
                 src_fmt_configs={}):
        """
        Executes a BigQuery load command to load data from Google Cloud Storage
        to BigQuery. See here:

        https://cloud.google.com/bigquery/docs/reference/v2/jobs

        For more details about these parameters.

        :param destination_project_dataset_table:
            The dotted (<project>.|<project>:)<dataset>.<table> BigQuery table to load
            data into. If <project> is not included, project will be the project defined
            in the connection json.
        :type destination_project_dataset_table: string
        :param schema_fields: The schema field list as defined here:
            https://cloud.google.com/bigquery/docs/reference/v2/jobs#configuration.load
        :type schema_fields: list
        :param source_uris: The source Google Cloud
            Storage URI (e.g. gs://some-bucket/some-file.txt). A single wild
            per-object name can be used.
        :type source_uris: list
        :param source_format: File format to export.
        :type source_format: string
        :param create_disposition: The create disposition if the table doesn't exist.
        :type create_disposition: string
        :param skip_leading_rows: Number of rows to skip when loading from a CSV.
        :type skip_leading_rows: int
        :param write_disposition: The write disposition if the table already exists.
        :type write_disposition: string
        :param field_delimiter: The delimiter to use when loading from a CSV.
        :type field_delimiter: string
        :param max_bad_records: The maximum number of bad records that BigQuery can
            ignore when running the job.
        :type max_bad_records: int
        :param quote_character: The value that is used to quote data sections in a CSV file.
        :type quote_character: string
        :param allow_quoted_newlines: Whether to allow quoted newlines (true) or not (false).
        :type allow_quoted_newlines: boolean
        :param allow_jagged_rows: Accept rows that are missing trailing optional columns.
            The missing values are treated as nulls. If false, records with missing trailing columns
            are treated as bad records, and if there are too many bad records, an invalid error is
            returned in the job result. Only applicable when soure_format is CSV.
        :type allow_jagged_rows: bool
        :param schema_update_options: Allows the schema of the desitination
            table to be updated as a side effect of the load job.
        :type schema_update_options: tuple
        :param src_fmt_configs: configure optional fields specific to the source format
        :type src_fmt_configs: dict
        """

        # bigquery only allows certain source formats
        # we check to make sure the passed source format is valid
        # if it's not, we raise a ValueError
        # Refer to this link for more details:
        #   https://cloud.google.com/bigquery/docs/reference/rest/v2/jobs#configuration.query.tableDefinitions.(key).sourceFormat
        source_format = source_format.upper()
        allowed_formats = [
            "CSV", "NEWLINE_DELIMITED_JSON", "AVRO", "GOOGLE_SHEETS",
            "DATASTORE_BACKUP"
        ]
        if source_format not in allowed_formats:
            raise ValueError("{0} is not a valid source format. "
                             "Please use one of the following types: {1}"
                             .format(source_format, allowed_formats))

        # bigquery also allows you to define how you want a table's schema to change
        # as a side effect of a load
        # for more details:
        #   https://cloud.google.com/bigquery/docs/reference/rest/v2/jobs#configuration.load.schemaUpdateOptions
        allowed_schema_update_options = [
            'ALLOW_FIELD_ADDITION', "ALLOW_FIELD_RELAXATION"
        ]
        if not set(allowed_schema_update_options).issuperset(
                set(schema_update_options)):
            raise ValueError(
                "{0} contains invalid schema update options. "
                "Please only use one or more of the following options: {1}"
                .format(schema_update_options, allowed_schema_update_options))

        destination_project, destination_dataset, destination_table = \
            _split_tablename(table_input=destination_project_dataset_table,
                             default_project_id=self.project_id,
                             var_name='destination_project_dataset_table')

        configuration = {
            'load': {
                'createDisposition': create_disposition,
                'destinationTable': {
                    'projectId': destination_project,
                    'datasetId': destination_dataset,
                    'tableId': destination_table,
                },
                'sourceFormat': source_format,
                'sourceUris': source_uris,
                'writeDisposition': write_disposition,
            }
        }
        if schema_fields:
            configuration['load']['schema'] = {'fields': schema_fields}

        if schema_update_options:
            if write_disposition not in ["WRITE_APPEND", "WRITE_TRUNCATE"]:
                raise ValueError("schema_update_options is only "
                                 "allowed if write_disposition is "
                                 "'WRITE_APPEND' or 'WRITE_TRUNCATE'.")
            else:
                self.log.info(
                    "Adding experimental "
                    "'schemaUpdateOptions': {0}".format(schema_update_options))
                configuration['load'][
                    'schemaUpdateOptions'] = schema_update_options

        if max_bad_records:
            configuration['load']['maxBadRecords'] = max_bad_records

        # if following fields are not specified in src_fmt_configs,
        # honor the top-level params for backward-compatibility
        if 'skipLeadingRows' not in src_fmt_configs:
            src_fmt_configs['skipLeadingRows'] = skip_leading_rows
        if 'fieldDelimiter' not in src_fmt_configs:
            src_fmt_configs['fieldDelimiter'] = field_delimiter
        if quote_character:
            src_fmt_configs['quote'] = quote_character
        if allow_quoted_newlines:
            src_fmt_configs['allowQuotedNewlines'] = allow_quoted_newlines

        src_fmt_to_configs_mapping = {
            'CSV': [
                'allowJaggedRows', 'allowQuotedNewlines', 'autodetect',
                'fieldDelimiter', 'skipLeadingRows', 'ignoreUnknownValues',
                'nullMarker', 'quote'
            ],
            'DATASTORE_BACKUP': ['projectionFields'],
            'NEWLINE_DELIMITED_JSON': ['autodetect', 'ignoreUnknownValues'],
            'AVRO': [],
        }
        valid_configs = src_fmt_to_configs_mapping[source_format]
        src_fmt_configs = {
            k: v
            for k, v in src_fmt_configs.items() if k in valid_configs
        }
        configuration['load'].update(src_fmt_configs)

        if allow_jagged_rows:
            configuration['load']['allowJaggedRows'] = allow_jagged_rows

        return self.run_with_configuration(configuration)

    def run_with_configuration(self, configuration):
        """
        Executes a BigQuery SQL query. See here:

        https://cloud.google.com/bigquery/docs/reference/v2/jobs

        For more details about the configuration parameter.

        :param configuration: The configuration parameter maps directly to
            BigQuery's configuration field in the job object. See
            https://cloud.google.com/bigquery/docs/reference/v2/jobs for
            details.
        """
        jobs = self.service.jobs()
        job_data = {'configuration': configuration}

        # Send query and wait for reply.
        query_reply = jobs \
            .insert(projectId=self.project_id, body=job_data) \
            .execute()
        self.running_job_id = query_reply['jobReference']['jobId']

        # Wait for query to finish.
        keep_polling_job = True
        while (keep_polling_job):
            try:
                job = jobs.get(
                    projectId=self.project_id,
                    jobId=self.running_job_id).execute()
                if (job['status']['state'] == 'DONE'):
                    keep_polling_job = False
                    # Check if job had errors.
                    if 'errorResult' in job['status']:
                        raise Exception(
                            'BigQuery job failed. Final error was: {}. The job was: {}'.
                            format(job['status']['errorResult'], job))
                else:
                    self.log.info('Waiting for job to complete : %s, %s',
                                  self.project_id, self.running_job_id)
                    time.sleep(5)

            except HttpError as err:
                if err.resp.status in [500, 503]:
                    self.log.info(
                        '%s: Retryable error, waiting for job to complete: %s',
                        err.resp.status, self.running_job_id)
                    time.sleep(5)
                else:
                    raise Exception(
                        'BigQuery job status check failed. Final error was: %s',
                        err.resp.status)

        return self.running_job_id

    def poll_job_complete(self, job_id):
        jobs = self.service.jobs()
        try:
            job = jobs.get(projectId=self.project_id, jobId=job_id).execute()
            if (job['status']['state'] == 'DONE'):
                return True
        except HttpError as err:
            if err.resp.status in [500, 503]:
                self.log.info(
                    '%s: Retryable error while polling job with id %s',
                    err.resp.status, job_id)
            else:
                raise Exception(
                    'BigQuery job status check failed. Final error was: %s',
                    err.resp.status)
        return False

<<<<<<< HEAD

=======
>>>>>>> 8ba86072
    def cancel_query(self):
        """
        Cancel all started queries that have not yet completed
        """
        jobs = self.service.jobs()
        if (self.running_job_id and
                not self.poll_job_complete(self.running_job_id)):
            self.log.info('Attempting to cancel job : %s, %s', self.project_id,
                          self.running_job_id)
            jobs.cancel(
                projectId=self.project_id,
                jobId=self.running_job_id).execute()
        else:
            self.log.info('No running BigQuery jobs to cancel.')
            return

        # Wait for all the calls to cancel to finish
        max_polling_attempts = 12
        polling_attempts = 0

        job_complete = False
        while (polling_attempts < max_polling_attempts and not job_complete):
            polling_attempts = polling_attempts + 1
            job_complete = self.poll_job_complete(self.running_job_id)
            if (job_complete):
                self.log.info('Job successfully canceled: %s, %s',
                              self.project_id, self.running_job_id)
            elif (polling_attempts == max_polling_attempts):
                self.log.info(
                    "Stopping polling due to timeout. Job with id %s "
                    "has not completed cancel and may or may not finish.",
                    self.running_job_id)
            else:
                self.log.info('Waiting for canceled job with id %s to finish.',
                              self.running_job_id)
                time.sleep(5)

    def get_schema(self, dataset_id, table_id):
        """
        Get the schema for a given datset.table.
        see https://cloud.google.com/bigquery/docs/reference/v2/tables#resource

        :param dataset_id: the dataset ID of the requested table
        :param table_id: the table ID of the requested table
        :return: a table schema
        """
        tables_resource = self.service.tables() \
            .get(projectId=self.project_id, datasetId=dataset_id, tableId=table_id) \
            .execute()
        return tables_resource['schema']

<<<<<<< HEAD
    def get_tabledata(self, dataset_id, table_id,
                      max_results=None, selected_fields=None, page_token=None,
=======
    def get_tabledata(self,
                      dataset_id,
                      table_id,
                      max_results=None,
                      page_token=None,
>>>>>>> 8ba86072
                      start_index=None):
        """
        Get the data of a given dataset.table and optionally with selected columns.
        see https://cloud.google.com/bigquery/docs/reference/v2/tabledata/list

        :param dataset_id: the dataset ID of the requested table.
        :param table_id: the table ID of the requested table.
        :param max_results: the maximum results to return.
        :param selected_fields: List of fields to return (comma-separated). If
            unspecified, all fields are returned.
        :param page_token: page token, returned from a previous call,
            identifying the result set.
        :param start_index: zero based index of the starting row to read.
        :return: map containing the requested rows.
        """
        optional_params = {}
        if max_results:
            optional_params['maxResults'] = max_results
        if selected_fields:
            optional_params['selectedFields'] = selected_fields
        if page_token:
            optional_params['pageToken'] = page_token
        if start_index:
            optional_params['startIndex'] = start_index
        return (self.service.tabledata().list(
            projectId=self.project_id,
            datasetId=dataset_id,
            tableId=table_id,
            **optional_params).execute())

    def run_table_delete(self, deletion_dataset_table,
                         ignore_if_missing=False):
        """
        Delete an existing table from the dataset;
        If the table does not exist, return an error unless ignore_if_missing
        is set to True.

        :param deletion_dataset_table: A dotted
        (<project>.|<project>:)<dataset>.<table> that indicates which table
        will be deleted.
        :type deletion_dataset_table: str
        :param ignore_if_missing: if True, then return success even if the
        requested table does not exist.
        :type ignore_if_missing: boolean
        :return:
        """

        assert '.' in deletion_dataset_table, (
            'Expected deletion_dataset_table in the format of '
            '<dataset>.<table>. Got: {}').format(deletion_dataset_table)
        deletion_project, deletion_dataset, deletion_table = \
            _split_tablename(table_input=deletion_dataset_table,
                             default_project_id=self.project_id)

        try:
            tables_resource = self.service.tables() \
                .delete(projectId=deletion_project,
                        datasetId=deletion_dataset,
                        tableId=deletion_table) \
                .execute()
            self.log.info('Deleted table %s:%s.%s.', deletion_project,
                          deletion_dataset, deletion_table)
        except HttpError:
            if not ignore_if_missing:
                raise Exception('Table deletion failed. Table does not exist.')
            else:
                self.log.info('Table does not exist. Skipping.')

    def run_table_upsert(self, dataset_id, table_resource, project_id=None):
        """
        creates a new, empty table in the dataset;
        If the table already exists, update the existing table.
        Since BigQuery does not natively allow table upserts, this is not an
        atomic operation.

        :param dataset_id: the dataset to upsert the table into.
        :type dataset_id: str
        :param table_resource: a table resource. see
            https://cloud.google.com/bigquery/docs/reference/v2/tables#resource
        :type table_resource: dict
        :param project_id: the project to upsert the table into.  If None,
        project will be self.project_id.
        :return:
        """
        # check to see if the table exists
        table_id = table_resource['tableReference']['tableId']
        project_id = project_id if project_id is not None else self.project_id
        tables_list_resp = self.service.tables().list(
            projectId=project_id, datasetId=dataset_id).execute()
        while True:
            for table in tables_list_resp.get('tables', []):
                if table['tableReference']['tableId'] == table_id:
                    # found the table, do update
                    self.log.info('Table %s:%s.%s exists, updating.',
                                  project_id, dataset_id, table_id)
                    return self.service.tables().update(
                        projectId=project_id,
                        datasetId=dataset_id,
                        tableId=table_id,
                        body=table_resource).execute()
            # If there is a next page, we need to check the next page.
            if 'nextPageToken' in tables_list_resp:
                tables_list_resp = self.service.tables()\
                    .list(projectId=project_id,
                          datasetId=dataset_id,
                          pageToken=tables_list_resp['nextPageToken'])\
                    .execute()
            # If there is no next page, then the table doesn't exist.
            else:
                # do insert
                self.log.info('Table %s:%s.%s does not exist. creating.',
                              project_id, dataset_id, table_id)
                return self.service.tables().insert(
                    projectId=project_id,
                    datasetId=dataset_id,
                    body=table_resource).execute()

    def run_grant_dataset_view_access(self,
                                      source_dataset,
                                      view_dataset,
                                      view_table,
                                      source_project=None,
                                      view_project=None):
        """
        Grant authorized view access of a dataset to a view table.
        If this view has already been granted access to the dataset, do nothing.
        This method is not atomic.  Running it may clobber a simultaneous update.

        :param source_dataset: the source dataset
        :type source_dataset: str
        :param view_dataset: the dataset that the view is in
        :type view_dataset: str
        :param view_table: the table of the view
        :type view_table: str
        :param source_project: the project of the source dataset. If None,
        self.project_id will be used.
        :type source_project: str
        :param view_project: the project that the view is in. If None,
        self.project_id will be used.
        :type view_project: str
        :return: the datasets resource of the source dataset.
        """

        # Apply default values to projects
        source_project = source_project if source_project else self.project_id
        view_project = view_project if view_project else self.project_id

        # we don't want to clobber any existing accesses, so we have to get
        # info on the dataset before we can add view access
        source_dataset_resource = self.service.datasets().get(
            projectId=source_project, datasetId=source_dataset).execute()
        access = source_dataset_resource[
            'access'] if 'access' in source_dataset_resource else []
        view_access = {
            'view': {
                'projectId': view_project,
                'datasetId': view_dataset,
                'tableId': view_table
            }
        }
        # check to see if the view we want to add already exists.
        if view_access not in access:
            self.log.info(
                'Granting table %s:%s.%s authorized view access to %s:%s dataset.',
                view_project, view_dataset, view_table, source_project,
                source_dataset)
            access.append(view_access)
            return self.service.datasets().patch(
                projectId=source_project,
                datasetId=source_dataset,
                body={
                    'access': access
                }).execute()
        else:
            # if view is already in access, do nothing.
            self.log.info(
                'Table %s:%s.%s already has authorized view access to %s:%s dataset.',
                view_project, view_dataset, view_table, source_project,
                source_dataset)
            return source_dataset_resource


class BigQueryCursor(BigQueryBaseCursor):
    """
    A very basic BigQuery PEP 249 cursor implementation. The PyHive PEP 249
    implementation was used as a reference:

    https://github.com/dropbox/PyHive/blob/master/pyhive/presto.py
    https://github.com/dropbox/PyHive/blob/master/pyhive/common.py
    """

    def __init__(self, service, project_id):
        super(BigQueryCursor, self).__init__(
            service=service, project_id=project_id)
        self.buffersize = None
        self.page_token = None
        self.job_id = None
        self.buffer = []
        self.all_pages_loaded = False

    @property
    def description(self):
        """ The schema description method is not currently implemented. """
        raise NotImplementedError

    def close(self):
        """ By default, do nothing """
        pass

    @property
    def rowcount(self):
        """ By default, return -1 to indicate that this is not supported. """
        return -1

    def execute(self, operation, parameters=None):
        """
        Executes a BigQuery query, and returns the job ID.

        :param operation: The query to execute.
        :type operation: string
        :param parameters: Parameters to substitute into the query.
        :type parameters: dict
        """
        bql = _bind_parameters(operation,
                               parameters) if parameters else operation
        self.job_id = self.run_query(bql)

    def executemany(self, operation, seq_of_parameters):
        """
        Execute a BigQuery query multiple times with different parameters.

        :param operation: The query to execute.
        :type operation: string
        :param parameters: List of dictionary parameters to substitute into the
            query.
        :type parameters: list
        """
        for parameters in seq_of_parameters:
            self.execute(operation, parameters)

    def fetchone(self):
        """ Fetch the next row of a query result set. """
        return self.next()

    def next(self):
        """
        Helper method for fetchone, which returns the next row from a buffer.
        If the buffer is empty, attempts to paginate through the result set for
        the next page, and load it into the buffer.
        """
        if not self.job_id:
            return None

        if len(self.buffer) == 0:
            if self.all_pages_loaded:
                return None

            query_results = (self.service.jobs().getQueryResults(
                projectId=self.project_id,
                jobId=self.job_id,
                pageToken=self.page_token).execute())

            if 'rows' in query_results and query_results['rows']:
                self.page_token = query_results.get('pageToken')
                fields = query_results['schema']['fields']
                col_types = [field['type'] for field in fields]
                rows = query_results['rows']

                for dict_row in rows:
                    typed_row = ([
                        _bq_cast(vs['v'], col_types[idx])
                        for idx, vs in enumerate(dict_row['f'])
                    ])
                    self.buffer.append(typed_row)

                if not self.page_token:
                    self.all_pages_loaded = True

            else:
                # Reset all state since we've exhausted the results.
                self.page_token = None
                self.job_id = None
                self.page_token = None
                return None

        return self.buffer.pop(0)

    def fetchmany(self, size=None):
        """
        Fetch the next set of rows of a query result, returning a sequence of sequences (e.g. a
        list of tuples). An empty sequence is returned when no more rows are available.
        The number of rows to fetch per call is specified by the parameter. If it is not given, the
        cursor's arraysize determines the number of rows to be fetched. The method should try to
        fetch as many rows as indicated by the size parameter. If this is not possible due to the
        specified number of rows not being available, fewer rows may be returned.
        An :py:class:`~pyhive.exc.Error` (or subclass) exception is raised if the previous call to
        :py:meth:`execute` did not produce any result set or no call was issued yet.
        """
        if size is None:
            size = self.arraysize
        result = []
        for _ in range(size):
            one = self.fetchone()
            if one is None:
                break
            else:
                result.append(one)
        return result

    def fetchall(self):
        """
        Fetch all (remaining) rows of a query result, returning them as a sequence of sequences
        (e.g. a list of tuples).
        """
        result = []
        while True:
            one = self.fetchone()
            if one is None:
                break
            else:
                result.append(one)
        return result

    def get_arraysize(self):
        """ Specifies the number of rows to fetch at a time with .fetchmany() """
        return self._buffersize if self.buffersize else 1

    def set_arraysize(self, arraysize):
        """ Specifies the number of rows to fetch at a time with .fetchmany() """
        self.buffersize = arraysize

    arraysize = property(get_arraysize, set_arraysize)

    def setinputsizes(self, sizes):
        """ Does nothing by default """
        pass

    def setoutputsize(self, size, column=None):
        """ Does nothing by default """
        pass


def _bind_parameters(operation, parameters):
    """ Helper method that binds parameters to a SQL query. """
    # inspired by MySQL Python Connector (conversion.py)
    string_parameters = {}
    for (name, value) in parameters.iteritems():
        if value is None:
            string_parameters[name] = 'NULL'
        elif isinstance(value, basestring):
            string_parameters[name] = "'" + _escape(value) + "'"
        else:
            string_parameters[name] = str(value)
    return operation % string_parameters


def _escape(s):
    """ Helper method that escapes parameters to a SQL query. """
    e = s
    e = e.replace('\\', '\\\\')
    e = e.replace('\n', '\\n')
    e = e.replace('\r', '\\r')
    e = e.replace("'", "\\'")
    e = e.replace('"', '\\"')
    return e


def _bq_cast(string_field, bq_type):
    """
    Helper method that casts a BigQuery row to the appropriate data types.
    This is useful because BigQuery returns all fields as strings.
    """
    if string_field is None:
        return None
    elif bq_type == 'INTEGER' or bq_type == 'TIMESTAMP':
        return int(string_field)
    elif bq_type == 'FLOAT':
        return float(string_field)
    elif bq_type == 'BOOLEAN':
        assert string_field in set(['true', 'false'])
        return string_field == 'true'
    else:
        return string_field


def _split_tablename(table_input, default_project_id, var_name=None):
    assert default_project_id is not None, "INTERNAL: No default project is specified"

    def var_print(var_name):
        if var_name is None:
            return ""
        else:
            return "Format exception for {var}: ".format(var=var_name)

    if table_input.count('.') + table_input.count(':') > 3:
        raise Exception(('{var}Use either : or . to specify project '
                         'got {input}').format(
                             var=var_print(var_name), input=table_input))

    cmpt = table_input.rsplit(':', 1)
    project_id = None
    rest = table_input
    if len(cmpt) == 1:
        project_id = None
        rest = cmpt[0]
    elif len(cmpt) == 2 and cmpt[0].count(':') <= 1:
        if cmpt[-1].count('.') != 2:
            project_id = cmpt[0]
            rest = cmpt[1]
    else:
        raise Exception(('{var}Expect format of (<project:)<dataset>.<table>, '
                         'got {input}').format(
                             var=var_print(var_name), input=table_input))

    cmpt = rest.split('.')
    if len(cmpt) == 3:
        assert project_id is None, ("{var}Use either : or . to specify project"
                                    ).format(var=var_print(var_name))
        project_id = cmpt[0]
        dataset_id = cmpt[1]
        table_id = cmpt[2]

    elif len(cmpt) == 2:
        dataset_id = cmpt[0]
        table_id = cmpt[1]
    else:
        raise Exception(
            ('{var}Expect format of (<project.|<project:)<dataset>.<table>, '
             'got {input}').format(var=var_print(var_name), input=table_input))

    if project_id is None:
        if var_name is not None:
            log = LoggingMixin().log
            log.info('Project not included in {var}: {input}; '
                     'using project "{project}"'.format(
                         var=var_name,
                         input=table_input,
                         project=default_project_id))
        project_id = default_project_id

    return project_id, dataset_id, table_id<|MERGE_RESOLUTION|>--- conflicted
+++ resolved
@@ -669,10 +669,6 @@
                     err.resp.status)
         return False
 
-<<<<<<< HEAD
-
-=======
->>>>>>> 8ba86072
     def cancel_query(self):
         """
         Cancel all started queries that have not yet completed
@@ -724,16 +720,8 @@
             .execute()
         return tables_resource['schema']
 
-<<<<<<< HEAD
     def get_tabledata(self, dataset_id, table_id,
                       max_results=None, selected_fields=None, page_token=None,
-=======
-    def get_tabledata(self,
-                      dataset_id,
-                      table_id,
-                      max_results=None,
-                      page_token=None,
->>>>>>> 8ba86072
                       start_index=None):
         """
         Get the data of a given dataset.table and optionally with selected columns.
