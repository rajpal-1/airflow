--- conflicted
+++ resolved
@@ -17,78 +17,6 @@
 # under the License.
 """This module is deprecated. Please use :mod:`airflow.providers.redis.hooks.redis`."""
 
-<<<<<<< HEAD
-"""
-RedisHook module
-"""
-from redis import Redis
-from airflow.hooks.base_hook import BaseHook
-from rediscluster import RedisCluster
-import logging
-
-logging.basicConfig()
-logger = logging.getLogger('rediscluster')
-logger.setLevel(logging.DEBUG)
-logger.propagate = True
-
-
-class RedisHook(BaseHook):
-    """
-    Wrapper for connection to interact with Redis in-memory data structure store
-    """
-
-    def __init__(self, redis_conn_id='redis_default', health_check_interval=0):
-        """
-        Prepares hook to connect to a Redis database.
-
-        :param conn_id:     the name of the connection that has the parameters
-                            we need to connect to Redis.
-        """
-        self.redis_conn_id = redis_conn_id
-        self.redis = None
-        self.host = None
-        self.port = None
-        self.password = None
-        self.db = None
-        self.health_check_interval = health_check_interval
-        self.use_cluster = False
-        self.startup_nodes = []
-
-    def get_conn(self) -> Redis:
-        """
-        Returns a Redis connection.
-        """
-        conn = self.get_connection(self.redis_conn_id)
-        self.host = conn.host
-        self.port = conn.port
-        self.password = None if str(conn.password).lower() in ['none', 'false', ''] else conn.password
-        self.db = conn.extra_dejson.get('db', None)
-        self.use_cluster = conn.extra_dejson.get('use_cluster', False)
-        self.startup_nodes = conn.extra_dejson.get('startup_nodes', [])
-
-        if not self.redis:
-            self.log.debug(
-                'Initializing redis object (cluster: {}) for conn_id "{}" on {}:{}:{}'
-                    .format(self.use_cluster, self.redis_conn_id, self.host, self.port, self.db)
-            )
-            if not self.use_cluster or self.use_cluster == 'False':
-                self.redis = Redis(
-                    health_check_interval=self.health_check_interval,
-                    host=self.host,
-                    port=self.port,
-                    password=self.password,
-                    db=self.db)
-            else:
-                self.redis = RedisCluster(
-                    host=self.host,
-                    port=self.port,
-                    startup_nodes=self.startup_nodes,
-                    health_check_interval=self.health_check_interval,
-                    password=self.password
-                )
-
-        return self.redis
-=======
 import warnings
 
 from airflow.providers.redis.hooks.redis import RedisHook  # noqa
@@ -97,5 +25,4 @@
     "This module is deprecated. Please use `airflow.providers.redis.hooks.redis`.",
     DeprecationWarning,
     stacklevel=2,
-)
->>>>>>> d25854dd
+)