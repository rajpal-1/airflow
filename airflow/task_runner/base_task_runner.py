# -*- coding: utf-8 -*-
#
# Licensed under the Apache License, Version 2.0 (the "License");
# you may not use this file except in compliance with the License.
# You may obtain a copy of the License at
#
# http://www.apache.org/licenses/LICENSE-2.0
#
# Unless required by applicable law or agreed to in writing, software
# distributed under the License is distributed on an "AS IS" BASIS,
# WITHOUT WARRANTIES OR CONDITIONS OF ANY KIND, either express or implied.
# See the License for the specific language governing permissions and
# limitations under the License.
from __future__ import unicode_literals

import getpass
import os
import json
import subprocess
import threading

from airflow.utils.log.logging_mixin import LoggingMixin

from airflow import configuration as conf
from tempfile import mkstemp


PYTHONPATH_VAR = 'PYTHONPATH'


class BaseTaskRunner(LoggingMixin):
    """
    Runs Airflow task instances by invoking the `airflow run` command with raw
    mode enabled in a subprocess.
    """

    def __init__(self, local_task_job):
        """
        :param local_task_job: The local task job associated with running the
        associated task instance.
        :type local_task_job: airflow.jobs.LocalTaskJob
        """
        # Pass task instance context into log handlers to setup the logger.
<<<<<<< HEAD
=======
        super(BaseTaskRunner, self).__init__(local_task_job.task_instance)
>>>>>>> cb5ebe9f
        self._task_instance = local_task_job.task_instance
        self.set_logger_contexts(self._task_instance)

        popen_prepend = []
        cfg_path = None
        if self._task_instance.run_as_user:
            self.run_as_user = self._task_instance.run_as_user
        else:
            try:
                self.run_as_user = conf.get('core', 'default_impersonation')
            except conf.AirflowConfigException:
                self.run_as_user = None

        # Add sudo commands to change user if we need to. Needed to handle SubDagOperator
        # case using a SequentialExecutor.
        if self.run_as_user and (self.run_as_user != getpass.getuser()):
            self.log.debug("Planning to run as the %s user", self.run_as_user)
            cfg_dict = conf.as_dict(display_sensitive=True)
            cfg_subset = {
                'core': cfg_dict.get('core', {}),
                'smtp': cfg_dict.get('smtp', {}),
                'scheduler': cfg_dict.get('scheduler', {}),
                'webserver': cfg_dict.get('webserver', {}),
            }
            temp_fd, cfg_path = mkstemp()

            # Give ownership of file to user; only they can read and write
            subprocess.call(
                ['sudo', 'chown', self.run_as_user, cfg_path],
                close_fds=True
            )
            subprocess.call(
                ['sudo', 'chmod', '600', cfg_path],
                close_fds=True
            )

            with os.fdopen(temp_fd, 'w') as temp_file:
                json.dump(cfg_subset, temp_file)

            # propagate PYTHONPATH environment variable
            pythonpath_value = os.environ.get(PYTHONPATH_VAR, '')
            popen_prepend = ['sudo', '-H', '-u', self.run_as_user]

            if pythonpath_value:
                popen_prepend.append('{}={}'.format(PYTHONPATH_VAR, pythonpath_value))

        self._cfg_path = cfg_path
        self._command = popen_prepend + self._task_instance.command_as_list(
            raw=True,
            pickle_id=local_task_job.pickle_id,
            mark_success=local_task_job.mark_success,
            job_id=local_task_job.id,
            pool=local_task_job.pool,
            cfg_path=cfg_path,
        )
        self.process = None

    def _read_task_logs(self, stream):
        while True:
            line = stream.readline()
            if isinstance(line, bytes):
                line = line.decode('utf-8')
            if len(line) == 0:
                break
<<<<<<< HEAD
            self.logger.info(u'Subtask: {}'.format(line.rstrip('\n')))
=======
            self.log.info(u'Job {}: Subtask {} %s'.format(
                self._task_instance.job_id, self._task_instance.task_id),
                line.rstrip('\n'))
>>>>>>> cb5ebe9f

    def run_command(self, run_with, join_args=False):
        """
        Run the task command

        :param run_with: list of tokens to run the task command with
        E.g. ['bash', '-c']
        :type run_with: list
        :param join_args: whether to concatenate the list of command tokens
        E.g. ['airflow', 'run'] vs ['airflow run']
        :param join_args: bool
        :return: the process that was run
        :rtype: subprocess.Popen
        """
        cmd = [" ".join(self._command)] if join_args else self._command
        full_cmd = run_with + cmd
        self.log.info('Running: %s', full_cmd)
        proc = subprocess.Popen(
            full_cmd,
            stdout=subprocess.PIPE,
            stderr=subprocess.STDOUT,
            universal_newlines=True,
            close_fds=True,
        )

        # Start daemon thread to read subprocess logging output
        log_reader = threading.Thread(
            target=self._read_task_logs,
            args=(proc.stdout,),
        )
        log_reader.daemon = True
        log_reader.start()
        return proc

    def start(self):
        """
        Start running the task instance in a subprocess.
        """
        raise NotImplementedError()

    def return_code(self):
        """
        :return: The return code associated with running the task instance or
        None if the task is not yet done.
        :rtype int:
        """
        raise NotImplementedError()

    def terminate(self):
        """
        Kill the running task instance.
        """
        raise NotImplementedError()

    def on_finish(self):
        """
        A callback that should be called when this is done running.
        """
        if self._cfg_path and os.path.isfile(self._cfg_path):
            subprocess.call(['sudo', 'rm', self._cfg_path], close_fds=True)<|MERGE_RESOLUTION|>--- conflicted
+++ resolved
@@ -41,12 +41,8 @@
         :type local_task_job: airflow.jobs.LocalTaskJob
         """
         # Pass task instance context into log handlers to setup the logger.
-<<<<<<< HEAD
-=======
         super(BaseTaskRunner, self).__init__(local_task_job.task_instance)
->>>>>>> cb5ebe9f
         self._task_instance = local_task_job.task_instance
-        self.set_logger_contexts(self._task_instance)
 
         popen_prepend = []
         cfg_path = None
@@ -109,13 +105,9 @@
                 line = line.decode('utf-8')
             if len(line) == 0:
                 break
-<<<<<<< HEAD
-            self.logger.info(u'Subtask: {}'.format(line.rstrip('\n')))
-=======
             self.log.info(u'Job {}: Subtask {} %s'.format(
                 self._task_instance.job_id, self._task_instance.task_id),
                 line.rstrip('\n'))
->>>>>>> cb5ebe9f
 
     def run_command(self, run_with, join_args=False):
         """
