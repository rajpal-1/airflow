# -*- coding: utf-8 -*-
#
# Licensed to the Apache Software Foundation (ASF) under one
# or more contributor license agreements.  See the NOTICE file
# distributed with this work for additional information
# regarding copyright ownership.  The ASF licenses this file
# to you under the Apache License, Version 2.0 (the
# "License"); you may not use this file except in compliance
# with the License.  You may obtain a copy of the License at
#
#   http://www.apache.org/licenses/LICENSE-2.0
#
# Unless required by applicable law or agreed to in writing,
# software distributed under the License is distributed on an
# "AS IS" BASIS, WITHOUT WARRANTIES OR CONDITIONS OF ANY
# KIND, either express or implied.  See the License for the
# specific language governing permissions and limitations
# under the License.
#
from __future__ import absolute_import
from __future__ import division
from __future__ import print_function
from __future__ import unicode_literals

import getpass
import logging
import multiprocessing
import os
import signal
import sys
import threading
import time
from collections import defaultdict
from time import sleep

import six
from past.builtins import basestring
from sqlalchemy import (Column, Index, Integer, String, and_, func, not_, or_)
from sqlalchemy.exc import OperationalError
from sqlalchemy.orm.session import make_transient
<<<<<<< HEAD
from tabulate import tabulate
from time import sleep
=======
>>>>>>> cb8b2a1d

from airflow import configuration as conf
from airflow import executors, models, settings
from airflow.exceptions import AirflowException
from airflow.models import DAG, DagRun
from airflow.settings import Stats
from airflow.task.task_runner import get_task_runner
from airflow.ti_deps.dep_context import DepContext, QUEUE_DEPS, RUN_DEPS
from airflow.utils import asciiart, helpers, timezone
from airflow.utils.configuration import tmp_configuration_copy
from airflow.utils.dag_processing import (AbstractDagFileProcessor,
                                          DagFileProcessorAgent,
                                          SimpleDag,
                                          SimpleDagBag,
                                          list_py_file_paths)
from airflow.utils.db import create_session, provide_session
<<<<<<< HEAD
from airflow.utils.email import send_email, get_email_address_list
from airflow.utils.log.logging_mixin import LoggingMixin, set_context, StreamLogWriter
from airflow.utils.net import get_hostname
from airflow.utils.state import State
from airflow.utils.sqlalchemy import UtcDateTime
=======
from airflow.utils.email import get_email_address_list, send_email
from airflow.utils.log.logging_mixin import LoggingMixin, StreamLogWriter, set_context
from airflow.utils.net import get_hostname
from airflow.utils.sqlalchemy import UtcDateTime
from airflow.utils.state import State
>>>>>>> cb8b2a1d

Base = models.Base
ID_LEN = models.ID_LEN


class BaseJob(Base, LoggingMixin):
    """
    Abstract class to be derived for jobs. Jobs are processing items with state
    and duration that aren't task instances. For instance a BackfillJob is
    a collection of task instance runs, but should have its own state, start
    and end time.
    """

    __tablename__ = "job"

    id = Column(Integer, primary_key=True)
    dag_id = Column(String(ID_LEN),)
    state = Column(String(20))
    job_type = Column(String(30))
    start_date = Column(UtcDateTime())
    end_date = Column(UtcDateTime())
    latest_heartbeat = Column(UtcDateTime())
    executor_class = Column(String(500))
    hostname = Column(String(500))
    unixname = Column(String(1000))

    __mapper_args__ = {
        'polymorphic_on': job_type,
        'polymorphic_identity': 'BaseJob'
    }

    __table_args__ = (
        Index('job_type_heart', job_type, latest_heartbeat),
        Index('idx_job_state_heartbeat', state, latest_heartbeat),
    )

    def __init__(
            self,
            executor=executors.GetDefaultExecutor(),
            heartrate=conf.getfloat('scheduler', 'JOB_HEARTBEAT_SEC'),
            *args, **kwargs):
        self.hostname = get_hostname()
        self.executor = executor
        self.executor_class = executor.__class__.__name__
        self.start_date = timezone.utcnow()
        self.latest_heartbeat = timezone.utcnow()
        self.heartrate = heartrate
        self.unixname = getpass.getuser()
        self.max_tis_per_query = conf.getint('scheduler', 'max_tis_per_query')
        super(BaseJob, self).__init__(*args, **kwargs)

    def is_alive(self):
        return (
            (timezone.utcnow() - self.latest_heartbeat).seconds <
            (conf.getint('scheduler', 'JOB_HEARTBEAT_SEC') * 2.1)
        )

    @provide_session
    def kill(self, session=None):
        job = session.query(BaseJob).filter(BaseJob.id == self.id).first()
        job.end_date = timezone.utcnow()
        try:
            self.on_kill()
        except Exception as e:
            self.log.error('on_kill() method failed: {}'.format(e))
        session.merge(job)
        session.commit()
        raise AirflowException("Job shut down externally.")

    def on_kill(self):
        """
        Will be called when an external kill command is received
        """
        pass

    def heartbeat_callback(self, session=None):
        pass

    def heartbeat(self):
        """
        Heartbeats update the job's entry in the database with a timestamp
        for the latest_heartbeat and allows for the job to be killed
        externally. This allows at the system level to monitor what is
        actually active.

        For instance, an old heartbeat for SchedulerJob would mean something
        is wrong.

        This also allows for any job to be killed externally, regardless
        of who is running it or on which machine it is running.

        Note that if your heartbeat is set to 60 seconds and you call this
        method after 10 seconds of processing since the last heartbeat, it
        will sleep 50 seconds to complete the 60 seconds and keep a steady
        heart rate. If you go over 60 seconds before calling it, it won't
        sleep at all.
        """
<<<<<<< HEAD
        with create_session() as session:
            job = session.query(BaseJob).filter_by(id=self.id).one()
            make_transient(job)
            session.commit()

        if job.state == State.SHUTDOWN:
            self.kill()

        # Figure out how long to sleep for
        sleep_for = 0
        if job.latest_heartbeat:
            sleep_for = max(
                0,
                self.heartrate - (
                    timezone.utcnow() - job.latest_heartbeat).total_seconds())

        sleep(sleep_for)

        # Update last heartbeat time
        with create_session() as session:
            job = session.query(BaseJob).filter(BaseJob.id == self.id).first()
            job.latest_heartbeat = timezone.utcnow()
            session.merge(job)
            session.commit()

            self.heartbeat_callback(session=session)
            self.log.debug('[heartbeat]')
=======
        try:
            with create_session() as session:
                job = session.query(BaseJob).filter_by(id=self.id).one()
                make_transient(job)
                session.commit()

            if job.state == State.SHUTDOWN:
                self.kill()

            # Figure out how long to sleep for
            sleep_for = 0
            if job.latest_heartbeat:
                sleep_for = max(
                    0,
                    self.heartrate - (timezone.utcnow() -
                                      job.latest_heartbeat).total_seconds())

            sleep(sleep_for)

            # Update last heartbeat time
            with create_session() as session:
                job = session.query(BaseJob).filter(BaseJob.id == self.id).first()
                job.latest_heartbeat = timezone.utcnow()
                session.merge(job)
                session.commit()

                self.heartbeat_callback(session=session)
                self.log.debug('[heartbeat]')
        except OperationalError as e:
            self.log.error("Scheduler heartbeat got an exception: %s", str(e))
>>>>>>> cb8b2a1d

    def run(self):
        Stats.incr(self.__class__.__name__.lower() + '_start', 1, 1)
        # Adding an entry in the DB
        with create_session() as session:
            self.state = State.RUNNING
            session.add(self)
            session.commit()
            id_ = self.id
            make_transient(self)
            self.id = id_

            try:
                self._execute()
                # In case of max runs or max duration
                self.state = State.SUCCESS
<<<<<<< HEAD
            except SystemExit as e:
                # In case of ^C or SIGTERM
                self.state = State.SUCCESS
            except Exception as e:
=======
            except SystemExit:
                # In case of ^C or SIGTERM
                self.state = State.SUCCESS
            except Exception:
>>>>>>> cb8b2a1d
                self.state = State.FAILED
                raise
            finally:
                self.end_date = timezone.utcnow()
                session.merge(self)
                session.commit()

        Stats.incr(self.__class__.__name__.lower() + '_end', 1, 1)

    def _execute(self):
        raise NotImplementedError("This method needs to be overridden")

    @provide_session
    def reset_state_for_orphaned_tasks(self, filter_by_dag_run=None, session=None):
        """
        This function checks if there are any tasks in the dagrun (or all)
        that have a scheduled state but are not known by the
        executor. If it finds those it will reset the state to None
        so they will get picked up again.
        The batch option is for performance reasons as the queries are made in
        sequence.

        :param filter_by_dag_run: the dag_run we want to process, None if all
        :type filter_by_dag_run: models.DagRun
        :return: the TIs reset (in expired SQLAlchemy state)
        :rtype: List(TaskInstance)
        """
        queued_tis = self.executor.queued_tasks
        # also consider running as the state might not have changed in the db yet
        running_tis = self.executor.running

        resettable_states = [State.SCHEDULED, State.QUEUED]
        TI = models.TaskInstance
        DR = models.DagRun
        if filter_by_dag_run is None:
            resettable_tis = (
                session
                .query(TI)
                .join(
                    DR,
                    and_(
                        TI.dag_id == DR.dag_id,
                        TI.execution_date == DR.execution_date))
                .filter(
                    DR.state == State.RUNNING,
                    DR.run_id.notlike(BackfillJob.ID_PREFIX + '%'),
                    TI.state.in_(resettable_states))).all()
        else:
            resettable_tis = filter_by_dag_run.get_task_instances(state=resettable_states,
                                                                  session=session)
        tis_to_reset = []
        # Can't use an update here since it doesn't support joins
        for ti in resettable_tis:
            if ti.key not in queued_tis and ti.key not in running_tis:
                tis_to_reset.append(ti)

        if len(tis_to_reset) == 0:
            return []

        def query(result, items):
            filter_for_tis = ([and_(TI.dag_id == ti.dag_id,
                                    TI.task_id == ti.task_id,
                                    TI.execution_date == ti.execution_date)
                               for ti in items])
            reset_tis = (
                session
                .query(TI)
                .filter(or_(*filter_for_tis), TI.state.in_(resettable_states))
                .with_for_update()
                .all())
            for ti in reset_tis:
                ti.state = State.NONE
                session.merge(ti)
            return result + reset_tis

        reset_tis = helpers.reduce_in_chunks(query,
                                             tis_to_reset,
                                             [],
                                             self.max_tis_per_query)

        task_instance_str = '\n\t'.join(
            ["{}".format(x) for x in reset_tis])
        session.commit()

        self.log.info(
            "Reset the following %s TaskInstances:\n\t%s",
            len(reset_tis), task_instance_str
        )
        return reset_tis


class DagFileProcessor(AbstractDagFileProcessor, LoggingMixin):
    """Helps call SchedulerJob.process_file() in a separate process."""

    # Counter that increments everytime an instance of this class is created
    class_creation_counter = 0

    def __init__(self, file_path, pickle_dags, dag_id_white_list, zombies):
        """
        :param file_path: a Python file containing Airflow DAG definitions
        :type file_path: unicode
        :param pickle_dags: whether to serialize the DAG objects to the DB
        :type pickle_dags: bool
        :param dag_id_whitelist: If specified, only look at these DAG ID's
        :type dag_id_whitelist: list[unicode]
        :param zombies: zombie task instances to kill
        :type zombies: list[SimpleTaskInstance]
        """
        self._file_path = file_path
        # Queue that's used to pass results from the child process.
        self._result_queue = multiprocessing.Queue()
        # The process that was launched to process the given .
        self._process = None
        self._dag_id_white_list = dag_id_white_list
        self._pickle_dags = pickle_dags
        self._zombies = zombies
        # The result of Scheduler.process_file(file_path).
        self._result = None
        # Whether the process is done running.
        self._done = False
        # When the process started.
        self._start_time = None
        # This ID is use to uniquely name the process / thread that's launched
        # by this processor instance
        self._instance_id = DagFileProcessor.class_creation_counter
        DagFileProcessor.class_creation_counter += 1

    @property
    def file_path(self):
        return self._file_path

    @staticmethod
    def _launch_process(result_queue,
                        file_path,
                        pickle_dags,
                        dag_id_white_list,
                        thread_name,
                        zombies):
        """
        Launch a process to process the given file.

        :param result_queue: the queue to use for passing back the result
        :type result_queue: multiprocessing.Queue
        :param file_path: the file to process
        :type file_path: unicode
        :param pickle_dags: whether to pickle the DAGs found in the file and
            save them to the DB
        :type pickle_dags: bool
        :param dag_id_white_list: if specified, only examine DAG ID's that are
            in this list
        :type dag_id_white_list: list[unicode]
        :param thread_name: the name to use for the process that is launched
        :type thread_name: unicode
        :return: the process that was launched
        :rtype: multiprocessing.Process
        :param zombies: zombie task instances to kill
        :type zombies: list[SimpleTaskInstance]
        """
        def helper():
            # This helper runs in the newly created process
            log = logging.getLogger("airflow.processor")

            stdout = StreamLogWriter(log, logging.INFO)
            stderr = StreamLogWriter(log, logging.WARN)

            set_context(log, file_path)

            try:
                # redirect stdout/stderr to log
                sys.stdout = stdout
                sys.stderr = stderr

                # Re-configure the ORM engine as there are issues with multiple processes
                settings.configure_orm()

                # Change the thread name to differentiate log lines. This is
                # really a separate process, but changing the name of the
                # process doesn't work, so changing the thread name instead.
                threading.current_thread().name = thread_name
                start_time = time.time()

                log.info("Started process (PID=%s) to work on %s",
                         os.getpid(), file_path)
                scheduler_job = SchedulerJob(dag_ids=dag_id_white_list, log=log)
                result = scheduler_job.process_file(file_path,
                                                    zombies,
                                                    pickle_dags)
                result_queue.put(result)
                end_time = time.time()
                log.info(
                    "Processing %s took %.3f seconds", file_path, end_time - start_time
                )
            except Exception:
                # Log exceptions through the logging framework.
                log.exception("Got an exception! Propagating...")
                raise
            finally:
                sys.stdout = sys.__stdout__
                sys.stderr = sys.__stderr__
                # We re-initialized the ORM within this Process above so we need to
                # tear it down manually here
                settings.dispose_orm()

        p = multiprocessing.Process(target=helper,
                                    args=(),
                                    name="{}-Process".format(thread_name))
        p.start()
        return p

    def start(self):
        """
        Launch the process and start processing the DAG.
        """
        self._process = DagFileProcessor._launch_process(
            self._result_queue,
            self.file_path,
            self._pickle_dags,
            self._dag_id_white_list,
            "DagFileProcessor{}".format(self._instance_id),
            self._zombies)
        self._start_time = timezone.utcnow()

    def terminate(self, sigkill=False):
        """
        Terminate (and then kill) the process launched to process the file.

        :param sigkill: whether to issue a SIGKILL if SIGTERM doesn't work.
        :type sigkill: bool
        """
        if self._process is None:
            raise AirflowException("Tried to call stop before starting!")
        # The queue will likely get corrupted, so remove the reference
        self._result_queue = None
        self._process.terminate()
        # Arbitrarily wait 5s for the process to die
        self._process.join(5)
        if sigkill and self._process.is_alive():
            self.log.warning("Killing PID %s", self._process.pid)
            os.kill(self._process.pid, signal.SIGKILL)

    @property
    def pid(self):
        """
        :return: the PID of the process launched to process the given file
        :rtype: int
        """
        if self._process is None:
            raise AirflowException("Tried to get PID before starting!")
        return self._process.pid

    @property
    def exit_code(self):
        """
        After the process is finished, this can be called to get the return code

        :return: the exit code of the process
        :rtype: int
        """
        if not self._done:
            raise AirflowException("Tried to call retcode before process was finished!")
        return self._process.exitcode

    @property
    def done(self):
        """
        Check if the process launched to process this file is done.

        :return: whether the process is finished running
        :rtype: bool
        """
        if self._process is None:
            raise AirflowException("Tried to see if it's done before starting!")

        if self._done:
            return True

        # In case result queue is corrupted.
        if self._result_queue and not self._result_queue.empty():
            self._result = self._result_queue.get_nowait()
            self._done = True
            self.log.debug("Waiting for %s", self._process)
            self._process.join()
            return True

        # Potential error case when process dies
        if self._result_queue and not self._process.is_alive():
            self._done = True
            # Get the object from the queue or else join() can hang.
            if not self._result_queue.empty():
                self._result = self._result_queue.get_nowait()
            self.log.debug("Waiting for %s", self._process)
            self._process.join()
            return True

        return False

    @property
    def result(self):
        """
        :return: result of running SchedulerJob.process_file()
        :rtype: SimpleDag
        """
        if not self.done:
            raise AirflowException("Tried to get the result before it's done!")
        return self._result

    @property
    def start_time(self):
        """
        :return: when this started to process the file
        :rtype: datetime
        """
        if self._start_time is None:
            raise AirflowException("Tried to get start time before it started!")
        return self._start_time


class SchedulerJob(BaseJob):
    """
    This SchedulerJob runs for a specific time interval and schedules the jobs
    that are ready to run. It figures out the latest runs for each
    task and sees if the dependencies for the next schedules are met.
    If so, it creates appropriate TaskInstances and sends run commands to the
    executor. It does this for each task in each DAG and repeats.
    """

    __mapper_args__ = {
        'polymorphic_identity': 'SchedulerJob'
    }

    def __init__(
            self,
            dag_id=None,
            dag_ids=None,
            subdir=settings.DAGS_FOLDER,
            num_runs=-1,
<<<<<<< HEAD
            file_process_interval=conf.getint('scheduler',
                                              'min_file_process_interval'),
=======
>>>>>>> cb8b2a1d
            processor_poll_interval=1.0,
            run_duration=None,
            do_pickle=False,
            log=None,
            *args, **kwargs):
        """
        :param dag_id: if specified, only schedule tasks with this DAG ID
        :type dag_id: unicode
        :param dag_ids: if specified, only schedule tasks with these DAG IDs
        :type dag_ids: list[unicode]
        :param subdir: directory containing Python files with Airflow DAG
            definitions, or a specific path to a file
        :type subdir: unicode
        :param num_runs: The number of times to try to schedule each DAG file.
<<<<<<< HEAD
        -1 for unlimited within the run_duration.
        :param processor_poll_interval: The number of seconds to wait between
        polls of running processors
=======
            -1 for unlimited within the run_duration.
        :type num_runs: int
        :param processor_poll_interval: The number of seconds to wait between
            polls of running processors
        :type processor_poll_interval: int
>>>>>>> cb8b2a1d
        :param run_duration: how long to run (in seconds) before exiting
        :type run_duration: int
        :param do_pickle: once a DAG object is obtained by executing the Python
            file, whether to serialize the DAG object to the DB
        :type do_pickle: bool
        """
        # for BaseJob compatibility
        self.dag_id = dag_id
        self.dag_ids = [dag_id] if dag_id else []
        if dag_ids:
            self.dag_ids.extend(dag_ids)

        self.subdir = subdir

        self.num_runs = num_runs
        self.run_duration = run_duration
        self._processor_poll_interval = processor_poll_interval

        self.do_pickle = do_pickle
        super(SchedulerJob, self).__init__(*args, **kwargs)

        self.heartrate = conf.getint('scheduler', 'SCHEDULER_HEARTBEAT_SEC')
        self.max_threads = conf.getint('scheduler', 'max_threads')

        if log:
            self._log = log

        self.using_sqlite = False
        if 'sqlite' in conf.get('core', 'sql_alchemy_conn'):
            self.using_sqlite = True

<<<<<<< HEAD
        # How often to scan the DAGs directory for new files. Default to 5 minutes.
        self.dag_dir_list_interval = conf.getint('scheduler',
                                                 'dag_dir_list_interval')
        # How often to print out DAG file processing stats to the log. Default to
        # 30 seconds.
        self.print_stats_interval = conf.getint('scheduler',
                                                'print_stats_interval')

        self.file_process_interval = file_process_interval

=======
>>>>>>> cb8b2a1d
        self.max_tis_per_query = conf.getint('scheduler', 'max_tis_per_query')
        if run_duration is None:
            self.run_duration = conf.getint('scheduler',
                                            'run_duration')

        self.processor_agent = None

        signal.signal(signal.SIGINT, self._exit_gracefully)
        signal.signal(signal.SIGTERM, self._exit_gracefully)

    def _exit_gracefully(self, signum, frame):
        """
        Helper method to clean up processor_agent to avoid leaving orphan processes.
        """
        self.log.info("Exiting gracefully upon receiving signal {}".format(signum))
        if self.processor_agent:
            self.processor_agent.end()
        sys.exit(os.EX_OK)

    @provide_session
    def manage_slas(self, dag, session=None):
        """
        Finding all tasks that have SLAs defined, and sending alert emails
        where needed. New SLA misses are also recorded in the database.

        Where assuming that the scheduler runs often, so we only check for
        tasks that should have succeeded in the past hour.
        """
        if not any([ti.sla for ti in dag.tasks]):
            self.log.info(
                "Skipping SLA check for %s because no tasks in DAG have SLAs",
                dag
            )
            return

        TI = models.TaskInstance
        sq = (
            session
            .query(
                TI.task_id,
                func.max(TI.execution_date).label('max_ti'))
            .with_hint(TI, 'USE INDEX (PRIMARY)', dialect_name='mysql')
            .filter(TI.dag_id == dag.dag_id)
            .filter(or_(
                TI.state == State.SUCCESS,
                TI.state == State.SKIPPED))
            .filter(TI.task_id.in_(dag.task_ids))
            .group_by(TI.task_id).subquery('sq')
        )

        max_tis = session.query(TI).filter(
            TI.dag_id == dag.dag_id,
            TI.task_id == sq.c.task_id,
            TI.execution_date == sq.c.max_ti,
        ).all()

        ts = timezone.utcnow()
        SlaMiss = models.SlaMiss
        for ti in max_tis:
            task = dag.get_task(ti.task_id)
            dttm = ti.execution_date
            if task.sla:
                dttm = dag.following_schedule(dttm)
                while dttm < timezone.utcnow():
                    following_schedule = dag.following_schedule(dttm)
                    if following_schedule + task.sla < timezone.utcnow():
                        session.merge(models.SlaMiss(
                            task_id=ti.task_id,
                            dag_id=ti.dag_id,
                            execution_date=dttm,
                            timestamp=ts))
                    dttm = dag.following_schedule(dttm)
        session.commit()

        slas = (
            session
            .query(SlaMiss)
            .filter(SlaMiss.notification_sent == False)  # noqa: E712
            .filter(SlaMiss.dag_id == dag.dag_id)
            .all()
        )

        if slas:
            sla_dates = [sla.execution_date for sla in slas]
            qry = (
                session
                .query(TI)
                .filter(TI.state != State.SUCCESS)
                .filter(TI.execution_date.in_(sla_dates))
                .filter(TI.dag_id == dag.dag_id)
                .all()
            )
            blocking_tis = []
            for ti in qry:
                if ti.task_id in dag.task_ids:
                    ti.task = dag.get_task(ti.task_id)
                    blocking_tis.append(ti)
                else:
                    session.delete(ti)
                    session.commit()

            task_list = "\n".join([
                sla.task_id + ' on ' + sla.execution_date.isoformat()
                for sla in slas])
            blocking_task_list = "\n".join([
                ti.task_id + ' on ' + ti.execution_date.isoformat()
                for ti in blocking_tis])
            # Track whether email or any alert notification sent
            # We consider email or the alert callback as notifications
            email_sent = False
            notification_sent = False
            if dag.sla_miss_callback:
                # Execute the alert callback
                self.log.info(' --------------> ABOUT TO CALL SLA MISS CALL BACK ')
                try:
                    dag.sla_miss_callback(dag, task_list, blocking_task_list, slas,
                                          blocking_tis)
                    notification_sent = True
                except Exception:
                    self.log.exception("Could not call sla_miss_callback for DAG %s",
                                       dag.dag_id)
            email_content = """\
            Here's a list of tasks that missed their SLAs:
            <pre><code>{task_list}\n<code></pre>
            Blocking tasks:
            <pre><code>{blocking_task_list}\n{bug}<code></pre>
            """.format(bug=asciiart.bug, **locals())
            emails = set()
            for task in dag.tasks:
                if task.email:
                    if isinstance(task.email, basestring):
                        emails |= set(get_email_address_list(task.email))
                    elif isinstance(task.email, (list, tuple)):
                        emails |= set(task.email)
            if emails and len(slas):
                try:
                    send_email(
                        emails,
                        "[airflow] SLA miss on DAG=" + dag.dag_id,
                        email_content)
                    email_sent = True
                    notification_sent = True
                except Exception:
                    self.log.exception("Could not send SLA Miss email notification for"
                                       " DAG %s", dag.dag_id)
            # If we sent any notification, update the sla_miss table
            if notification_sent:
                for sla in slas:
                    if email_sent:
                        sla.email_sent = True
                    sla.notification_sent = True
                    session.merge(sla)
            session.commit()

    @staticmethod
    def update_import_errors(session, dagbag):
        """
        For the DAGs in the given DagBag, record any associated import errors and clears
        errors for files that no longer have them. These are usually displayed through the
        Airflow UI so that users know that there are issues parsing DAGs.

        :param session: session for ORM operations
        :type session: sqlalchemy.orm.session.Session
        :param dagbag: DagBag containing DAGs with import errors
        :type dagbag: models.Dagbag
        """
        # Clear the errors of the processed files
        for dagbag_file in dagbag.file_last_changed:
            session.query(models.ImportError).filter(
                models.ImportError.filename == dagbag_file
            ).delete()

        # Add the errors of the processed files
        for filename, stacktrace in six.iteritems(dagbag.import_errors):
            session.add(models.ImportError(
                filename=filename,
                stacktrace=stacktrace))
        session.commit()

    @provide_session
    def create_dag_run(self, dag, session=None):
        """
        This method checks whether a new DagRun needs to be created
        for a DAG based on scheduling interval.
        Returns DagRun if one is scheduled. Otherwise returns None.
        """
        if dag.schedule_interval and conf.getboolean('scheduler', 'USE_JOB_SCHEDULE'):
            active_runs = DagRun.find(
                dag_id=dag.dag_id,
                state=State.RUNNING,
                external_trigger=False,
                session=session
            )
            # return if already reached maximum active runs and no timeout setting
            if len(active_runs) >= dag.max_active_runs and not dag.dagrun_timeout:
                return
            timedout_runs = 0
            for dr in active_runs:
                if (
                        dr.start_date and dag.dagrun_timeout and
                        dr.start_date < timezone.utcnow() - dag.dagrun_timeout):
                    dr.state = State.FAILED
                    dr.end_date = timezone.utcnow()
                    dag.handle_callback(dr, success=False, reason='dagrun_timeout',
                                        session=session)
                    timedout_runs += 1
            session.commit()
            if len(active_runs) - timedout_runs >= dag.max_active_runs:
                return

            # this query should be replaced by find dagrun
            qry = (
                session.query(func.max(DagRun.execution_date))
                .filter_by(dag_id=dag.dag_id)
                .filter(or_(
                    DagRun.external_trigger == False,  # noqa: E712
                    # add % as a wildcard for the like query
                    DagRun.run_id.like(DagRun.ID_PREFIX + '%')
                ))
            )
            last_scheduled_run = qry.scalar()

            # don't schedule @once again
            if dag.schedule_interval == '@once' and last_scheduled_run:
                return None

            # don't do scheduler catchup for dag's that don't have dag.catchup = True
            if not (dag.catchup or dag.schedule_interval == '@once'):
                # The logic is that we move start_date up until
                # one period before, so that timezone.utcnow() is AFTER
                # the period end, and the job can be created...
                now = timezone.utcnow()
                next_start = dag.following_schedule(now)
                last_start = dag.previous_schedule(now)
                if next_start <= now:
                    new_start = last_start
                else:
                    new_start = dag.previous_schedule(last_start)

                if dag.start_date:
                    if new_start >= dag.start_date:
                        dag.start_date = new_start
                else:
                    dag.start_date = new_start

            next_run_date = None
            if not last_scheduled_run:
                # First run
                task_start_dates = [t.start_date for t in dag.tasks]
                if task_start_dates:
                    next_run_date = dag.normalize_schedule(min(task_start_dates))
                    self.log.debug(
                        "Next run date based on tasks %s",
                        next_run_date
                    )
            else:
                next_run_date = dag.following_schedule(last_scheduled_run)

            # make sure backfills are also considered
            last_run = dag.get_last_dagrun(session=session)
            if last_run and next_run_date:
                while next_run_date <= last_run.execution_date:
                    next_run_date = dag.following_schedule(next_run_date)

            # don't ever schedule prior to the dag's start_date
            if dag.start_date:
                next_run_date = (dag.start_date if not next_run_date
                                 else max(next_run_date, dag.start_date))
                if next_run_date == dag.start_date:
                    next_run_date = dag.normalize_schedule(dag.start_date)

                self.log.debug(
                    "Dag start date: %s. Next run date: %s",
                    dag.start_date, next_run_date
                )

            # don't ever schedule in the future
            if next_run_date > timezone.utcnow():
                return

            # this structure is necessary to avoid a TypeError from concatenating
            # NoneType
            if dag.schedule_interval == '@once':
                period_end = next_run_date
            elif next_run_date:
                period_end = dag.following_schedule(next_run_date)

            # Don't schedule a dag beyond its end_date (as specified by the dag param)
            if next_run_date and dag.end_date and next_run_date > dag.end_date:
                return

            # Don't schedule a dag beyond its end_date (as specified by the task params)
            # Get the min task end date, which may come from the dag.default_args
            min_task_end_date = []
            task_end_dates = [t.end_date for t in dag.tasks if t.end_date]
            if task_end_dates:
                min_task_end_date = min(task_end_dates)
            if next_run_date and min_task_end_date and next_run_date > min_task_end_date:
                return

            if next_run_date and period_end and period_end <= timezone.utcnow():
                next_run = dag.create_dagrun(
                    run_id=DagRun.ID_PREFIX + next_run_date.isoformat(),
                    execution_date=next_run_date,
                    start_date=timezone.utcnow(),
                    state=State.RUNNING,
                    external_trigger=False
                )
                return next_run

    @provide_session
    def _process_task_instances(self, dag, queue, session=None):
        """
        This method schedules the tasks for a single DAG by looking at the
        active DAG runs and adding task instances that should run to the
        queue.
        """

        # update the state of the previously active dag runs
        dag_runs = DagRun.find(dag_id=dag.dag_id, state=State.RUNNING, session=session)
        active_dag_runs = []
        for run in dag_runs:
            self.log.info("Examining DAG run %s", run)
            # don't consider runs that are executed in the future
            if run.execution_date > timezone.utcnow():
                self.log.error(
                    "Execution date is in future: %s",
                    run.execution_date
                )
                continue

            if len(active_dag_runs) >= dag.max_active_runs:
                self.log.info("Active dag runs > max_active_run.")
                continue

            # skip backfill dagruns for now as long as they are not really scheduled
            if run.is_backfill:
                continue

            # todo: run.dag is transient but needs to be set
            run.dag = dag
            # todo: preferably the integrity check happens at dag collection time
            run.verify_integrity(session=session)
            run.update_state(session=session)
            if run.state == State.RUNNING:
                make_transient(run)
                active_dag_runs.append(run)

        for run in active_dag_runs:
            self.log.debug("Examining active DAG run: %s", run)
            # this needs a fresh session sometimes tis get detached
            tis = run.get_task_instances(state=(State.NONE,
                                                State.UP_FOR_RETRY,
                                                State.UP_FOR_RESCHEDULE))

            # this loop is quite slow as it uses are_dependencies_met for
            # every task (in ti.is_runnable). This is also called in
            # update_state above which has already checked these tasks
            for ti in tis:
                task = dag.get_task(ti.task_id)

                # fixme: ti.task is transient but needs to be set
                ti.task = task

                # future: remove adhoc
                if task.adhoc:
                    continue

                if ti.are_dependencies_met(
                        dep_context=DepContext(flag_upstream_failed=True),
                        session=session):
                    self.log.debug('Queuing task: %s', ti)
                    queue.append(ti.key)

    @provide_session
    def _change_state_for_tis_without_dagrun(self,
                                             simple_dag_bag,
                                             old_states,
                                             new_state,
                                             session=None):
        """
        For all DAG IDs in the SimpleDagBag, look for task instances in the
        old_states and set them to new_state if the corresponding DagRun
        does not exist or exists but is not in the running state. This
        normally should not happen, but it can if the state of DagRuns are
        changed manually.

        :param old_states: examine TaskInstances in this state
        :type old_state: list[State]
        :param new_state: set TaskInstances to this state
        :type new_state: State
        :param simple_dag_bag: TaskInstances associated with DAGs in the
            simple_dag_bag and with states in the old_state will be examined
        :type simple_dag_bag: SimpleDagBag
        """
        tis_changed = 0
        query = session \
            .query(models.TaskInstance) \
            .outerjoin(models.DagRun, and_(
                models.TaskInstance.dag_id == models.DagRun.dag_id,
                models.TaskInstance.execution_date == models.DagRun.execution_date)) \
            .filter(models.TaskInstance.dag_id.in_(simple_dag_bag.dag_ids)) \
            .filter(models.TaskInstance.state.in_(old_states)) \
            .filter(or_(
                models.DagRun.state != State.RUNNING,
                models.DagRun.state.is_(None)))
        if self.using_sqlite:
            tis_to_change = query \
                .with_for_update() \
                .all()
            for ti in tis_to_change:
                ti.set_state(new_state, session=session)
                tis_changed += 1
        else:
            subq = query.subquery()
            tis_changed = session \
                .query(models.TaskInstance) \
                .filter(and_(
                    models.TaskInstance.dag_id == subq.c.dag_id,
                    models.TaskInstance.task_id == subq.c.task_id,
                    models.TaskInstance.execution_date ==
                    subq.c.execution_date)) \
                .update({models.TaskInstance.state: new_state},
                        synchronize_session=False)
            session.commit()

        if tis_changed > 0:
            self.log.warning(
                "Set %s task instances to state=%s as their associated DagRun was not in RUNNING state",
                tis_changed, new_state
            )

    @provide_session
    def __get_task_concurrency_map(self, states, session=None):
        """
        Returns a map from tasks to number in the states list given.

        :param states: List of states to query for
        :type states: List[State]
        :return: A map from (dag_id, task_id) to count of tasks in states
        :rtype: Dict[[String, String], Int]

        """
        TI = models.TaskInstance
        ti_concurrency_query = (
            session
            .query(TI.task_id, TI.dag_id, func.count('*'))
            .filter(TI.state.in_(states))
            .group_by(TI.task_id, TI.dag_id)
        ).all()
        task_map = defaultdict(int)
        for result in ti_concurrency_query:
            task_id, dag_id, count = result
            task_map[(dag_id, task_id)] = count
        return task_map

    @provide_session
    def _find_executable_task_instances(self, simple_dag_bag, states, session=None):
        """
        Finds TIs that are ready for execution with respect to pool limits,
        dag concurrency, executor state, and priority.

        :param simple_dag_bag: TaskInstances associated with DAGs in the
            simple_dag_bag will be fetched from the DB and executed
        :type simple_dag_bag: SimpleDagBag
        :param executor: the executor that runs task instances
        :type executor: BaseExecutor
        :param states: Execute TaskInstances in these states
        :type states: Tuple[State]
        :return: List[TaskInstance]
        """
        executable_tis = []

        # Get all the queued task instances from associated with scheduled
        # DagRuns which are not backfilled, in the given states,
        # and the dag is not paused
        TI = models.TaskInstance
        DR = models.DagRun
        DM = models.DagModel
        ti_query = (
            session
            .query(TI)
            .filter(TI.dag_id.in_(simple_dag_bag.dag_ids))
            .outerjoin(
                DR,
                and_(DR.dag_id == TI.dag_id, DR.execution_date == TI.execution_date)
            )
            .filter(or_(DR.run_id == None,  # noqa: E711
                    not_(DR.run_id.like(BackfillJob.ID_PREFIX + '%'))))
            .outerjoin(DM, DM.dag_id == TI.dag_id)
            .filter(or_(DM.dag_id == None,  # noqa: E711
                    not_(DM.is_paused)))
        )
        if None in states:
            ti_query = ti_query.filter(
                or_(TI.state == None, TI.state.in_(states))  # noqa: E711
            )
        else:
            ti_query = ti_query.filter(TI.state.in_(states))

        task_instances_to_examine = ti_query.all()

        if len(task_instances_to_examine) == 0:
            self.log.debug("No tasks to consider for execution.")
            return executable_tis

        # Put one task instance on each line
        task_instance_str = "\n\t".join(
            ["{}".format(x) for x in task_instances_to_examine])
        self.log.info("{} tasks up for execution:\n\t{}"
                      .format(len(task_instances_to_examine),
                              task_instance_str))

        # Get the pool settings
        pools = {p.pool: p for p in session.query(models.Pool).all()}

        pool_to_task_instances = defaultdict(list)
        for task_instance in task_instances_to_examine:
            pool_to_task_instances[task_instance.pool].append(task_instance)

        states_to_count_as_running = [State.RUNNING, State.QUEUED]
        task_concurrency_map = self.__get_task_concurrency_map(
            states=states_to_count_as_running, session=session)

        # Go through each pool, and queue up a task for execution if there are
        # any open slots in the pool.
        for pool, task_instances in pool_to_task_instances.items():
            if not pool:
                # Arbitrary:
                # If queued outside of a pool, trigger no more than
                # non_pooled_task_slot_count per run
                open_slots = conf.getint('core', 'non_pooled_task_slot_count')
            else:
                if pool not in pools:
                    self.log.warning(
                        "Tasks using non-existent pool '%s' will not be scheduled",
                        pool
                    )
                    open_slots = 0
                else:
                    open_slots = pools[pool].open_slots(session=session)

            num_queued = len(task_instances)
            self.log.info(
                "Figuring out tasks to run in Pool(name={pool}) with {open_slots} "
                "open slots and {num_queued} task instances in queue".format(
                    **locals()
                )
            )

            priority_sorted_task_instances = sorted(
                task_instances, key=lambda ti: (-ti.priority_weight, ti.execution_date))

            # DAG IDs with running tasks that equal the concurrency limit of the dag
            dag_id_to_possibly_running_task_count = {}

            for task_instance in priority_sorted_task_instances:
                if open_slots <= 0:
                    self.log.info(
                        "Not scheduling since there are %s open slots in pool %s",
                        open_slots, pool
                    )
                    # Can't schedule any more since there are no more open slots.
                    break

                # Check to make sure that the task concurrency of the DAG hasn't been
                # reached.
                dag_id = task_instance.dag_id
                simple_dag = simple_dag_bag.get_dag(dag_id)

                if dag_id not in dag_id_to_possibly_running_task_count:
                    dag_id_to_possibly_running_task_count[dag_id] = \
                        DAG.get_num_task_instances(
                            dag_id,
                            simple_dag_bag.get_dag(dag_id).task_ids,
                            states=states_to_count_as_running,
                            session=session)

                current_task_concurrency = dag_id_to_possibly_running_task_count[dag_id]
                task_concurrency_limit = simple_dag_bag.get_dag(dag_id).concurrency
                self.log.info(
                    "DAG %s has %s/%s running and queued tasks",
                    dag_id, current_task_concurrency, task_concurrency_limit
                )
                if current_task_concurrency >= task_concurrency_limit:
                    self.log.info(
                        "Not executing %s since the number of tasks running or queued "
                        "from DAG %s is >= to the DAG's task concurrency limit of %s",
                        task_instance, dag_id, task_concurrency_limit
                    )
                    continue

                task_concurrency = simple_dag.get_task_special_arg(
                    task_instance.task_id,
                    'task_concurrency')
                if task_concurrency is not None:
                    num_running = task_concurrency_map[
                        (task_instance.dag_id, task_instance.task_id)
                    ]

                    if num_running >= task_concurrency:
                        self.log.info("Not executing %s since the task concurrency for"
                                      " this task has been reached.", task_instance)
                        continue
                    else:
                        task_concurrency_map[(task_instance.dag_id, task_instance.task_id)] += 1

                if self.executor.has_task(task_instance):
                    self.log.debug(
                        "Not handling task %s as the executor reports it is running",
                        task_instance.key
                    )
                    continue
                executable_tis.append(task_instance)
                open_slots -= 1
                dag_id_to_possibly_running_task_count[dag_id] += 1

        task_instance_str = "\n\t".join(
            ["{}".format(x) for x in executable_tis])
        self.log.info(
            "Setting the follow tasks to queued state:\n\t%s", task_instance_str)
        # so these dont expire on commit
        for ti in executable_tis:
            copy_dag_id = ti.dag_id
            copy_execution_date = ti.execution_date
            copy_task_id = ti.task_id
            make_transient(ti)
            ti.dag_id = copy_dag_id
            ti.execution_date = copy_execution_date
            ti.task_id = copy_task_id
        return executable_tis

    @provide_session
    def _change_state_for_executable_task_instances(self, task_instances,
                                                    acceptable_states, session=None):
        """
        Changes the state of task instances in the list with one of the given states
        to QUEUED atomically, and returns the TIs changed.

        :param task_instances: TaskInstances to change the state of
        :type task_instances: List[TaskInstance]
        :param acceptable_states: Filters the TaskInstances updated to be in these states
        :type acceptable_states: Iterable[State]
        :return: List[TaskInstance]
        """
        if len(task_instances) == 0:
            session.commit()
            return []

        TI = models.TaskInstance
        filter_for_ti_state_change = (
            [and_(
                TI.dag_id == ti.dag_id,
                TI.task_id == ti.task_id,
                TI.execution_date == ti.execution_date)
                for ti in task_instances])
        ti_query = (
            session
            .query(TI)
            .filter(or_(*filter_for_ti_state_change)))

        if None in acceptable_states:
            ti_query = ti_query.filter(
                or_(TI.state == None, TI.state.in_(acceptable_states))  # noqa: E711
            )
        else:
            ti_query = ti_query.filter(TI.state.in_(acceptable_states))

        tis_to_set_to_queued = (
            ti_query
            .with_for_update()
            .all())
        if len(tis_to_set_to_queued) == 0:
            self.log.info("No tasks were able to have their state changed to queued.")
            session.commit()
            return []

        # set TIs to queued state
        for task_instance in tis_to_set_to_queued:
            task_instance.state = State.QUEUED
            task_instance.queued_dttm = (timezone.utcnow()
                                         if not task_instance.queued_dttm
                                         else task_instance.queued_dttm)
            session.merge(task_instance)

        # save which TIs we set before session expires them
        filter_for_ti_enqueue = ([and_(TI.dag_id == ti.dag_id,
                                  TI.task_id == ti.task_id,
                                  TI.execution_date == ti.execution_date)
                                  for ti in tis_to_set_to_queued])
        session.commit()

        # requery in batches since above was expired by commit

        def query(result, items):
            tis_to_be_queued = (
                session
                .query(TI)
                .filter(or_(*items))
                .all())
            task_instance_str = "\n\t".join(
                ["{}".format(x) for x in tis_to_be_queued])
            self.log.info("Setting the following {} tasks to queued state:\n\t{}"
                          .format(len(tis_to_be_queued),
                                  task_instance_str))
            return result + tis_to_be_queued

        tis_to_be_queued = helpers.reduce_in_chunks(query,
                                                    filter_for_ti_enqueue,
                                                    [],
                                                    self.max_tis_per_query)

        return tis_to_be_queued

    def _enqueue_task_instances_with_queued_state(self, simple_dag_bag, task_instances):
        """
        Takes task_instances, which should have been set to queued, and enqueues them
        with the executor.

        :param task_instances: TaskInstances to enqueue
        :type task_instances: List[TaskInstance]
        :param simple_dag_bag: Should contains all of the task_instances' dags
        :type simple_dag_bag: SimpleDagBag
        """
        TI = models.TaskInstance
        # actually enqueue them
        for task_instance in task_instances:
            simple_dag = simple_dag_bag.get_dag(task_instance.dag_id)
            command = TI.generate_command(
                task_instance.dag_id,
                task_instance.task_id,
                task_instance.execution_date,
                local=True,
                mark_success=False,
                ignore_all_deps=False,
                ignore_depends_on_past=False,
                ignore_task_deps=False,
                ignore_ti_state=False,
                pool=task_instance.pool,
                file_path=simple_dag.full_filepath,
                pickle_id=simple_dag.pickle_id)

            priority = task_instance.priority_weight
            queue = task_instance.queue
            self.log.info(
                "Sending %s to executor with priority %s and queue %s",
                task_instance.key, priority, queue
            )

            # save attributes so sqlalchemy doesnt expire them
            copy_dag_id = task_instance.dag_id
            copy_task_id = task_instance.task_id
            copy_execution_date = task_instance.execution_date
            make_transient(task_instance)
            task_instance.dag_id = copy_dag_id
            task_instance.task_id = copy_task_id
            task_instance.execution_date = copy_execution_date

            self.executor.queue_command(
                task_instance,
                command,
                priority=priority,
                queue=queue)

    @provide_session
    def _execute_task_instances(self,
                                simple_dag_bag,
                                states,
                                session=None):
        """
        Attempts to execute TaskInstances that should be executed by the scheduler.

        There are three steps:
        1. Pick TIs by priority with the constraint that they are in the expected states
        and that we do exceed max_active_runs or pool limits.
        2. Change the state for the TIs above atomically.
        3. Enqueue the TIs in the executor.

        :param simple_dag_bag: TaskInstances associated with DAGs in the
            simple_dag_bag will be fetched from the DB and executed
        :type simple_dag_bag: SimpleDagBag
        :param states: Execute TaskInstances in these states
        :type states: Tuple[State]
        :return: None
        """
        executable_tis = self._find_executable_task_instances(simple_dag_bag, states,
                                                              session=session)

        def query(result, items):
            tis_with_state_changed = self._change_state_for_executable_task_instances(
                items,
                states,
                session=session)
            self._enqueue_task_instances_with_queued_state(
                simple_dag_bag,
                tis_with_state_changed)
            session.commit()
            return result + len(tis_with_state_changed)

        return helpers.reduce_in_chunks(query, executable_tis, 0, self.max_tis_per_query)

    def _process_dags(self, dagbag, dags, tis_out):
        """
        Iterates over the dags and processes them. Processing includes:

        1. Create appropriate DagRun(s) in the DB.
        2. Create appropriate TaskInstance(s) in the DB.
        3. Send emails for tasks that have missed SLAs.

        :param dagbag: a collection of DAGs to process
        :type dagbag: models.DagBag
        :param dags: the DAGs from the DagBag to process
        :type dags: DAG
        :param tis_out: A queue to add generated TaskInstance objects
        :type tis_out: multiprocessing.Queue[TaskInstance]
        :return: None
        """
        for dag in dags:
            dag = dagbag.get_dag(dag.dag_id)
            if dag.is_paused:
                self.log.info("Not processing DAG %s since it's paused", dag.dag_id)
                continue

            if not dag:
                self.log.error("DAG ID %s was not found in the DagBag", dag.dag_id)
                continue

            self.log.info("Processing %s", dag.dag_id)

            dag_run = self.create_dag_run(dag)
            if dag_run:
                self.log.info("Created %s", dag_run)
            self._process_task_instances(dag, tis_out)
            self.manage_slas(dag)

        models.DagStat.update([d.dag_id for d in dags])

    @provide_session
    def _process_executor_events(self, simple_dag_bag, session=None):
        """
        Respond to executor events.
        """
        # TODO: this shares quite a lot of code with _manage_executor_state

        TI = models.TaskInstance
        for key, state in list(self.executor.get_event_buffer(simple_dag_bag.dag_ids)
                                   .items()):
            dag_id, task_id, execution_date, try_number = key
            self.log.info(
                "Executor reports %s.%s execution_date=%s as %s for try_number %s",
                dag_id, task_id, execution_date, state, try_number
            )
            if state == State.FAILED or state == State.SUCCESS:
                qry = session.query(TI).filter(TI.dag_id == dag_id,
                                               TI.task_id == task_id,
                                               TI.execution_date == execution_date)
                ti = qry.first()
                if not ti:
                    self.log.warning("TaskInstance %s went missing from the database", ti)
                    continue

                # TODO: should we fail RUNNING as well, as we do in Backfills?
                if ti.try_number == try_number and ti.state == State.QUEUED:
                    msg = ("Executor reports task instance {} finished ({}) "
                           "although the task says its {}. Was the task "
                           "killed externally?".format(ti, state, ti.state))
                    self.log.error(msg)
                    try:
                        simple_dag = simple_dag_bag.get_dag(dag_id)
                        dagbag = models.DagBag(simple_dag.full_filepath)
                        dag = dagbag.get_dag(dag_id)
                        ti.task = dag.get_task(task_id)
                        ti.handle_failure(msg)
                    except Exception:
                        self.log.error("Cannot load the dag bag to handle failure for %s"
                                       ". Setting task to FAILED without callbacks or "
                                       "retries. Do you have enough resources?", ti)
                        ti.state = State.FAILED
                        session.merge(ti)
                        session.commit()

    def _execute(self):
        self.log.info("Starting the scheduler")

        # DAGs can be pickled for easier remote execution by some executors
        pickle_dags = False
        if self.do_pickle and self.executor.__class__ not in \
                (executors.LocalExecutor, executors.SequentialExecutor):
            pickle_dags = True

<<<<<<< HEAD
        # Use multiple processes to parse and generate tasks for the
        # DAGs in parallel. By processing them in separate processes,
        # we can get parallelism and isolation from potentially harmful
        # user code.
        self.log.info(
            "Processing files using up to %s processes at a time",
            self.max_threads)
        self.log.info("Running execute loop for %s seconds", self.run_duration)
        self.log.info("Processing each file at most %s times", self.num_runs)
        self.log.info(
            "Process each file at most once every %s seconds",
            self.file_process_interval)
        self.log.info(
            "Checking for new files in %s every %s seconds",
            self.subdir,
            self.dag_dir_list_interval)
=======
        self.log.info("Running execute loop for %s seconds", self.run_duration)
        self.log.info("Processing each file at most %s times", self.num_runs)
>>>>>>> cb8b2a1d

        # Build up a list of Python files that could contain DAGs
        self.log.info("Searching for files in %s", self.subdir)
        known_file_paths = list_py_file_paths(self.subdir)
        self.log.info("There are %s files in %s", len(known_file_paths), self.subdir)

        def processor_factory(file_path, zombies):
            return DagFileProcessor(file_path,
                                    pickle_dags,
                                    self.dag_ids,
                                    zombies)

<<<<<<< HEAD
        processor_manager = DagFileProcessorManager(self.subdir,
                                                    known_file_paths,
                                                    self.max_threads,
                                                    self.file_process_interval,
                                                    self.num_runs,
                                                    processor_factory)
=======
        # When using sqlite, we do not use async_mode
        # so the scheduler job and DAG parser don't access the DB at the same time.
        async_mode = not self.using_sqlite

        self.processor_agent = DagFileProcessorAgent(self.subdir,
                                                     known_file_paths,
                                                     self.num_runs,
                                                     processor_factory,
                                                     async_mode)
>>>>>>> cb8b2a1d

        try:
            self._execute_helper()
        finally:
            self.processor_agent.end()
            self.log.info("Exited execute loop")

<<<<<<< HEAD
            # Kill all child processes on exit since we don't want to leave
            # them as orphaned.
            pids_to_kill = processor_manager.get_all_pids()
            if len(pids_to_kill) > 0:
                # First try SIGTERM
                this_process = psutil.Process(os.getpid())
                # Only check child processes to ensure that we don't have a case
                # where we kill the wrong process because a child process died
                # but the PID got reused.
                child_processes = [x for x in this_process.children(recursive=True)
                                   if x.is_running() and x.pid in pids_to_kill]
                for child in child_processes:
                    self.log.info("Terminating child PID: %s", child.pid)
                    child.terminate()
                # TODO: Remove magic number
                timeout = 5
                self.log.info(
                    "Waiting up to %s seconds for processes to exit...", timeout)
                try:
                    psutil.wait_procs(
                        child_processes, timeout=timeout,
                        callback=lambda x: self.log.info('Terminated PID %s', x.pid))
                except psutil.TimeoutExpired:
                    self.log.debug("Ran out of time while waiting for processes to exit")

                # Then SIGKILL
                child_processes = [x for x in this_process.children(recursive=True)
                                   if x.is_running() and x.pid in pids_to_kill]
                if len(child_processes) > 0:
                    self.log.info("SIGKILL processes that did not terminate gracefully")
                    for child in child_processes:
                        self.log.info("Killing child PID: %s", child.pid)
                        child.kill()
                        child.wait()

    def _execute_helper(self, processor_manager):
        """
        :param processor_manager: manager to use
        :type processor_manager: DagFileProcessorManager
=======
    def _execute_helper(self):
        """
        The actual scheduler loop. The main steps in the loop are:
            #. Harvest DAG parsing results through DagFileProcessorAgent
            #. Find and queue executable tasks
                #. Change task instance state in DB
                #. Queue tasks in executor
            #. Heartbeat executor
                #. Execute queued tasks in executor asynchronously
                #. Sync on the states of running tasks

        Following is a graphic representation of these steps.

        .. image:: ../docs/img/scheduler_loop.jpg

>>>>>>> cb8b2a1d
        :return: None
        """
        self.executor.start()

        self.log.info("Resetting orphaned tasks for active dag runs")
        self.reset_state_for_orphaned_tasks()

        # Start after resetting orphaned tasks to avoid stressing out DB.
        self.processor_agent.start()

        execute_start_time = timezone.utcnow()

        # Last time that self.heartbeat() was called.
        last_self_heartbeat_time = timezone.utcnow()

        # For the execute duration, parse and schedule DAGs
        while (timezone.utcnow() - execute_start_time).total_seconds() < \
                self.run_duration or self.run_duration < 0:
            self.log.debug("Starting Loop...")
            loop_start_time = time.time()

<<<<<<< HEAD
            # Traverse the DAG directory for Python files containing DAGs
            # periodically
            elapsed_time_since_refresh = (timezone.utcnow() -
                                          last_dag_dir_refresh_time).total_seconds()

            if elapsed_time_since_refresh > self.dag_dir_list_interval:
                # Build up a list of Python files that could contain DAGs
                self.log.info("Searching for files in %s", self.subdir)
                known_file_paths = list_py_file_paths(self.subdir)
                last_dag_dir_refresh_time = timezone.utcnow()
                self.log.info(
                    "There are %s files in %s", len(known_file_paths), self.subdir)

                processor_manager.set_file_paths(known_file_paths)

                self.log.debug("Removing old import errors")
                self.clear_nonexistent_import_errors(known_file_paths=known_file_paths)

            # Kick of new processes and collect results from finished ones
            self.log.debug("Heartbeating the process manager")
            simple_dags = processor_manager.heartbeat()

=======
>>>>>>> cb8b2a1d
            if self.using_sqlite:
                self.processor_agent.heartbeat()
                # For the sqlite case w/ 1 thread, wait until the processor
                # is finished to avoid concurrent access to the DB.
                self.log.debug(
                    "Waiting for processors to finish since we're using sqlite")
<<<<<<< HEAD

                processor_manager.wait_until_finished()
=======
                self.processor_agent.wait_until_finished()

            self.log.info("Harvesting DAG parsing results")
            simple_dags = self.processor_agent.harvest_simple_dags()
>>>>>>> cb8b2a1d

            # Send tasks for execution if available
            simple_dag_bag = SimpleDagBag(simple_dags)
            if len(simple_dags) > 0:
                try:
                    simple_dag_bag = SimpleDagBag(simple_dags)

                    # Handle cases where a DAG run state is set (perhaps manually) to
                    # a non-running state. Handle task instances that belong to
                    # DAG runs in those states

                    # If a task instance is up for retry but the corresponding DAG run
                    # isn't running, mark the task instance as FAILED so we don't try
                    # to re-run it.
                    self._change_state_for_tis_without_dagrun(simple_dag_bag,
                                                              [State.UP_FOR_RETRY],
                                                              State.FAILED)
                    # If a task instance is scheduled or queued or up for reschedule,
                    # but the corresponding DAG run isn't running, set the state to
                    # NONE so we don't try to re-run it.
                    self._change_state_for_tis_without_dagrun(simple_dag_bag,
                                                              [State.QUEUED,
                                                               State.SCHEDULED,
                                                               State.UP_FOR_RESCHEDULE],
                                                              State.NONE)

                    self._execute_task_instances(simple_dag_bag,
                                                 (State.SCHEDULED,))
                except Exception as e:
                    self.log.error("Error queuing tasks")
                    self.log.exception(e)
                    continue

            # Call heartbeats
            self.log.debug("Heartbeating the executor")
            self.executor.heartbeat()

            # Process events from the executor
            self._process_executor_events(simple_dag_bag)

            # Heartbeat the scheduler periodically
            time_since_last_heartbeat = (timezone.utcnow() -
                                         last_self_heartbeat_time).total_seconds()
            if time_since_last_heartbeat > self.heartrate:
                self.log.debug("Heartbeating the scheduler")
                self.heartbeat()
                last_self_heartbeat_time = timezone.utcnow()

            loop_end_time = time.time()
<<<<<<< HEAD
            self.log.debug(
                "Ran scheduling loop in %.2f seconds",
                loop_end_time - loop_start_time)
=======
            loop_duration = loop_end_time - loop_start_time
            self.log.debug(
                "Ran scheduling loop in %.2f seconds",
                loop_duration)
>>>>>>> cb8b2a1d
            self.log.debug("Sleeping for %.2f seconds", self._processor_poll_interval)
            time.sleep(self._processor_poll_interval)

            # Exit early for a test mode
<<<<<<< HEAD
            if processor_manager.max_runs_reached():
                self.log.info(
                    "Exiting loop as all files have been processed %s times",
                    self.num_runs)
=======
            if self.processor_agent.done:
                self.log.info("Exiting scheduler loop as all files"
                              " have been processed {} times".format(self.num_runs))
>>>>>>> cb8b2a1d
                break

            if loop_duration < 1:
                sleep_length = 1 - loop_duration
                self.log.debug(
                    "Sleeping for {0:.2f} seconds to prevent excessive logging"
                    .format(sleep_length))
                sleep(sleep_length)

        # Stop any processors
        self.processor_agent.terminate()

        # Verify that all files were processed, and if so, deactivate DAGs that
        # haven't been touched by the scheduler as they likely have been
        # deleted.
        if self.processor_agent.all_files_processed:
            self.log.info(
                "Deactivating DAGs that haven't been touched since %s",
                execute_start_time.isoformat()
            )
            models.DAG.deactivate_stale_dags(execute_start_time)

        self.executor.end()

        settings.Session.remove()

    @provide_session
    def process_file(self, file_path, zombies, pickle_dags=False, session=None):
        """
        Process a Python file containing Airflow DAGs.

        This includes:

        1. Execute the file and look for DAG objects in the namespace.
        2. Pickle the DAG and save it to the DB (if necessary).
        3. For each DAG, see what tasks should run and create appropriate task
        instances in the DB.
        4. Record any errors importing the file into ORM
        5. Kill (in ORM) any task instances belonging to the DAGs that haven't
        issued a heartbeat in a while.

        Returns a list of SimpleDag objects that represent the DAGs found in
        the file

        :param file_path: the path to the Python file that should be executed
        :type file_path: unicode
        :param zombies: zombie task instances to kill.
        :type zombies: list[SimpleTaskInstance]
        :param pickle_dags: whether serialize the DAGs found in the file and
            save them to the db
        :type pickle_dags: bool
        :return: a list of SimpleDags made from the Dags found in the file
        :rtype: list[SimpleDag]
        """
        self.log.info("Processing file %s for tasks to queue", file_path)
        # As DAGs are parsed from this file, they will be converted into SimpleDags
        simple_dags = []

        try:
            dagbag = models.DagBag(file_path, include_examples=False)
        except Exception:
            self.log.exception("Failed at reloading the DAG file %s", file_path)
            Stats.incr('dag_file_refresh_error', 1, 1)
            return []

        if len(dagbag.dags) > 0:
            self.log.info("DAG(s) %s retrieved from %s", dagbag.dags.keys(), file_path)
        else:
            self.log.warning("No viable dags retrieved from %s", file_path)
            self.update_import_errors(session, dagbag)
            return []

        # Save individual DAGs in the ORM and update DagModel.last_scheduled_time
        for dag in dagbag.dags.values():
            dag.sync_to_db()

        paused_dag_ids = [dag.dag_id for dag in dagbag.dags.values()
                          if dag.is_paused]

        # Pickle the DAGs (if necessary) and put them into a SimpleDag
        for dag_id in dagbag.dags:
            dag = dagbag.get_dag(dag_id)
            pickle_id = None
            if pickle_dags:
                pickle_id = dag.pickle(session).id

            # Only return DAGs that are not paused
            if dag_id not in paused_dag_ids:
                simple_dags.append(SimpleDag(dag, pickle_id=pickle_id))

        if len(self.dag_ids) > 0:
            dags = [dag for dag in dagbag.dags.values()
                    if dag.dag_id in self.dag_ids and
                    dag.dag_id not in paused_dag_ids]
        else:
            dags = [dag for dag in dagbag.dags.values()
                    if not dag.parent_dag and
                    dag.dag_id not in paused_dag_ids]

        # Not using multiprocessing.Queue() since it's no longer a separate
        # process and due to some unusual behavior. (empty() incorrectly
        # returns true?)
        ti_keys_to_schedule = []

        self._process_dags(dagbag, dags, ti_keys_to_schedule)

        for ti_key in ti_keys_to_schedule:
            dag = dagbag.dags[ti_key[0]]
            task = dag.get_task(ti_key[1])
            ti = models.TaskInstance(task, ti_key[2])

            ti.refresh_from_db(session=session, lock_for_update=True)
            # We can defer checking the task dependency checks to the worker themselves
            # since they can be expensive to run in the scheduler.
            dep_context = DepContext(deps=QUEUE_DEPS, ignore_task_deps=True)

            # Only schedule tasks that have their dependencies met, e.g. to avoid
            # a task that recently got its state changed to RUNNING from somewhere
            # other than the scheduler from getting its state overwritten.
            # TODO(aoen): It's not great that we have to check all the task instance
            # dependencies twice; once to get the task scheduled, and again to actually
            # run the task. We should try to come up with a way to only check them once.
            if ti.are_dependencies_met(
                    dep_context=dep_context,
                    session=session,
                    verbose=True):
                # Task starts out in the scheduled state. All tasks in the
                # scheduled state will be sent to the executor
                ti.state = State.SCHEDULED

            # Also save this task instance to the DB.
            self.log.info("Creating / updating %s in ORM", ti)
            session.merge(ti)
        # commit batch
        session.commit()

        # Record import errors into the ORM
        try:
            self.update_import_errors(session, dagbag)
        except Exception:
            self.log.exception("Error logging import errors!")
        try:
            dagbag.kill_zombies(zombies)
        except Exception:
            self.log.exception("Error killing zombies!")

        return simple_dags

    @provide_session
    def heartbeat_callback(self, session=None):
        Stats.incr('scheduler_heartbeat', 1, 1)


class BackfillJob(BaseJob):
    """
    A backfill job consists of a dag or subdag for a specific time range. It
    triggers a set of task instance runs, in the right order and lasts for
    as long as it takes for the set of task instance to be completed.
    """
    ID_PREFIX = 'backfill_'
    ID_FORMAT_PREFIX = ID_PREFIX + '{0}'

    __mapper_args__ = {
        'polymorphic_identity': 'BackfillJob'
    }

    class _DagRunTaskStatus(object):
        """
        Internal status of the backfill job. This class is intended to be instantiated
        only within a BackfillJob instance and will track the execution of tasks,
        e.g. running, skipped, succeeded, failed, etc. Information about the dag runs
        related to the backfill job are also being tracked in this structure,
        .e.g finished runs, etc. Any other status related information related to the
        execution of dag runs / tasks can be included in this structure since it makes
        it easier to pass it around.
        """
        # TODO(edgarRd): AIRFLOW-1444: Add consistency check on counts
        def __init__(self,
                     to_run=None,
                     running=None,
                     skipped=None,
                     succeeded=None,
                     failed=None,
                     not_ready=None,
                     deadlocked=None,
                     active_runs=None,
                     executed_dag_run_dates=None,
                     finished_runs=0,
                     total_runs=0,
                     ):
            """
            :param to_run: Tasks to run in the backfill
            :type to_run: dict[Tuple[String, String, DateTime], TaskInstance]
            :param running: Maps running task instance key to task instance object
            :type running: dict[Tuple[String, String, DateTime], TaskInstance]
            :param skipped: Tasks that have been skipped
            :type skipped: set[Tuple[String, String, DateTime]]
            :param succeeded: Tasks that have succeeded so far
            :type succeeded: set[Tuple[String, String, DateTime]]
            :param failed: Tasks that have failed
            :type failed: set[Tuple[String, String, DateTime]]
            :param not_ready: Tasks not ready for execution
            :type not_ready: set[Tuple[String, String, DateTime]]
            :param deadlocked: Deadlocked tasks
            :type deadlocked: set[Tuple[String, String, DateTime]]
            :param active_runs: Active dag runs at a certain point in time
            :type active_runs: list[DagRun]
            :param executed_dag_run_dates: Datetime objects for the executed dag runs
            :type executed_dag_run_dates: set[Datetime]
            :param finished_runs: Number of finished runs so far
            :type finished_runs: int
            :param total_runs: Number of total dag runs able to run
            :type total_runs: int
            """
            self.to_run = to_run or dict()
            self.running = running or dict()
            self.skipped = skipped or set()
            self.succeeded = succeeded or set()
            self.failed = failed or set()
            self.not_ready = not_ready or set()
            self.deadlocked = deadlocked or set()
            self.active_runs = active_runs or list()
            self.executed_dag_run_dates = executed_dag_run_dates or set()
            self.finished_runs = finished_runs
            self.total_runs = total_runs

    def __init__(
            self,
            dag,
            start_date=None,
            end_date=None,
            mark_success=False,
            donot_pickle=False,
            ignore_first_depends_on_past=False,
            ignore_task_deps=False,
            pool=None,
            delay_on_limit_secs=1.0,
            verbose=False,
            conf=None,
            rerun_failed_tasks=False,
            *args, **kwargs):
        """
        :param dag: DAG object.
        :type dag: `class DAG`.
        :param start_date: start date for the backfill date range.
        :type start_date: datetime.
        :param end_date: end date for the backfill date range.
        :type end_date: datetime
        :param mark_success: flag whether to mark the task auto success.
        :type mark_success: bool
        :param donot_pickle: whether pickle
        :type donot_pickle: bool
        :param ignore_first_depends_on_past: whether to ignore depend on past
        :type ignore_first_depends_on_past: bool
        :param ignore_task_deps: whether to ignore the task dependency
        :type ignore_task_deps: bool
        :param pool:
        :type pool: list
        :param delay_on_limit_secs:
        :param verbose:
        :type verbose: flag to whether display verbose message to backfill console
        :param conf: a dictionary which user could pass k-v pairs for backfill
        :type conf: dictionary
        :param rerun_failed_tasks: flag to whether to
                                   auto rerun the failed task in backfill
        :type rerun_failed_tasks: bool
        :param args:
        :param kwargs:
        """
        self.dag = dag
        self.dag_id = dag.dag_id
        self.bf_start_date = start_date
        self.bf_end_date = end_date
        self.mark_success = mark_success
        self.donot_pickle = donot_pickle
        self.ignore_first_depends_on_past = ignore_first_depends_on_past
        self.ignore_task_deps = ignore_task_deps
        self.pool = pool
        self.delay_on_limit_secs = delay_on_limit_secs
        self.verbose = verbose
        self.conf = conf
        self.rerun_failed_tasks = rerun_failed_tasks
        super(BackfillJob, self).__init__(*args, **kwargs)

    def _update_counters(self, ti_status):
        """
        Updates the counters per state of the tasks that were running. Can re-add
        to tasks to run in case required.

        :param ti_status: the internal status of the backfill job tasks
        :type ti_status: BackfillJob._DagRunTaskStatus
        """
        for key, ti in list(ti_status.running.items()):
            ti.refresh_from_db()
            if ti.state == State.SUCCESS:
                ti_status.succeeded.add(key)
                self.log.debug("Task instance %s succeeded. Don't rerun.", ti)
                ti_status.running.pop(key)
                continue
            elif ti.state == State.SKIPPED:
                ti_status.skipped.add(key)
                self.log.debug("Task instance %s skipped. Don't rerun.", ti)
                ti_status.running.pop(key)
                continue
            elif ti.state == State.FAILED:
                self.log.error("Task instance %s failed", ti)
                ti_status.failed.add(key)
                ti_status.running.pop(key)
                continue
            # special case: if the task needs to run again put it back
            elif ti.state == State.UP_FOR_RETRY:
                self.log.warning("Task instance %s is up for retry", ti)
                ti_status.running.pop(key)
                ti_status.to_run[key] = ti
            # special case: if the task needs to be rescheduled put it back
            elif ti.state == State.UP_FOR_RESCHEDULE:
                self.log.warning("Task instance %s is up for reschedule", ti)
                ti_status.running.pop(key)
                ti_status.to_run[key] = ti
            # special case: The state of the task can be set to NONE by the task itself
            # when it reaches concurrency limits. It could also happen when the state
            # is changed externally, e.g. by clearing tasks from the ui. We need to cover
            # for that as otherwise those tasks would fall outside of the scope of
            # the backfill suddenly.
            elif ti.state == State.NONE:
                self.log.warning(
                    "FIXME: task instance %s state was set to none externally or "
                    "reaching concurrency limits. Re-adding task to queue.",
                    ti
                )
                ti.set_state(State.SCHEDULED)
                ti_status.running.pop(key)
                ti_status.to_run[key] = ti

    def _manage_executor_state(self, running):
        """
        Checks if the executor agrees with the state of task instances
        that are running

        :param running: dict of key, task to verify
        """
        executor = self.executor

        for key, state in list(executor.get_event_buffer().items()):
            if key not in running:
                self.log.warning(
                    "%s state %s not in running=%s",
                    key, state, running.values()
                )
                continue

            ti = running[key]
            ti.refresh_from_db()

            self.log.debug("Executor state: %s task %s", state, ti)

            if state == State.FAILED or state == State.SUCCESS:
                if ti.state == State.RUNNING or ti.state == State.QUEUED:
                    msg = ("Executor reports task instance {} finished ({}) "
                           "although the task says its {}. Was the task "
                           "killed externally?".format(ti, state, ti.state))
                    self.log.error(msg)
                    ti.handle_failure(msg)

    @provide_session
    def _get_dag_run(self, run_date, session=None):
        """
        Returns a dag run for the given run date, which will be matched to an existing
        dag run if available or create a new dag run otherwise. If the max_active_runs
        limit is reached, this function will return None.

        :param run_date: the execution date for the dag run
        :type run_date: datetime
        :param session: the database session object
        :type session: Session
        :return: a DagRun in state RUNNING or None
        """
        run_id = BackfillJob.ID_FORMAT_PREFIX.format(run_date.isoformat())

        # consider max_active_runs but ignore when running subdags
        respect_dag_max_active_limit = (True
                                        if (self.dag.schedule_interval and
                                            not self.dag.is_subdag)
                                        else False)

        current_active_dag_count = self.dag.get_num_active_runs(external_trigger=False)

        # check if we are scheduling on top of a already existing dag_run
        # we could find a "scheduled" run instead of a "backfill"
        run = DagRun.find(dag_id=self.dag.dag_id,
                          execution_date=run_date,
                          session=session)

        if run is not None and len(run) > 0:
            run = run[0]
            if run.state == State.RUNNING:
                respect_dag_max_active_limit = False
        else:
            run = None

        # enforce max_active_runs limit for dag, special cases already
        # handled by respect_dag_max_active_limit
        if (respect_dag_max_active_limit and
                current_active_dag_count >= self.dag.max_active_runs):
            return None

        run = run or self.dag.create_dagrun(
            run_id=run_id,
            execution_date=run_date,
            start_date=timezone.utcnow(),
            state=State.RUNNING,
            external_trigger=False,
            session=session,
            conf=self.conf,
        )

        # set required transient field
        run.dag = self.dag

        # explicitly mark as backfill and running
        run.state = State.RUNNING
        run.run_id = run_id
        run.verify_integrity(session=session)
        return run

    @provide_session
    def _task_instances_for_dag_run(self, dag_run, session=None):
        """
        Returns a map of task instance key to task instance object for the tasks to
        run in the given dag run.

        :param dag_run: the dag run to get the tasks from
        :type dag_run: models.DagRun
        :param session: the database session object
        :type session: Session
        """
        tasks_to_run = {}

        if dag_run is None:
            return tasks_to_run

        # check if we have orphaned tasks
        self.reset_state_for_orphaned_tasks(filter_by_dag_run=dag_run, session=session)

        # for some reason if we don't refresh the reference to run is lost
        dag_run.refresh_from_db()
        make_transient(dag_run)

        # TODO(edgarRd): AIRFLOW-1464 change to batch query to improve perf
        for ti in dag_run.get_task_instances():
            # all tasks part of the backfill are scheduled to run
            if ti.state == State.NONE:
                ti.set_state(State.SCHEDULED, session=session)
            if ti.state != State.REMOVED:
                tasks_to_run[ti.key] = ti

        return tasks_to_run

    def _log_progress(self, ti_status):
        msg = ' | '.join([
            "[backfill progress]",
            "finished run {0} of {1}",
            "tasks waiting: {2}",
            "succeeded: {3}",
            "running: {4}",
            "failed: {5}",
            "skipped: {6}",
            "deadlocked: {7}",
            "not ready: {8}"
        ]).format(
            ti_status.finished_runs,
            ti_status.total_runs,
            len(ti_status.to_run),
            len(ti_status.succeeded),
            len(ti_status.running),
            len(ti_status.failed),
            len(ti_status.skipped),
            len(ti_status.deadlocked),
            len(ti_status.not_ready))
        self.log.info(msg)

        self.log.debug(
            "Finished dag run loop iteration. Remaining tasks %s",
            ti_status.to_run.values()
        )

    @provide_session
    def _process_backfill_task_instances(self,
                                         ti_status,
                                         executor,
                                         pickle_id,
                                         start_date=None, session=None):
        """
        Process a set of task instances from a set of dag runs. Special handling is done
        to account for different task instance states that could be present when running
        them in a backfill process.

        :param ti_status: the internal status of the job
        :type ti_status: BackfillJob._DagRunTaskStatus
        :param executor: the executor to run the task instances
        :type executor: BaseExecutor
        :param pickle_id: the pickle_id if dag is pickled, None otherwise
        :type pickle_id: int
        :param start_date: the start date of the backfill job
        :type start_date: datetime
        :param session: the current session object
        :type session: Session
        :return: the list of execution_dates for the finished dag runs
        :rtype: list
        """

        executed_run_dates = []

        while ((len(ti_status.to_run) > 0 or len(ti_status.running) > 0) and
                len(ti_status.deadlocked) == 0):
            self.log.debug("*** Clearing out not_ready list ***")
            ti_status.not_ready.clear()

            # we need to execute the tasks bottom to top
            # or leaf to root, as otherwise tasks might be
            # determined deadlocked while they are actually
            # waiting for their upstream to finish
            for task in self.dag.topological_sort():
                for key, ti in list(ti_status.to_run.items()):
                    if task.task_id != ti.task_id:
                        continue

                    ti.refresh_from_db()

                    task = self.dag.get_task(ti.task_id)
                    ti.task = task

                    ignore_depends_on_past = (
                        self.ignore_first_depends_on_past and
                        ti.execution_date == (start_date or ti.start_date))
                    self.log.debug(
                        "Task instance to run %s state %s", ti, ti.state)

                    # The task was already marked successful or skipped by a
                    # different Job. Don't rerun it.
                    if ti.state == State.SUCCESS:
                        ti_status.succeeded.add(key)
                        self.log.debug("Task instance %s succeeded. Don't rerun.", ti)
                        ti_status.to_run.pop(key)
                        if key in ti_status.running:
                            ti_status.running.pop(key)
                        continue
                    elif ti.state == State.SKIPPED:
                        ti_status.skipped.add(key)
                        self.log.debug("Task instance %s skipped. Don't rerun.", ti)
                        ti_status.to_run.pop(key)
                        if key in ti_status.running:
                            ti_status.running.pop(key)
                        continue

                    # guard against externally modified tasks instances or
                    # in case max concurrency has been reached at task runtime
                    elif ti.state == State.NONE:
                        self.log.warning(
                            "FIXME: task instance {} state was set to None "
                            "externally. This should not happen"
                        )
                        ti.set_state(State.SCHEDULED, session=session)
                    if self.rerun_failed_tasks:
                        # Rerun failed tasks or upstreamed failed tasks
                        if ti.state in (State.FAILED, State.UPSTREAM_FAILED):
                            self.log.error("Task instance {ti} "
                                           "with state {state}".format(ti=ti,
                                                                       state=ti.state))
                            if key in ti_status.running:
                                ti_status.running.pop(key)
                            # Reset the failed task in backfill to scheduled state
                            ti.set_state(State.SCHEDULED, session=session)
                    else:
                        # Default behaviour which works for subdag.
                        if ti.state in (State.FAILED, State.UPSTREAM_FAILED):
                            self.log.error("Task instance {ti} "
                                           "with {state} state".format(ti=ti,
                                                                       state=ti.state))
                            ti_status.failed.add(key)
                            ti_status.to_run.pop(key)
                            if key in ti_status.running:
                                ti_status.running.pop(key)
                            continue

                    backfill_context = DepContext(
                        deps=RUN_DEPS,
                        ignore_depends_on_past=ignore_depends_on_past,
                        ignore_task_deps=self.ignore_task_deps,
                        flag_upstream_failed=True)

                    # Is the task runnable? -- then run it
                    # the dependency checker can change states of tis
                    if ti.are_dependencies_met(
                            dep_context=backfill_context,
                            session=session,
                            verbose=self.verbose):
                        ti.refresh_from_db(lock_for_update=True, session=session)
                        if ti.state in (State.SCHEDULED, State.UP_FOR_RETRY, State.UP_FOR_RESCHEDULE):
                            if executor.has_task(ti):
                                self.log.debug(
                                    "Task Instance %s already in executor "
                                    "waiting for queue to clear",
                                    ti
                                )
                            else:
                                self.log.debug('Sending %s to executor', ti)
                                # Skip scheduled state, we are executing immediately
                                ti.state = State.QUEUED
                                session.merge(ti)

                                cfg_path = None
                                if executor.__class__ in (executors.LocalExecutor,
                                                          executors.SequentialExecutor):
                                    cfg_path = tmp_configuration_copy()

                                executor.queue_task_instance(
                                    ti,
                                    mark_success=self.mark_success,
                                    pickle_id=pickle_id,
                                    ignore_task_deps=self.ignore_task_deps,
                                    ignore_depends_on_past=ignore_depends_on_past,
                                    pool=self.pool,
                                    cfg_path=cfg_path)
                                ti_status.running[key] = ti
                                ti_status.to_run.pop(key)
                        session.commit()
                        continue

                    if ti.state == State.UPSTREAM_FAILED:
                        self.log.error("Task instance %s upstream failed", ti)
                        ti_status.failed.add(key)
                        ti_status.to_run.pop(key)
                        if key in ti_status.running:
                            ti_status.running.pop(key)
                        continue

                    # special case
                    if ti.state == State.UP_FOR_RETRY:
                        self.log.debug(
                            "Task instance %s retry period not "
                            "expired yet", ti)
                        if key in ti_status.running:
                            ti_status.running.pop(key)
                        ti_status.to_run[key] = ti
                        continue

                    # special case
                    if ti.state == State.UP_FOR_RESCHEDULE:
                        self.log.debug(
                            "Task instance %s reschedule period not "
                            "expired yet", ti)
                        if key in ti_status.running:
                            ti_status.running.pop(key)
                        ti_status.to_run[key] = ti
                        continue

                    # all remaining tasks
                    self.log.debug('Adding %s to not_ready', ti)
                    ti_status.not_ready.add(key)

            # execute the tasks in the queue
            self.heartbeat()
            executor.heartbeat()

            # If the set of tasks that aren't ready ever equals the set of
            # tasks to run and there are no running tasks then the backfill
            # is deadlocked
            if (ti_status.not_ready and
                    ti_status.not_ready == set(ti_status.to_run) and
                    len(ti_status.running) == 0):
                self.log.warning(
                    "Deadlock discovered for ti_status.to_run=%s",
                    ti_status.to_run.values()
                )
                ti_status.deadlocked.update(ti_status.to_run.values())
                ti_status.to_run.clear()

            # check executor state
            self._manage_executor_state(ti_status.running)

            # update the task counters
            self._update_counters(ti_status=ti_status)

            # update dag run state
            _dag_runs = ti_status.active_runs[:]
            for run in _dag_runs:
                run.update_state(session=session)
                if run.state in State.finished():
                    ti_status.finished_runs += 1
                    ti_status.active_runs.remove(run)
                    executed_run_dates.append(run.execution_date)

                if run.dag.is_paused:
                    models.DagStat.update([run.dag_id], session=session)

            self._log_progress(ti_status)

        # return updated status
        return executed_run_dates

    @provide_session
    def _collect_errors(self, ti_status, session=None):
        err = ''
        if ti_status.failed:
            err += (
                "---------------------------------------------------\n"
                "Some task instances failed:\n{}\n".format(ti_status.failed))
        if ti_status.deadlocked:
            err += (
                '---------------------------------------------------\n'
                'BackfillJob is deadlocked.')
            deadlocked_depends_on_past = any(
                t.are_dependencies_met(
                    dep_context=DepContext(ignore_depends_on_past=False),
                    session=session,
                    verbose=self.verbose) !=
                t.are_dependencies_met(
                    dep_context=DepContext(ignore_depends_on_past=True),
                    session=session,
                    verbose=self.verbose)
                for t in ti_status.deadlocked)
            if deadlocked_depends_on_past:
                err += (
                    'Some of the deadlocked tasks were unable to run because '
                    'of "depends_on_past" relationships. Try running the '
                    'backfill with the option '
                    '"ignore_first_depends_on_past=True" or passing "-I" at '
                    'the command line.')
            err += ' These tasks have succeeded:\n{}\n'.format(ti_status.succeeded)
            err += ' These tasks are running:\n{}\n'.format(ti_status.running)
            err += ' These tasks have failed:\n{}\n'.format(ti_status.failed)
            err += ' These tasks are skipped:\n{}\n'.format(ti_status.skipped)
            err += ' These tasks are deadlocked:\n{}\n'.format(ti_status.deadlocked)

        return err

    @provide_session
    def _execute_for_run_dates(self, run_dates, ti_status, executor, pickle_id,
                               start_date, session=None):
        """
        Computes the dag runs and their respective task instances for
        the given run dates and executes the task instances.
        Returns a list of execution dates of the dag runs that were executed.

        :param run_dates: Execution dates for dag runs
        :type run_dates: list
        :param ti_status: internal BackfillJob status structure to tis track progress
        :type ti_status: BackfillJob._DagRunTaskStatus
        :param executor: the executor to use, it must be previously started
        :type executor: BaseExecutor
        :param pickle_id: numeric id of the pickled dag, None if not pickled
        :type pickle_id: int
        :param start_date: backfill start date
        :type start_date: datetime
        :param session: the current session object
        :type session: Session
        """
        for next_run_date in run_dates:
            dag_run = self._get_dag_run(next_run_date, session=session)
            tis_map = self._task_instances_for_dag_run(dag_run,
                                                       session=session)
            if dag_run is None:
                continue

            ti_status.active_runs.append(dag_run)
            ti_status.to_run.update(tis_map or {})

        processed_dag_run_dates = self._process_backfill_task_instances(
            ti_status=ti_status,
            executor=executor,
            pickle_id=pickle_id,
            start_date=start_date,
            session=session)

        ti_status.executed_dag_run_dates.update(processed_dag_run_dates)

    @provide_session
    def _execute(self, session=None):
        """
        Initializes all components required to run a dag for a specified date range and
        calls helper method to execute the tasks.
        """
        ti_status = BackfillJob._DagRunTaskStatus()

        start_date = self.bf_start_date

        # Get intervals between the start/end dates, which will turn into dag runs
        run_dates = self.dag.get_run_dates(start_date=start_date,
                                           end_date=self.bf_end_date)
        if len(run_dates) == 0:
            self.log.info("No run dates were found for the given dates and dag interval.")
            return

        # picklin'
        pickle_id = None
        if not self.donot_pickle and self.executor.__class__ not in (
                executors.LocalExecutor, executors.SequentialExecutor):
            pickle = models.DagPickle(self.dag)
            session.add(pickle)
            session.commit()
            pickle_id = pickle.id

        executor = self.executor
        executor.start()

        ti_status.total_runs = len(run_dates)  # total dag runs in backfill

        try:
            remaining_dates = ti_status.total_runs
            while remaining_dates > 0:
                dates_to_process = [run_date for run_date in run_dates
                                    if run_date not in ti_status.executed_dag_run_dates]

                self._execute_for_run_dates(run_dates=dates_to_process,
                                            ti_status=ti_status,
                                            executor=executor,
                                            pickle_id=pickle_id,
                                            start_date=start_date,
                                            session=session)

                remaining_dates = (
                    ti_status.total_runs - len(ti_status.executed_dag_run_dates)
                )
                err = self._collect_errors(ti_status=ti_status, session=session)
                if err:
                    raise AirflowException(err)

                if remaining_dates > 0:
                    self.log.info(
                        "max_active_runs limit for dag %s has been reached "
                        " - waiting for other dag runs to finish",
                        self.dag_id
                    )
                    time.sleep(self.delay_on_limit_secs)
        finally:
            executor.end()
            session.commit()

        self.log.info("Backfill done. Exiting.")


class LocalTaskJob(BaseJob):

    __mapper_args__ = {
        'polymorphic_identity': 'LocalTaskJob'
    }

    def __init__(
            self,
            task_instance,
            ignore_all_deps=False,
            ignore_depends_on_past=False,
            ignore_task_deps=False,
            ignore_ti_state=False,
            mark_success=False,
            pickle_id=None,
            pool=None,
            *args, **kwargs):
        self.task_instance = task_instance
        self.dag_id = task_instance.dag_id
        self.ignore_all_deps = ignore_all_deps
        self.ignore_depends_on_past = ignore_depends_on_past
        self.ignore_task_deps = ignore_task_deps
        self.ignore_ti_state = ignore_ti_state
        self.pool = pool
        self.pickle_id = pickle_id
        self.mark_success = mark_success

        # terminating state is used so that a job don't try to
        # terminate multiple times
        self.terminating = False

        super(LocalTaskJob, self).__init__(*args, **kwargs)

    def _execute(self):
        self.task_runner = get_task_runner(self)

        def signal_handler(signum, frame):
            """Setting kill signal handler"""
            self.log.error("Received SIGTERM. Terminating subprocesses")
            self.on_kill()
            raise AirflowException("LocalTaskJob received SIGTERM signal")
        signal.signal(signal.SIGTERM, signal_handler)

        if not self.task_instance._check_and_change_state_before_execution(
                mark_success=self.mark_success,
                ignore_all_deps=self.ignore_all_deps,
                ignore_depends_on_past=self.ignore_depends_on_past,
                ignore_task_deps=self.ignore_task_deps,
                ignore_ti_state=self.ignore_ti_state,
                job_id=self.id,
                pool=self.pool):
            self.log.info("Task is not able to be run")
            return

        try:
            self.task_runner.start()

            last_heartbeat_time = time.time()
            heartbeat_time_limit = conf.getint('scheduler',
                                               'scheduler_zombie_task_threshold')
            while True:
                # Monitor the task to see if it's done
                return_code = self.task_runner.return_code()
                if return_code is not None:
                    self.log.info("Task exited with return code %s", return_code)
                    return

                # Periodically heartbeat so that the scheduler doesn't think this
                # is a zombie
                try:
                    self.heartbeat()
                    last_heartbeat_time = time.time()
                except OperationalError:
                    Stats.incr('local_task_job_heartbeat_failure', 1, 1)
                    self.log.exception(
                        "Exception while trying to heartbeat! Sleeping for %s seconds",
                        self.heartrate
                    )
                    time.sleep(self.heartrate)

                # If it's been too long since we've heartbeat, then it's possible that
                # the scheduler rescheduled this task, so kill launched processes.
                time_since_last_heartbeat = time.time() - last_heartbeat_time
                if time_since_last_heartbeat > heartbeat_time_limit:
                    Stats.incr('local_task_job_prolonged_heartbeat_failure', 1, 1)
                    self.log.error("Heartbeat time limited exceeded!")
                    raise AirflowException("Time since last heartbeat({:.2f}s) "
                                           "exceeded limit ({}s)."
                                           .format(time_since_last_heartbeat,
                                                   heartbeat_time_limit))
        finally:
            self.on_kill()

    def on_kill(self):
        self.task_runner.terminate()
        self.task_runner.on_finish()

    @provide_session
    def heartbeat_callback(self, session=None):
        """Self destruct task if state has been moved away from running externally"""

        if self.terminating:
            # ensure termination if processes are created later
            self.task_runner.terminate()
            return

        self.task_instance.refresh_from_db()
        ti = self.task_instance

        fqdn = get_hostname()
        same_hostname = fqdn == ti.hostname
        same_process = ti.pid == os.getpid()

        if ti.state == State.RUNNING:
            if not same_hostname:
                self.log.warning("The recorded hostname {ti.hostname} "
                                 "does not match this instance's hostname "
                                 "{fqdn}".format(**locals()))
                raise AirflowException("Hostname of job runner does not match")
            elif not same_process:
                current_pid = os.getpid()
                self.log.warning("Recorded pid {ti.pid} does not match "
                                 "the current pid "
                                 "{current_pid}".format(**locals()))
                raise AirflowException("PID of job runner does not match")
        elif (
                self.task_runner.return_code() is None and
                hasattr(self.task_runner, 'process')
        ):
            self.log.warning(
                "State of this instance has been externally set to %s. "
                "Taking the poison pill.",
                ti.state
            )
            self.task_runner.terminate()
            self.terminating = True<|MERGE_RESOLUTION|>--- conflicted
+++ resolved
@@ -38,11 +38,6 @@
 from sqlalchemy import (Column, Index, Integer, String, and_, func, not_, or_)
 from sqlalchemy.exc import OperationalError
 from sqlalchemy.orm.session import make_transient
-<<<<<<< HEAD
-from tabulate import tabulate
-from time import sleep
-=======
->>>>>>> cb8b2a1d
 
 from airflow import configuration as conf
 from airflow import executors, models, settings
@@ -59,19 +54,11 @@
                                           SimpleDagBag,
                                           list_py_file_paths)
 from airflow.utils.db import create_session, provide_session
-<<<<<<< HEAD
-from airflow.utils.email import send_email, get_email_address_list
-from airflow.utils.log.logging_mixin import LoggingMixin, set_context, StreamLogWriter
-from airflow.utils.net import get_hostname
-from airflow.utils.state import State
-from airflow.utils.sqlalchemy import UtcDateTime
-=======
 from airflow.utils.email import get_email_address_list, send_email
 from airflow.utils.log.logging_mixin import LoggingMixin, StreamLogWriter, set_context
 from airflow.utils.net import get_hostname
 from airflow.utils.sqlalchemy import UtcDateTime
 from airflow.utils.state import State
->>>>>>> cb8b2a1d
 
 Base = models.Base
 ID_LEN = models.ID_LEN
@@ -169,35 +156,6 @@
         heart rate. If you go over 60 seconds before calling it, it won't
         sleep at all.
         """
-<<<<<<< HEAD
-        with create_session() as session:
-            job = session.query(BaseJob).filter_by(id=self.id).one()
-            make_transient(job)
-            session.commit()
-
-        if job.state == State.SHUTDOWN:
-            self.kill()
-
-        # Figure out how long to sleep for
-        sleep_for = 0
-        if job.latest_heartbeat:
-            sleep_for = max(
-                0,
-                self.heartrate - (
-                    timezone.utcnow() - job.latest_heartbeat).total_seconds())
-
-        sleep(sleep_for)
-
-        # Update last heartbeat time
-        with create_session() as session:
-            job = session.query(BaseJob).filter(BaseJob.id == self.id).first()
-            job.latest_heartbeat = timezone.utcnow()
-            session.merge(job)
-            session.commit()
-
-            self.heartbeat_callback(session=session)
-            self.log.debug('[heartbeat]')
-=======
         try:
             with create_session() as session:
                 job = session.query(BaseJob).filter_by(id=self.id).one()
@@ -228,7 +186,6 @@
                 self.log.debug('[heartbeat]')
         except OperationalError as e:
             self.log.error("Scheduler heartbeat got an exception: %s", str(e))
->>>>>>> cb8b2a1d
 
     def run(self):
         Stats.incr(self.__class__.__name__.lower() + '_start', 1, 1)
@@ -245,17 +202,10 @@
                 self._execute()
                 # In case of max runs or max duration
                 self.state = State.SUCCESS
-<<<<<<< HEAD
-            except SystemExit as e:
-                # In case of ^C or SIGTERM
-                self.state = State.SUCCESS
-            except Exception as e:
-=======
             except SystemExit:
                 # In case of ^C or SIGTERM
                 self.state = State.SUCCESS
             except Exception:
->>>>>>> cb8b2a1d
                 self.state = State.FAILED
                 raise
             finally:
@@ -592,11 +542,6 @@
             dag_ids=None,
             subdir=settings.DAGS_FOLDER,
             num_runs=-1,
-<<<<<<< HEAD
-            file_process_interval=conf.getint('scheduler',
-                                              'min_file_process_interval'),
-=======
->>>>>>> cb8b2a1d
             processor_poll_interval=1.0,
             run_duration=None,
             do_pickle=False,
@@ -611,17 +556,11 @@
             definitions, or a specific path to a file
         :type subdir: unicode
         :param num_runs: The number of times to try to schedule each DAG file.
-<<<<<<< HEAD
-        -1 for unlimited within the run_duration.
-        :param processor_poll_interval: The number of seconds to wait between
-        polls of running processors
-=======
             -1 for unlimited within the run_duration.
         :type num_runs: int
         :param processor_poll_interval: The number of seconds to wait between
             polls of running processors
         :type processor_poll_interval: int
->>>>>>> cb8b2a1d
         :param run_duration: how long to run (in seconds) before exiting
         :type run_duration: int
         :param do_pickle: once a DAG object is obtained by executing the Python
@@ -653,19 +592,6 @@
         if 'sqlite' in conf.get('core', 'sql_alchemy_conn'):
             self.using_sqlite = True
 
-<<<<<<< HEAD
-        # How often to scan the DAGs directory for new files. Default to 5 minutes.
-        self.dag_dir_list_interval = conf.getint('scheduler',
-                                                 'dag_dir_list_interval')
-        # How often to print out DAG file processing stats to the log. Default to
-        # 30 seconds.
-        self.print_stats_interval = conf.getint('scheduler',
-                                                'print_stats_interval')
-
-        self.file_process_interval = file_process_interval
-
-=======
->>>>>>> cb8b2a1d
         self.max_tis_per_query = conf.getint('scheduler', 'max_tis_per_query')
         if run_duration is None:
             self.run_duration = conf.getint('scheduler',
@@ -1556,27 +1482,8 @@
                 (executors.LocalExecutor, executors.SequentialExecutor):
             pickle_dags = True
 
-<<<<<<< HEAD
-        # Use multiple processes to parse and generate tasks for the
-        # DAGs in parallel. By processing them in separate processes,
-        # we can get parallelism and isolation from potentially harmful
-        # user code.
-        self.log.info(
-            "Processing files using up to %s processes at a time",
-            self.max_threads)
         self.log.info("Running execute loop for %s seconds", self.run_duration)
         self.log.info("Processing each file at most %s times", self.num_runs)
-        self.log.info(
-            "Process each file at most once every %s seconds",
-            self.file_process_interval)
-        self.log.info(
-            "Checking for new files in %s every %s seconds",
-            self.subdir,
-            self.dag_dir_list_interval)
-=======
-        self.log.info("Running execute loop for %s seconds", self.run_duration)
-        self.log.info("Processing each file at most %s times", self.num_runs)
->>>>>>> cb8b2a1d
 
         # Build up a list of Python files that could contain DAGs
         self.log.info("Searching for files in %s", self.subdir)
@@ -1589,14 +1496,6 @@
                                     self.dag_ids,
                                     zombies)
 
-<<<<<<< HEAD
-        processor_manager = DagFileProcessorManager(self.subdir,
-                                                    known_file_paths,
-                                                    self.max_threads,
-                                                    self.file_process_interval,
-                                                    self.num_runs,
-                                                    processor_factory)
-=======
         # When using sqlite, we do not use async_mode
         # so the scheduler job and DAG parser don't access the DB at the same time.
         async_mode = not self.using_sqlite
@@ -1606,7 +1505,6 @@
                                                      self.num_runs,
                                                      processor_factory,
                                                      async_mode)
->>>>>>> cb8b2a1d
 
         try:
             self._execute_helper()
@@ -1614,47 +1512,6 @@
             self.processor_agent.end()
             self.log.info("Exited execute loop")
 
-<<<<<<< HEAD
-            # Kill all child processes on exit since we don't want to leave
-            # them as orphaned.
-            pids_to_kill = processor_manager.get_all_pids()
-            if len(pids_to_kill) > 0:
-                # First try SIGTERM
-                this_process = psutil.Process(os.getpid())
-                # Only check child processes to ensure that we don't have a case
-                # where we kill the wrong process because a child process died
-                # but the PID got reused.
-                child_processes = [x for x in this_process.children(recursive=True)
-                                   if x.is_running() and x.pid in pids_to_kill]
-                for child in child_processes:
-                    self.log.info("Terminating child PID: %s", child.pid)
-                    child.terminate()
-                # TODO: Remove magic number
-                timeout = 5
-                self.log.info(
-                    "Waiting up to %s seconds for processes to exit...", timeout)
-                try:
-                    psutil.wait_procs(
-                        child_processes, timeout=timeout,
-                        callback=lambda x: self.log.info('Terminated PID %s', x.pid))
-                except psutil.TimeoutExpired:
-                    self.log.debug("Ran out of time while waiting for processes to exit")
-
-                # Then SIGKILL
-                child_processes = [x for x in this_process.children(recursive=True)
-                                   if x.is_running() and x.pid in pids_to_kill]
-                if len(child_processes) > 0:
-                    self.log.info("SIGKILL processes that did not terminate gracefully")
-                    for child in child_processes:
-                        self.log.info("Killing child PID: %s", child.pid)
-                        child.kill()
-                        child.wait()
-
-    def _execute_helper(self, processor_manager):
-        """
-        :param processor_manager: manager to use
-        :type processor_manager: DagFileProcessorManager
-=======
     def _execute_helper(self):
         """
         The actual scheduler loop. The main steps in the loop are:
@@ -1670,7 +1527,6 @@
 
         .. image:: ../docs/img/scheduler_loop.jpg
 
->>>>>>> cb8b2a1d
         :return: None
         """
         self.executor.start()
@@ -1692,46 +1548,16 @@
             self.log.debug("Starting Loop...")
             loop_start_time = time.time()
 
-<<<<<<< HEAD
-            # Traverse the DAG directory for Python files containing DAGs
-            # periodically
-            elapsed_time_since_refresh = (timezone.utcnow() -
-                                          last_dag_dir_refresh_time).total_seconds()
-
-            if elapsed_time_since_refresh > self.dag_dir_list_interval:
-                # Build up a list of Python files that could contain DAGs
-                self.log.info("Searching for files in %s", self.subdir)
-                known_file_paths = list_py_file_paths(self.subdir)
-                last_dag_dir_refresh_time = timezone.utcnow()
-                self.log.info(
-                    "There are %s files in %s", len(known_file_paths), self.subdir)
-
-                processor_manager.set_file_paths(known_file_paths)
-
-                self.log.debug("Removing old import errors")
-                self.clear_nonexistent_import_errors(known_file_paths=known_file_paths)
-
-            # Kick of new processes and collect results from finished ones
-            self.log.debug("Heartbeating the process manager")
-            simple_dags = processor_manager.heartbeat()
-
-=======
->>>>>>> cb8b2a1d
             if self.using_sqlite:
                 self.processor_agent.heartbeat()
                 # For the sqlite case w/ 1 thread, wait until the processor
                 # is finished to avoid concurrent access to the DB.
                 self.log.debug(
                     "Waiting for processors to finish since we're using sqlite")
-<<<<<<< HEAD
-
-                processor_manager.wait_until_finished()
-=======
                 self.processor_agent.wait_until_finished()
 
             self.log.info("Harvesting DAG parsing results")
             simple_dags = self.processor_agent.harvest_simple_dags()
->>>>>>> cb8b2a1d
 
             # Send tasks for execution if available
             simple_dag_bag = SimpleDagBag(simple_dags)
@@ -1781,30 +1607,17 @@
                 last_self_heartbeat_time = timezone.utcnow()
 
             loop_end_time = time.time()
-<<<<<<< HEAD
-            self.log.debug(
-                "Ran scheduling loop in %.2f seconds",
-                loop_end_time - loop_start_time)
-=======
             loop_duration = loop_end_time - loop_start_time
             self.log.debug(
                 "Ran scheduling loop in %.2f seconds",
                 loop_duration)
->>>>>>> cb8b2a1d
             self.log.debug("Sleeping for %.2f seconds", self._processor_poll_interval)
             time.sleep(self._processor_poll_interval)
 
             # Exit early for a test mode
-<<<<<<< HEAD
-            if processor_manager.max_runs_reached():
-                self.log.info(
-                    "Exiting loop as all files have been processed %s times",
-                    self.num_runs)
-=======
             if self.processor_agent.done:
                 self.log.info("Exiting scheduler loop as all files"
                               " have been processed {} times".format(self.num_runs))
->>>>>>> cb8b2a1d
                 break
 
             if loop_duration < 1:
