--- conflicted
+++ resolved
@@ -501,20 +501,6 @@
         db_dag.last_scheduler_run = datetime.now()
         session.commit()
 
-<<<<<<< HEAD
-        self.logger.info('Getting list of tasks to skip for active runs.')
-        skip_tis = set()
-        if active_runs:
-            qry = (
-                session.query(TI.task_id, TI.execution_date)
-                .filter(
-                    TI.dag_id == dag.dag_id,
-                    TI.execution_date.in_(active_runs),
-                    TI.state.in_((State.RUNNING, State.SUCCESS, State.FUTURE_SUCCEEDED, State.FAILED)),
-                )
-            )
-            skip_tis = {(ti[0], ti[1]) for ti in qry.all()}
-=======
         # update the state of the previously active dag runs
         dag_runs = DagRun.find(dag_id=dag.dag_id, state=State.RUNNING)
         active_dag_runs = []
@@ -540,7 +526,6 @@
             # update_state above which has already checked these tasks
             for ti in tis:
                 task = dag.get_task(ti.task_id)
->>>>>>> c2384cb4
 
                 # fixme: ti.task is transient but needs to be set
                 ti.task = task
@@ -549,46 +534,6 @@
                 if task.adhoc:
                     continue
 
-<<<<<<< HEAD
-            ti.refresh_from_db()
-            if ti.state in (
-                    State.RUNNING, State.QUEUED, State.SUCCESS, State.FUTURE_SUCCEEDED, State.FAILED):
-                continue
-            elif ti.is_runnable(flag_upstream_failed=True):
-                self.logger.debug('Queuing task: {}'.format(ti))
-                queue.put((ti.key, pickle_id))
-            elif ti.is_premature():
-                continue
-            else:
-                self.logger.debug('Adding task: {} to the COULD_NOT_RUN set'.format(ti))
-                could_not_run.add(ti)
-
-        # this type of deadlock happens when dagruns can't even start and so
-        # the TI's haven't been persisted to the     database.
-        if len(could_not_run) == len(descartes) and len(could_not_run) > 0:
-            self.logger.error(
-                'Dag runs are deadlocked for DAG: {}'.format(dag.dag_id))
-            (session
-                .query(models.DagRun)
-                .filter(
-                    models.DagRun.dag_id == dag.dag_id,
-                    models.DagRun.state == State.RUNNING,
-                    models.DagRun.execution_date.in_(active_runs))
-                .update(
-                    {models.DagRun.state: State.FAILED},
-                    synchronize_session='fetch'))
-
-        # Releasing the lock
-        self.logger.debug("Unlocking DAG (scheduler_lock)")
-        db_dag = (
-            session.query(DagModel)
-            .filter(DagModel.dag_id == dag.dag_id)
-            .first()
-        )
-        db_dag.scheduler_lock = False
-        session.merge(db_dag)
-        session.commit()
-=======
                 if ti.is_runnable(flag_upstream_failed=True):
                     self.logger.debug('Queuing task: {}'.format(ti))
 
@@ -606,7 +551,6 @@
 
                     session.commit()
                     queue.put((ti.key, pickle_id))
->>>>>>> c2384cb4
 
         session.close()
 
@@ -1012,12 +956,7 @@
 
                     # executor reports success but task does not - this is weird
                     elif ti.state not in (
-<<<<<<< HEAD
-                            State.SUCCESS,
-                            State.FUTURE_SUCCEEDED,
-=======
                             State.SCHEDULED,
->>>>>>> c2384cb4
                             State.QUEUED,
                             State.UP_FOR_RETRY):
                         self.logger.error(
