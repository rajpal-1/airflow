--- conflicted
+++ resolved
@@ -25,31 +25,12 @@
 or the ``api/2.1/jobs/runs/submit``
 `endpoint <https://docs.databricks.com/dev-tools/api/latest/jobs.html#operation/JobsRunsSubmit>`_.
 """
-<<<<<<< HEAD
-import sys
-import time
-from time import sleep
-from typing import Dict, Generator
-from urllib.parse import urlparse
-=======
 from typing import Any, Dict, List, Optional
->>>>>>> efed15bb
 
 from requests import exceptions as requests_exceptions
 
 from airflow.exceptions import AirflowException
-<<<<<<< HEAD
-from airflow.hooks.base import BaseHook
-from airflow.models import Connection
-from databricks import sql
-
-if sys.version_info >= (3, 8):
-    from functools import cached_property
-else:
-    from cached_property import cached_property
-=======
 from airflow.providers.databricks.hooks.databricks_base import BaseDatabricksHook
->>>>>>> efed15bb
 
 RESTART_CLUSTER_ENDPOINT = ("POST", "api/2.0/clusters/restart")
 START_CLUSTER_ENDPOINT = ("POST", "api/2.0/clusters/start")
@@ -383,46 +364,6 @@
         repos_endpoint = ('POST', 'api/2.0/repos')
         return self._do_api_call(repos_endpoint, json)
 
-<<<<<<< HEAD
-    def __call__(self, r: PreparedRequest) -> PreparedRequest:
-        r.headers['Authorization'] = 'Bearer ' + self.token
-        return r
-
-
-class DatabricksSQLHook(BaseHook):
-    """
-    Implementation of Databricks SQL connection: <https://docs.databricks.com/dev-tools/python-sql-connector.html>
-
-    :param databricks_conn_id: Reference to the :ref:`Databricks connection <howto/connection:databricks>`.
-    """
-    def __init__(self, databricks_conn_id:str):
-        self.databricks_conn_id = databricks_conn_id
-
-    @cached_property
-    def sql_databricks_conn(self) -> Dict:
-        """Create the SQL Databricks connection from the airflow databricks connection."""
-        connection = self.get_connection(self.databricks_conn_id)
-        return {
-            'server_hostname': connection.get_uri(),
-            'http_path': connection.get_extra().get('http_sql_path'),
-            'access_token': connection.get_password()
-        }
-
-    def execute_sql(self, sql: str) -> Generator:
-        """
-        Connect to the SQL Databricks Endpoint,
-
-        execute the given SQL statement and returns the result as generator
-        """
-        with sql.connect(server_hostname=self.sql_databricks_conn.get('server_hostname'),
-                     http_path=self.sql_databricks_conn.get('http_path'),
-                     access_token=self.sql_databricks_conn.get('access_token')) as connection:
-            with connection.cursor() as cursor:
-                cursor.execute(sql)
-                result = cursor.fetchall()
-                for row in result:
-                    yield row
-=======
     def get_repo_by_path(self, path: str) -> Optional[str]:
         """
         Obtains Repos ID by path
@@ -437,5 +378,4 @@
             if e.response.status_code != 404:
                 raise e
 
-        return None
->>>>>>> efed15bb
+        return None