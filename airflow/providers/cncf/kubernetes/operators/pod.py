# Licensed to the Apache Software Foundation (ASF) under one
# or more contributor license agreements.  See the NOTICE file
# distributed with this work for additional information
# regarding copyright ownership.  The ASF licenses this file
# to you under the Apache License, Version 2.0 (the
# "License"); you may not use this file except in compliance
# with the License.  You may obtain a copy of the License at
#
#   http://www.apache.org/licenses/LICENSE-2.0
#
# Unless required by applicable law or agreed to in writing,
# software distributed under the License is distributed on an
# "AS IS" BASIS, WITHOUT WARRANTIES OR CONDITIONS OF ANY
# KIND, either express or implied.  See the License for the
# specific language governing permissions and limitations
# under the License.
"""Executes task in a Kubernetes POD"""

from __future__ import annotations

import json
import logging
import re
import secrets
import string
from collections.abc import Container
from contextlib import AbstractContextManager
from typing import TYPE_CHECKING, Any, Sequence

from kubernetes.client import CoreV1Api, models as k8s
from slugify import slugify
from urllib3.exceptions import HTTPError

from airflow.compat.functools import cached_property
from airflow.exceptions import AirflowException, AirflowSkipException
from airflow.kubernetes import pod_generator
from airflow.kubernetes.pod_generator import PodGenerator
from airflow.kubernetes.secret import Secret
from airflow.models import BaseOperator
from airflow.providers.cncf.kubernetes.backcompat.backwards_compat_converters import (
    convert_affinity,
    convert_configmap,
    convert_env_vars,
    convert_image_pull_secrets,
    convert_pod_runtime_info_env,
    convert_port,
    convert_toleration,
    convert_volume,
    convert_volume_mount,
)
from airflow.providers.cncf.kubernetes.hooks.kubernetes import KubernetesHook
from airflow.providers.cncf.kubernetes.triggers.pod import KubernetesPodTrigger
from airflow.providers.cncf.kubernetes.utils import xcom_sidecar  # type: ignore[attr-defined]
from airflow.providers.cncf.kubernetes.utils.pod_manager import (
    PodLaunchFailedException,
    PodManager,
    PodOperatorHookProtocol,
    PodPhase,
    get_container_termination_message,
)
from airflow.settings import pod_mutation_hook
from airflow.utils import yaml
from airflow.utils.helpers import prune_dict, validate_key
from airflow.utils.timezone import utcnow
from airflow.version import version as airflow_version

if TYPE_CHECKING:
    import jinja2

    from airflow.utils.context import Context

alphanum_lower = string.ascii_lowercase + string.digits

KUBE_CONFIG_ENV_VAR = "KUBECONFIG"


def _rand_str(num):
    """Generate random lowercase alphanumeric string of length num.

    TODO: when min airflow version >= 2.5, delete this function and import from kubernetes_helper_functions.

    :meta private:
    """
    return "".join(secrets.choice(alphanum_lower) for _ in range(num))


def _add_pod_suffix(*, pod_name, rand_len=8, max_len=253):
    """Add random string to pod name while staying under max len

    TODO: when min airflow version >= 2.5, delete this function and import from kubernetes_helper_functions.

    :meta private:
    """
    suffix = "-" + _rand_str(rand_len)
    return pod_name[: max_len - len(suffix)].strip("-.") + suffix


def _create_pod_id(
    dag_id: str | None = None,
    task_id: str | None = None,
    *,
    max_length: int = 80,
    unique: bool = True,
) -> str:
    """
    Generates unique pod ID given a dag_id and / or task_id.

    TODO: when min airflow version >= 2.5, delete this function and import from kubernetes_helper_functions.

    :param dag_id: DAG ID
    :param task_id: Task ID
    :param max_length: max number of characters
    :param unique: whether a random string suffix should be added
    :return: A valid identifier for a kubernetes pod name
    """
    if not (dag_id or task_id):
        raise ValueError("Must supply either dag_id or task_id.")
    name = ""
    if dag_id:
        name += dag_id
    if task_id:
        if name:
            name += "-"
        name += task_id
    base_name = slugify(name, lowercase=True)[:max_length].strip(".-")
    if unique:
        return _add_pod_suffix(pod_name=base_name, max_len=max_length)
    else:
        return base_name


class PodReattachFailure(AirflowException):
    """When we expect to be able to find a pod but cannot."""


class KubernetesPodOperator(BaseOperator):
    """
    Execute a task in a Kubernetes Pod

    .. seealso::
        For more information on how to use this operator, take a look at the guide:
        :ref:`howto/operator:KubernetesPodOperator`

    .. note::
        If you use `Google Kubernetes Engine <https://cloud.google.com/kubernetes-engine/>`__
        and Airflow is not running in the same cluster, consider using
        :class:`~airflow.providers.google.cloud.operators.kubernetes_engine.GKEStartPodOperator`, which
        simplifies the authorization process.

    :param kubernetes_conn_id: The :ref:`kubernetes connection id <howto/connection:kubernetes>`
        for the Kubernetes cluster.
    :param namespace: the namespace to run within kubernetes.
    :param image: Docker image you wish to launch. Defaults to hub.docker.com,
        but fully qualified URLS will point to custom repositories. (templated)
    :param name: name of the pod in which the task will run, will be used (plus a random
        suffix if random_name_suffix is True) to generate a pod id (DNS-1123 subdomain,
        containing only [a-z0-9.-]).
    :param random_name_suffix: if True, will generate a random suffix.
    :param cmds: entrypoint of the container. (templated)
        The docker images's entrypoint is used if this is not provided.
    :param arguments: arguments of the entrypoint. (templated)
        The docker image's CMD is used if this is not provided.
    :param ports: ports for the launched pod.
    :param volume_mounts: volumeMounts for the launched pod.
    :param volumes: volumes for the launched pod. Includes ConfigMaps and PersistentVolumes.
    :param env_vars: Environment variables initialized in the container. (templated)
    :param env_from: (Optional) List of sources to populate environment variables in the container.
    :param secrets: Kubernetes secrets to inject in the container.
        They can be exposed as environment vars or files in a volume.
    :param in_cluster: run kubernetes client with in_cluster configuration.
    :param cluster_context: context that points to kubernetes cluster.
        Ignored when in_cluster is True. If None, current-context is used.
    :param reattach_on_restart: if the worker dies while the pod is running, reattach and monitor
        during the next try. If False, always create a new pod for each try.
    :param labels: labels to apply to the Pod. (templated)
    :param startup_timeout_seconds: timeout in seconds to startup the pod.
    :param get_logs: get the stdout of the base container as logs of the tasks.
    :param image_pull_policy: Specify a policy to cache or always pull an image.
    :param annotations: non-identifying metadata you can attach to the Pod.
        Can be a large range of data, and can include characters
        that are not permitted by labels.
    :param container_resources: resources for the launched pod. (templated)
    :param affinity: affinity scheduling rules for the launched pod.
    :param config_file: The path to the Kubernetes config file. (templated)
        If not specified, default value is ``~/.kube/config``
    :param node_selector: A dict containing a group of scheduling rules.
    :param image_pull_secrets: Any image pull secrets to be given to the pod.
        If more than one secret is required, provide a
        comma separated list: secret_a,secret_b
    :param service_account_name: Name of the service account
    :param is_delete_operator_pod: What to do when the pod reaches its final
        state, or the execution is interrupted. If True (default), delete the
        pod; if False, leave the pod.
    :param hostnetwork: If True enable host networking on the pod.
    :param tolerations: A list of kubernetes tolerations.
    :param security_context: security options the pod should run with (PodSecurityContext).
    :param container_security_context: security options the container should run with.
    :param dnspolicy: dnspolicy for the pod.
    :param dns_config: dns configuration (ip addresses, searches, options) for the pod.
    :param hostname: hostname for the pod.
    :param subdomain: subdomain for the pod.
    :param schedulername: Specify a schedulername for the pod
    :param full_pod_spec: The complete podSpec
    :param init_containers: init container for the launched Pod
    :param log_events_on_failure: Log the pod's events if a failure occurs
    :param do_xcom_push: If True, the content of the file
        /airflow/xcom/return.json in the container will also be pushed to an
        XCom when the container completes.
    :param pod_template_file: path to pod template file (templated)
    :param priority_class_name: priority class name for the launched Pod
    :param pod_runtime_info_envs: (Optional) A list of environment variables,
        to be set in the container.
    :param termination_grace_period: Termination grace period if task killed in UI,
        defaults to kubernetes default
    :param configmaps: (Optional) A list of names of config maps from which it collects ConfigMaps
        to populate the environment variables with. The contents of the target
        ConfigMap's Data field will represent the key-value pairs as environment variables.
        Extends env_from.
    :param skip_on_exit_code: If task exits with this exit code, leave the task
        in ``skipped`` state (default: None). If set to ``None``, any non-zero
        exit code will be treated as a failure.
    :param base_container_name: The name of the base container in the pod. This container's logs
        will appear as part of this task's logs if get_logs is True. Defaults to None. If None,
        will consult the class variable BASE_CONTAINER_NAME (which defaults to "base") for the base
        container name to use.
    :param deferrable: Run operator in the deferrable mode.
    :param poll_interval: Polling period in seconds to check for the status. Used only in deferrable mode.
    """

    # This field can be overloaded at the instance level via base_container_name
    BASE_CONTAINER_NAME = "base"

    POD_CHECKED_KEY = "already_checked"
    POST_TERMINATION_TIMEOUT = 120

    template_fields: Sequence[str] = (
        "image",
        "cmds",
        "arguments",
        "env_vars",
        "labels",
        "config_file",
        "pod_template_file",
        "namespace",
        "container_resources",
        "volumes",
        "volume_mounts",
    )
    template_fields_renderers = {"env_vars": "py"}

    def __init__(
        self,
        *,
        kubernetes_conn_id: str | None = KubernetesHook.default_conn_name,
        namespace: str | None = None,
        image: str | None = None,
        name: str | None = None,
        random_name_suffix: bool = True,
        cmds: list[str] | None = None,
        arguments: list[str] | None = None,
        ports: list[k8s.V1ContainerPort] | None = None,
        volume_mounts: list[k8s.V1VolumeMount] | None = None,
        volumes: list[k8s.V1Volume] | None = None,
        env_vars: list[k8s.V1EnvVar] | None = None,
        env_from: list[k8s.V1EnvFromSource] | None = None,
        secrets: list[Secret] | None = None,
        in_cluster: bool | None = None,
        cluster_context: str | None = None,
        labels: dict | None = None,
        reattach_on_restart: bool = True,
        startup_timeout_seconds: int = 120,
        get_logs: bool = True,
        image_pull_policy: str | None = None,
        annotations: dict | None = None,
        container_resources: k8s.V1ResourceRequirements | None = None,
        affinity: k8s.V1Affinity | None = None,
        config_file: str | None = None,
        node_selector: dict | None = None,
        image_pull_secrets: list[k8s.V1LocalObjectReference] | None = None,
        service_account_name: str | None = None,
        is_delete_operator_pod: bool = True,
        hostnetwork: bool = False,
        tolerations: list[k8s.V1Toleration] | None = None,
        security_context: dict | None = None,
        container_security_context: dict | None = None,
        dnspolicy: str | None = None,
        dns_config: k8s.V1PodDNSConfig | None = None,
        hostname: str | None = None,
        subdomain: str | None = None,
        schedulername: str | None = None,
        full_pod_spec: k8s.V1Pod | None = None,
        init_containers: list[k8s.V1Container] | None = None,
        log_events_on_failure: bool = False,
        do_xcom_push: bool = False,
        pod_template_file: str | None = None,
        priority_class_name: str | None = None,
        pod_runtime_info_envs: list[k8s.V1EnvVar] | None = None,
        termination_grace_period: int | None = None,
        configmaps: list[str] | None = None,
        skip_on_exit_code: int | Container[int] | None = None,
        base_container_name: str | None = None,
        deferrable: bool = False,
        poll_interval: float = 2,
        **kwargs,
    ) -> None:
        # TODO: remove in provider 6.0.0 release. This is a mitigate step to advise users to switch to the
        # container_resources parameter.
        if isinstance(kwargs.get("resources"), k8s.V1ResourceRequirements):
            raise AirflowException(
                "Specifying resources for the launched pod with 'resources' is deprecated. "
                "Use 'container_resources' instead."
            )
        # TODO: remove in provider 6.0.0 release. This is a mitigate step to advise users to switch to the
        # node_selector parameter.
        if "node_selectors" in kwargs:
            raise ValueError(
                "Param `node_selectors` supplied. This param is no longer supported. "
                "Use `node_selector` instead."
            )
        super().__init__(**kwargs)
        self.kubernetes_conn_id = kubernetes_conn_id
        self.do_xcom_push = do_xcom_push
        self.image = image
        self.namespace = namespace
        self.cmds = cmds or []
        self.arguments = arguments or []
        self.labels = labels or {}
        self.startup_timeout_seconds = startup_timeout_seconds
        self.env_vars = convert_env_vars(env_vars) if env_vars else []
        if pod_runtime_info_envs:
            self.env_vars.extend([convert_pod_runtime_info_env(p) for p in pod_runtime_info_envs])
        self.env_from = env_from or []
        if configmaps:
            self.env_from.extend([convert_configmap(c) for c in configmaps])
        self.ports = [convert_port(p) for p in ports] if ports else []
        self.volume_mounts = [convert_volume_mount(v) for v in volume_mounts] if volume_mounts else []
        self.volumes = [convert_volume(volume) for volume in volumes] if volumes else []
        self.secrets = secrets or []
        self.in_cluster = in_cluster
        self.cluster_context = cluster_context
        self.reattach_on_restart = reattach_on_restart
        self.get_logs = get_logs
        self.image_pull_policy = image_pull_policy
        self.node_selector = node_selector or {}
        self.annotations = annotations or {}
        self.affinity = convert_affinity(affinity) if affinity else {}
        self.container_resources = container_resources
        self.config_file = config_file
        self.image_pull_secrets = convert_image_pull_secrets(image_pull_secrets) if image_pull_secrets else []
        self.service_account_name = service_account_name
        self.is_delete_operator_pod = is_delete_operator_pod
        self.hostnetwork = hostnetwork
        self.tolerations = (
            [convert_toleration(toleration) for toleration in tolerations] if tolerations else []
        )
        self.security_context = security_context or {}
        self.container_security_context = container_security_context
        self.dnspolicy = dnspolicy
        self.dns_config = dns_config
        self.hostname = hostname
        self.subdomain = subdomain
        self.schedulername = schedulername
        self.full_pod_spec = full_pod_spec
        self.init_containers = init_containers or []
        self.log_events_on_failure = log_events_on_failure
        self.priority_class_name = priority_class_name
        self.pod_template_file = pod_template_file
        self.name = self._set_name(name)
        self.random_name_suffix = random_name_suffix
        self.termination_grace_period = termination_grace_period
        self.pod_request_obj: k8s.V1Pod | None = None
        self.pod: k8s.V1Pod | None = None
        self.skip_on_exit_code = (
            skip_on_exit_code
            if isinstance(skip_on_exit_code, Container)
            else [skip_on_exit_code]
            if skip_on_exit_code
            else []
        )
        self.base_container_name = base_container_name or self.BASE_CONTAINER_NAME
        self.deferrable = deferrable
        self.poll_interval = poll_interval
        self.remote_pod: k8s.V1Pod | None = None
        self._config_dict: dict | None = None  # TODO: remove it when removing convert_config_file_to_dict

    @cached_property
    def _incluster_namespace(self):
        from pathlib import Path

        path = Path("/var/run/secrets/kubernetes.io/serviceaccount/namespace")
        return path.exists() and path.read_text() or None

    def _render_nested_template_fields(
        self,
        content: Any,
        context: Context,
        jinja_env: jinja2.Environment,
        seen_oids: set,
    ) -> None:
        if id(content) not in seen_oids:
            template_fields: tuple | None

            if isinstance(content, k8s.V1EnvVar):
                template_fields = ("value", "name")
            elif isinstance(content, k8s.V1ResourceRequirements):
                template_fields = ("limits", "requests")
            elif isinstance(content, k8s.V1Volume):
                template_fields = ("name", "persistent_volume_claim")
            elif isinstance(content, k8s.V1VolumeMount):
                template_fields = ("name",)
            elif isinstance(content, k8s.V1PersistentVolumeClaimVolumeSource):
                template_fields = ("claim_name",)
            else:
                template_fields = None

            if template_fields:
                seen_oids.add(id(content))
                self._do_render_template_fields(content, template_fields, context, jinja_env, seen_oids)
                return

        super()._render_nested_template_fields(content, context, jinja_env, seen_oids)

    @staticmethod
    def _get_ti_pod_labels(context: Context | None = None, include_try_number: bool = True) -> dict[str, str]:
        """
        Generate labels for the pod to track the pod in case of Operator crash

        :param context: task context provided by airflow DAG
        :return: dict
        """
        if not context:
            return {}

        ti = context["ti"]
        run_id = context["run_id"]

        labels = {
            "dag_id": ti.dag_id,
            "task_id": ti.task_id,
            "run_id": run_id,
            "kubernetes_pod_operator": "True",
        }

        map_index = ti.map_index
        if map_index >= 0:
            labels["map_index"] = map_index

        if include_try_number:
            labels.update(try_number=ti.try_number)
        # In the case of sub dags this is just useful
        if context["dag"].parent_dag:
            labels["parent_dag_id"] = context["dag"].parent_dag.dag_id
        # Ensure that label is valid for Kube,
        # and if not truncate/remove invalid chars and replace with short hash.
        for label_id, label in labels.items():
            safe_label = pod_generator.make_safe_label_value(str(label))
            labels[label_id] = safe_label
        return labels

    @cached_property
    def pod_manager(self) -> PodManager:
        return PodManager(kube_client=self.client)

    @cached_property
    def hook(self) -> PodOperatorHookProtocol:
        hook = KubernetesHook(
            conn_id=self.kubernetes_conn_id,
            in_cluster=self.in_cluster,
            config_file=self.config_file,
            cluster_context=self.cluster_context,
        )
        return hook

    @cached_property
    def client(self) -> CoreV1Api:
        return self.hook.core_v1_client

    def find_pod(self, namespace: str, context: Context, *, exclude_checked: bool = True) -> k8s.V1Pod | None:
        """Returns an already-running pod for this task instance if one exists."""
        label_selector = self._build_find_pod_label_selector(context, exclude_checked=exclude_checked)
        pod_list = self.client.list_namespaced_pod(
            namespace=namespace,
            label_selector=label_selector,
        ).items

        pod = None
        num_pods = len(pod_list)
        if num_pods > 1:
            raise AirflowException(f"More than one pod running with labels {label_selector}")
        elif num_pods == 1:
            pod = pod_list[0]
            self.log.info("Found matching pod %s with labels %s", pod.metadata.name, pod.metadata.labels)
            self.log.info("`try_number` of task_instance: %s", context["ti"].try_number)
            self.log.info("`try_number` of pod: %s", pod.metadata.labels["try_number"])
        return pod

    def get_or_create_pod(self, pod_request_obj: k8s.V1Pod, context: Context) -> k8s.V1Pod:
        if self.reattach_on_restart:
            pod = self.find_pod(self.namespace or pod_request_obj.metadata.namespace, context=context)
            if pod:
                return pod

        self.log.debug("Starting pod:\n%s", yaml.safe_dump(pod_request_obj.to_dict()))
        self.pod_manager.create_pod(pod=pod_request_obj)

        return pod_request_obj

    def await_pod_start(self, pod: k8s.V1Pod):
        try:
            self.pod_manager.await_pod_start(pod=pod, startup_timeout=self.startup_timeout_seconds)
        except PodLaunchFailedException:
            if self.log_events_on_failure:
                for event in self.pod_manager.read_pod_events(pod).items:
                    self.log.error("Pod Event: %s - %s", event.reason, event.message)
            raise

    def extract_xcom(self, pod: k8s.V1Pod):
        """Retrieves xcom value and kills xcom sidecar container"""
        result = self.pod_manager.extract_xcom(pod)
        if isinstance(result, str) and result.rstrip() == "__airflow_xcom_result_empty__":
            self.log.info("xcom result file is empty.")
            return None
        else:
            self.log.info("xcom result: \n%s", result)
            return json.loads(result)

    def execute(self, context: Context):
        """Based on the deferrable parameter runs the pod asynchronously or synchronously"""
        if self.deferrable:
            self.execute_async(context)
        else:
            return self.execute_sync(context)

    def execute_sync(self, context: Context):
        try:
<<<<<<< HEAD
            if self.pod_request_obj is None:
                self.pod_request_obj = self.build_pod_request_obj(context)
            if self.pod is None:
                self.pod = self.get_or_create_pod(  # must set `self.pod` for `on_kill`
                    pod_request_obj=self.pod_request_obj,
                    context=context,
                )
=======
            self.pod_request_obj = self.build_pod_request_obj(context)
            self.pod = self.get_or_create_pod(  # must set `self.pod` for `on_kill`
                pod_request_obj=self.pod_request_obj,
                context=context,
            )
            # push to xcom now so that if there is an error we still have the values
            ti = context["ti"]
            ti.xcom_push(key="pod_name", value=self.pod.metadata.name)
            ti.xcom_push(key="pod_namespace", value=self.pod.metadata.namespace)

>>>>>>> 5ae9728d
            # get remote pod for use in cleanup methods
            self.remote_pod = self.find_pod(self.pod.metadata.namespace, context=context)
            self.await_pod_start(pod=self.pod)

            if self.get_logs:
                self.pod_manager.fetch_container_logs(
                    pod=self.pod,
                    container_name=self.base_container_name,
                    follow=True,
                    post_termination_timeout=self.POST_TERMINATION_TIMEOUT,
                )
            else:
                self.pod_manager.await_container_completion(
                    pod=self.pod, container_name=self.base_container_name
                )

            if self.do_xcom_push:
                self.pod_manager.await_xcom_sidecar_container_start(pod=self.pod)
                result = self.extract_xcom(pod=self.pod)
            self.remote_pod = self.pod_manager.await_pod_completion(self.pod)
        finally:
            self.cleanup(
                pod=self.pod or self.pod_request_obj,
                remote_pod=self.remote_pod,
            )
        if self.do_xcom_push:
            return result

    def execute_async(self, context: Context):
        self.pod_request_obj = self.build_pod_request_obj(context)
        self.pod = self.get_or_create_pod(  # must set `self.pod` for `on_kill`
            pod_request_obj=self.pod_request_obj,
            context=context,
        )
        self.invoke_defer_method()

    def invoke_defer_method(self):
        """Method to easily redefine triggers which are being used in child classes."""
        trigger_start_time = utcnow()
        self.defer(
            trigger=KubernetesPodTrigger(
                pod_name=self.pod.metadata.name,
                pod_namespace=self.pod.metadata.namespace,
                trigger_start_time=trigger_start_time,
                kubernetes_conn_id=self.kubernetes_conn_id,
                cluster_context=self.cluster_context,
                config_file=self.config_file,
                in_cluster=self.in_cluster,
                poll_interval=self.poll_interval,
                should_delete_pod=self.is_delete_operator_pod,
                get_logs=self.get_logs,
                startup_timeout=self.startup_timeout_seconds,
                base_container_name=self.base_container_name,
            ),
            method_name="execute_complete",
        )

    def execute_complete(self, context: Context, event: dict, **kwargs):
        pod = None
        remote_pod = None
        try:
            pod = self.hook.get_pod(
                event["name"],
                event["namespace"],
            )
            # It is done to coincide with the current implementation of the general logic of the cleanup
            # method. If it's going to be remade in future then it must be changed
            remote_pod = pod
            if event["status"] in ("error", "failed", "timeout"):
                # fetch some logs when pod is failed
                if self.get_logs:
                    self.write_logs(pod)
                raise AirflowException(event["message"])
            elif event["status"] == "success":
                ti = context["ti"]
                ti.xcom_push(key="pod_name", value=pod.metadata.name)
                ti.xcom_push(key="pod_namespace", value=pod.metadata.namespace)

                # fetch some logs when pod is executed successfully
                if self.get_logs:
                    self.write_logs(pod)

                if self.do_xcom_push:
                    xcom_sidecar_output = self.extract_xcom(pod=pod)
                    pod = self.pod_manager.await_pod_completion(pod)
                    # It is done to coincide with the current implementation of the general logic of
                    # the cleanup method. If it's going to be remade in future then it must be changed
                    remote_pod = pod
                    return xcom_sidecar_output
        finally:
            if pod is not None and remote_pod is not None:
                self.post_complete_action(
                    pod=pod,
                    remote_pod=remote_pod,
                )

    def write_logs(self, pod: k8s.V1Pod):
        try:
            logs = self.pod_manager.read_pod_logs(
                pod=pod,
                container_name=self.base_container_name,
                follow=False,
            )
            for raw_line in logs:
                line = raw_line.decode("utf-8", errors="backslashreplace").rstrip("\n")
                self.log.info("Container logs: %s", line)
        except HTTPError as e:
            self.log.warning(
                "Reading of logs interrupted with error %r; will retry. "
                "Set log level to DEBUG for traceback.",
                e,
            )

    def post_complete_action(self, *, pod, remote_pod, **kwargs):
        """Actions that must be done after operator finishes logic of the deferrable_execution."""
        self.cleanup(
            pod=pod,
            remote_pod=remote_pod,
        )

    def cleanup(self, pod: k8s.V1Pod, remote_pod: k8s.V1Pod):
        pod_phase = remote_pod.status.phase if hasattr(remote_pod, "status") else None

        if pod_phase != PodPhase.SUCCEEDED or not self.is_delete_operator_pod:
            self.patch_already_checked(remote_pod, reraise=False)

        if pod_phase != PodPhase.SUCCEEDED:
            if self.log_events_on_failure:
                self._read_pod_events(pod, reraise=False)

            self.process_pod_deletion(remote_pod, reraise=False)

            error_message = get_container_termination_message(remote_pod, self.base_container_name)
            error_message = "\n" + error_message if error_message else ""
            if self.skip_on_exit_code is not None:
                container_statuses = (
                    remote_pod.status.container_statuses if remote_pod and remote_pod.status else None
                ) or []
                base_container_status = next(
                    (x for x in container_statuses if x.name == self.base_container_name), None
                )
                exit_code = (
                    base_container_status.last_state.terminated.exit_code
                    if base_container_status
                    and base_container_status.last_state
                    and base_container_status.last_state.terminated
                    else None
                )
                if exit_code in self.skip_on_exit_code:
                    raise AirflowSkipException(
                        f"Pod {pod and pod.metadata.name} returned exit code "
                        f"{self.skip_on_exit_code}. Skipping."
                    )
            raise AirflowException(
                f"Pod {pod and pod.metadata.name} returned a failure:\n{error_message}\n"
                f"remote_pod: {remote_pod}"
            )
        else:
            self.process_pod_deletion(remote_pod, reraise=False)

    def _read_pod_events(self, pod, *, reraise=True):
        """Will fetch and emit events from pod"""
        with _optionally_suppress(reraise=reraise):
            for event in self.pod_manager.read_pod_events(pod).items:
                self.log.error("Pod Event: %s - %s", event.reason, event.message)

    def process_pod_deletion(self, pod: k8s.V1Pod, *, reraise=True):
        with _optionally_suppress(reraise=reraise):
            if pod is not None:
                if self.is_delete_operator_pod:
                    self.log.info("Deleting pod: %s", pod.metadata.name)
                    self.pod_manager.delete_pod(pod)
                else:
                    self.log.info("Skipping deleting pod: %s", pod.metadata.name)

    def _build_find_pod_label_selector(self, context: Context | None = None, *, exclude_checked=True) -> str:
        labels = self._get_ti_pod_labels(context, include_try_number=False)
        label_strings = [f"{label_id}={label}" for label_id, label in sorted(labels.items())]
        labels_value = ",".join(label_strings)
        if exclude_checked:
            labels_value += f",{self.POD_CHECKED_KEY}!=True"
        labels_value += ",!airflow-worker"
        return labels_value

    @staticmethod
    def _set_name(name: str | None) -> str | None:
        if name is not None:
            validate_key(name, max_length=220)
            return re.sub(r"[^a-z0-9-]+", "-", name.lower())
        return None

    def patch_already_checked(self, pod: k8s.V1Pod, *, reraise=True):
        """Add an "already checked" annotation to ensure we don't reattach on retries"""
        with _optionally_suppress(reraise=reraise):
            self.client.patch_namespaced_pod(
                name=pod.metadata.name,
                namespace=pod.metadata.namespace,
                body={"metadata": {"labels": {self.POD_CHECKED_KEY: "True"}}},
            )

    def on_kill(self) -> None:
        if self.pod:
            pod = self.pod
            kwargs = dict(
                name=pod.metadata.name,
                namespace=pod.metadata.namespace,
            )
            if self.termination_grace_period is not None:
                kwargs.update(grace_period_seconds=self.termination_grace_period)
            self.client.delete_namespaced_pod(**kwargs)

    def build_pod_request_obj(self, context: Context | None = None) -> k8s.V1Pod:
        """
        Returns V1Pod object based on pod template file, full pod spec, and other operator parameters.

        The V1Pod attributes are derived (in order of precedence) from operator params, full pod spec, pod
        template file.
        """
        self.log.debug("Creating pod for KubernetesPodOperator task %s", self.task_id)
        if self.pod_template_file:
            self.log.debug("Pod template file found, will parse for base pod")
            pod_template = pod_generator.PodGenerator.deserialize_model_file(self.pod_template_file)
            if self.full_pod_spec:
                pod_template = PodGenerator.reconcile_pods(pod_template, self.full_pod_spec)
        elif self.full_pod_spec:
            pod_template = self.full_pod_spec
        else:
            pod_template = k8s.V1Pod(metadata=k8s.V1ObjectMeta())

        pod = k8s.V1Pod(
            api_version="v1",
            kind="Pod",
            metadata=k8s.V1ObjectMeta(
                namespace=self.namespace,
                labels=self.labels,
                name=self.name,
                annotations=self.annotations,
            ),
            spec=k8s.V1PodSpec(
                node_selector=self.node_selector,
                affinity=self.affinity,
                tolerations=self.tolerations,
                init_containers=self.init_containers,
                containers=[
                    k8s.V1Container(
                        image=self.image,
                        name=self.base_container_name,
                        command=self.cmds,
                        ports=self.ports,
                        image_pull_policy=self.image_pull_policy,
                        resources=self.container_resources,
                        volume_mounts=self.volume_mounts,
                        args=self.arguments,
                        env=self.env_vars,
                        env_from=self.env_from,
                        security_context=self.container_security_context,
                    )
                ],
                image_pull_secrets=self.image_pull_secrets,
                service_account_name=self.service_account_name,
                host_network=self.hostnetwork,
                hostname=self.hostname,
                subdomain=self.subdomain,
                security_context=self.security_context,
                dns_policy=self.dnspolicy,
                dns_config=self.dns_config,
                scheduler_name=self.schedulername,
                restart_policy="Never",
                priority_class_name=self.priority_class_name,
                volumes=self.volumes,
            ),
        )

        pod = PodGenerator.reconcile_pods(pod_template, pod)

        if not pod.metadata.name:
            pod.metadata.name = _create_pod_id(
                task_id=self.task_id, unique=self.random_name_suffix, max_length=80
            )
        elif self.random_name_suffix:
            # user has supplied pod name, we're just adding suffix
            pod.metadata.name = _add_pod_suffix(pod_name=pod.metadata.name)

        if not pod.metadata.namespace:
            hook_namespace = self.hook.get_namespace()
            pod_namespace = self.namespace or hook_namespace or self._incluster_namespace or "default"
            pod.metadata.namespace = pod_namespace

        for secret in self.secrets:
            self.log.debug("Adding secret to task %s", self.task_id)
            pod = secret.attach_to_pod(pod)
        if self.do_xcom_push:
            self.log.debug("Adding xcom sidecar to task %s", self.task_id)
            pod = xcom_sidecar.add_xcom_sidecar(pod)

        labels = self._get_ti_pod_labels(context)
        self.log.info("Building pod %s with labels: %s", pod.metadata.name, labels)

        # Merge Pod Identifying labels with labels passed to operator
        pod.metadata.labels.update(labels)
        # Add Airflow Version to the label
        # And a label to identify that pod is launched by KubernetesPodOperator
        pod.metadata.labels.update(
            {
                "airflow_version": airflow_version.replace("+", "-"),
                "airflow_kpo_in_cluster": str(self.hook.is_in_cluster),
            }
        )
        pod_mutation_hook(pod)
        return pod

    def dry_run(self) -> None:
        """
        Prints out the pod definition that would be created by this operator.
        Does not include labels specific to the task instance (since there isn't
        one in a dry_run) and excludes all empty elements.
        """
        pod = self.build_pod_request_obj()
        print(yaml.dump(prune_dict(pod.to_dict(), mode="strict")))


class _optionally_suppress(AbstractContextManager):
    """
    Returns context manager that will swallow and log exceptions.

    By default swallows descendents of Exception, but you can provide other classes through
    the vararg ``exceptions``.

    Suppression behavior can be disabled with reraise=True.

    :meta private:
    """

    def __init__(self, *exceptions, reraise=False):
        self._exceptions = exceptions or (Exception,)
        self.reraise = reraise
        self.exception = None

    def __enter__(self):
        return self

    def __exit__(self, exctype, excinst, exctb):
        error = exctype is not None
        matching_error = error and issubclass(exctype, self._exceptions)
        if error and not matching_error:
            return False
        elif matching_error and self.reraise:
            return False
        elif matching_error:
            self.exception = excinst
            logger = logging.getLogger(__name__)
            logger.exception(excinst)
            return True
        else:
            return True<|MERGE_RESOLUTION|>--- conflicted
+++ resolved
@@ -533,7 +533,6 @@
 
     def execute_sync(self, context: Context):
         try:
-<<<<<<< HEAD
             if self.pod_request_obj is None:
                 self.pod_request_obj = self.build_pod_request_obj(context)
             if self.pod is None:
@@ -541,18 +540,11 @@
                     pod_request_obj=self.pod_request_obj,
                     context=context,
                 )
-=======
-            self.pod_request_obj = self.build_pod_request_obj(context)
-            self.pod = self.get_or_create_pod(  # must set `self.pod` for `on_kill`
-                pod_request_obj=self.pod_request_obj,
-                context=context,
-            )
             # push to xcom now so that if there is an error we still have the values
             ti = context["ti"]
             ti.xcom_push(key="pod_name", value=self.pod.metadata.name)
             ti.xcom_push(key="pod_namespace", value=self.pod.metadata.namespace)
 
->>>>>>> 5ae9728d
             # get remote pod for use in cleanup methods
             self.remote_pod = self.find_pod(self.pod.metadata.namespace, context=context)
             self.await_pod_start(pod=self.pod)
