# Licensed to the Apache Software Foundation (ASF) under one
# or more contributor license agreements.  See the NOTICE file
# distributed with this work for additional information
# regarding copyright ownership.  The ASF licenses this file
# to you under the Apache License, Version 2.0 (the
# "License"); you may not use this file except in compliance
# with the License.  You may obtain a copy of the License at
#
#   http://www.apache.org/licenses/LICENSE-2.0
#
# Unless required by applicable law or agreed to in writing,
# software distributed under the License is distributed on an
# "AS IS" BASIS, WITHOUT WARRANTIES OR CONDITIONS OF ANY
# KIND, either express or implied.  See the License for the
# specific language governing permissions and limitations
# under the License.
"""Executes task in a Kubernetes POD"""
<<<<<<< HEAD

from typing import Dict, List, Tuple
=======
from __future__ import annotations
>>>>>>> 6ddb6467

from kubernetes.client import ApiClient, models as k8s

from airflow.exceptions import AirflowException


def _convert_kube_model_object(obj, new_class):
    convert_op = getattr(obj, "to_k8s_client_obj", None)
    if callable(convert_op):
        return obj.to_k8s_client_obj()
    elif isinstance(obj, new_class):
        return obj
    else:
        raise AirflowException(f"Expected {new_class}, got {type(obj)}")


def _convert_from_dict(obj, new_class):
    if isinstance(obj, new_class):
        return obj
    elif isinstance(obj, dict):
        api_client = ApiClient()
        return api_client._ApiClient__deserialize_model(obj, new_class)
    else:
        raise AirflowException(f"Expected dict or {new_class}, got {type(obj)}")


def convert_volume(volume) -> k8s.V1Volume:
    """
    Converts an airflow Volume object into a k8s.V1Volume

    :param volume:
    :return: k8s.V1Volume
    """
    return _convert_kube_model_object(volume, k8s.V1Volume)


def convert_volume_mount(volume_mount) -> k8s.V1VolumeMount:
    """
    Converts an airflow VolumeMount object into a k8s.V1VolumeMount

    :param volume_mount:
    :return: k8s.V1VolumeMount
    """
    return _convert_kube_model_object(volume_mount, k8s.V1VolumeMount)


def convert_resources(resources) -> k8s.V1ResourceRequirements:
    """
    Converts an airflow Resources object into a k8s.V1ResourceRequirements

    :param resources:
    :return: k8s.V1ResourceRequirements
    """
    if isinstance(resources, dict):
        from airflow.providers.cncf.kubernetes.backcompat.pod import Resources

        resources = Resources(**resources)
    return _convert_kube_model_object(resources, k8s.V1ResourceRequirements)


def convert_port(port) -> k8s.V1ContainerPort:
    """
    Converts an airflow Port object into a k8s.V1ContainerPort

    :param port:
    :return: k8s.V1ContainerPort
    """
    return _convert_kube_model_object(port, k8s.V1ContainerPort)


def convert_env_vars(env_vars) -> list[k8s.V1EnvVar]:
    """
    Converts a dictionary into a list of env_vars

    :param env_vars:
    :return:
    """
    if isinstance(env_vars, dict):
        res = []
        for k, v in env_vars.items():
            res.append(k8s.V1EnvVar(name=k, value=v))
        return res
    elif isinstance(env_vars, list):
        return env_vars
    else:
        raise AirflowException(f"Expected dict or list, got {type(env_vars)}")


def convert_pod_runtime_info_env(pod_runtime_info_envs) -> k8s.V1EnvVar:
    """
    Converts a PodRuntimeInfoEnv into an k8s.V1EnvVar

    :param pod_runtime_info_envs:
    :return:
    """
    return _convert_kube_model_object(pod_runtime_info_envs, k8s.V1EnvVar)


def convert_image_pull_secrets(image_pull_secrets) -> list[k8s.V1LocalObjectReference]:
    """
    Converts a PodRuntimeInfoEnv into an k8s.V1EnvVar

    :param image_pull_secrets:
    :return:
    """
    if isinstance(image_pull_secrets, str):
        secrets = image_pull_secrets.split(",")
        return [k8s.V1LocalObjectReference(name=secret) for secret in secrets]
    else:
        return image_pull_secrets


def convert_configmap(configmaps) -> k8s.V1EnvFromSource:
    """
    Converts a str into an k8s.V1EnvFromSource

    :param configmaps:
    :return:
    """
    return k8s.V1EnvFromSource(config_map_ref=k8s.V1ConfigMapEnvSource(name=configmaps))


def convert_secret(secret) -> k8s.V1EnvFromSource:
    """
    Converts a str into an k8s.V1EnvFromSource

    :param secret:
    :return:
    """
    return k8s.V1EnvFromSource(secret_ref=k8s.V1SecretEnvSource(name=secret))


def convert_configmap_to_volume(
    configmap_info: Dict[str, str]
) -> Tuple[List[k8s.V1Volume], List[k8s.V1VolumeMount]]:
    """
    Converts a dictionary of config_map_name and mounth_path into k8s.V1VolumeMount and k8s.V1Volume

    :param configmap_info: a dictionary of {config_map_name: mount_path}
    :return:
    """
    volume_mounts = []
    volumes = []
    for config_name, mount_path in configmap_info.items():
        volume_mounts.append(k8s.V1VolumeMount(mount_path=mount_path, name=config_name))
        volumes.append(
            k8s.V1Volume(
                name=config_name,
                config_map=k8s.V1ConfigMapVolumeSource(name=config_name),
            )
        )

    return volumes, volume_mounts


def convert_affinity(affinity) -> k8s.V1Affinity:
    """Converts a dict into an k8s.V1Affinity"""
    return _convert_from_dict(affinity, k8s.V1Affinity)


def convert_toleration(toleration) -> k8s.V1Toleration:
    """Converts a dict into an k8s.V1Toleration"""
    return _convert_from_dict(toleration, k8s.V1Toleration)<|MERGE_RESOLUTION|>--- conflicted
+++ resolved
@@ -15,12 +15,8 @@
 # specific language governing permissions and limitations
 # under the License.
 """Executes task in a Kubernetes POD"""
-<<<<<<< HEAD
-
+from __future__ import annotations
 from typing import Dict, List, Tuple
-=======
-from __future__ import annotations
->>>>>>> 6ddb6467
 
 from kubernetes.client import ApiClient, models as k8s
 
