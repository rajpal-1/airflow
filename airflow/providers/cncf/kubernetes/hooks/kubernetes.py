--- conflicted
+++ resolved
@@ -271,20 +271,6 @@
             body_dict = _load_body_to_dict(body)
         else:
             body_dict = body
-<<<<<<< HEAD
-        app_name = body_dict["metadata"]["name"]
-        try:
-            api.delete_namespaced_custom_object(
-                group=group,
-                version=version,
-                namespace=namespace,
-                plural=plural,
-                name=app_name,
-            )
-            self.log.warning("Deleted  custom resource with the same name: %s", app_name)
-        except client.rest.ApiException:
-            self.log.info("Custom resource %s not found.", body_dict["metadata"]["name"])
-=======
 
         # Attribute "name" is not mandatory if "generateName" is used instead
         if "name" in body_dict["metadata"]:
@@ -300,7 +286,6 @@
                 self.log.warning("Deleted SparkApplication with the same name")
             except client.rest.ApiException:
                 self.log.info("SparkApplication %s not found", body_dict["metadata"]["name"])
->>>>>>> 6bc05671
 
         try:
             response = api.create_namespaced_custom_object(
