# Licensed to the Apache Software Foundation (ASF) under one
# or more contributor license agreements.  See the NOTICE file
# distributed with this work for additional information
# regarding copyright ownership.  The ASF licenses this file
# to you under the Apache License, Version 2.0 (the
# "License"); you may not use this file except in compliance
# with the License.  You may obtain a copy of the License at
#
#   http://www.apache.org/licenses/LICENSE-2.0
#
# Unless required by applicable law or agreed to in writing,
# software distributed under the License is distributed on an
# "AS IS" BASIS, WITHOUT WARRANTIES OR CONDITIONS OF ANY
# KIND, either express or implied.  See the License for the
# specific language governing permissions and limitations
# under the License.

---
package-name: apache-airflow-providers-amazon
name: Amazon
description: |
    Amazon integration (including `Amazon Web Services (AWS) <https://aws.amazon.com/>`__).

suspended: false
versions:
  - 8.1.0
  - 8.0.0
  - 7.4.1
  - 7.4.0
  - 7.3.0
  - 7.2.1
  - 7.2.0
  - 7.1.0
  - 7.0.0
  - 6.2.0
  - 6.1.0
  - 6.0.0
  - 5.1.0
  - 5.0.0
  - 4.1.0
  - 4.0.0
  - 3.4.0
  - 3.3.0
  - 3.2.0
  - 3.1.1
  - 3.0.0
  - 2.6.0
  - 2.5.0
  - 2.4.0
  - 2.3.0
  - 2.2.0
  - 2.1.0
  - 2.0.0
  - 1.4.0
  - 1.3.0
  - 1.2.0
  - 1.1.0
  - 1.0.0

dependencies:
  - apache-airflow>=2.4.0
  - apache-airflow-providers-common-sql>=1.3.1
  - boto3>=1.24.0
  - asgiref
  # watchtower 3 has been released end Jan and introduced breaking change across the board that might
  # change logging behaviour:
  # https://github.com/kislyuk/watchtower/blob/develop/Changes.rst#changes-for-v300-2022-01-26
  # TODO: update to watchtower >3
  - watchtower~=2.0.1
  - jsonpath_ng>=1.5.3
  - redshift_connector>=2.0.888
  - sqlalchemy_redshift>=0.8.6
  - mypy-boto3-rds>=1.24.0
  - mypy-boto3-redshift-data>=1.24.0
  - mypy-boto3-appflow>=1.24.0
  - asgiref
  - mypy-boto3-s3>=1.24.0

integrations:
  - integration-name: Amazon Athena
    external-doc-url: https://aws.amazon.com/athena/
    logo: /integration-logos/aws/Amazon-Athena_light-bg@4x.png
    how-to-guide:
      - /docs/apache-airflow-providers-amazon/operators/athena.rst
    tags: [aws]
  - integration-name: Amazon CloudFormation
    external-doc-url: https://aws.amazon.com/cloudformation/
    logo: /integration-logos/aws/AWS-CloudFormation_light-bg@4x.png
    how-to-guide:
      - /docs/apache-airflow-providers-amazon/operators/cloudformation.rst
    tags: [aws]
  - integration-name: Amazon CloudWatch Logs
    external-doc-url: https://aws.amazon.com/cloudwatch/
    logo: /integration-logos/aws/Amazon-CloudWatch_light-bg@4x.png
    tags: [aws]
  - integration-name: Amazon DataSync
    external-doc-url: https://aws.amazon.com/datasync/
    how-to-guide:
      - /docs/apache-airflow-providers-amazon/operators/datasync.rst
    tags: [aws]
  - integration-name: Amazon DynamoDB
    external-doc-url: https://aws.amazon.com/dynamodb/
    logo: /integration-logos/aws/Amazon-DynamoDB_light-bg@4x.png
    how-to-guide:
      - /docs/apache-airflow-providers-amazon/operators/dynamodb.rst
    tags: [aws]
  - integration-name: Amazon EC2
    external-doc-url: https://aws.amazon.com/ec2/
    logo: /integration-logos/aws/Amazon-EC2_light-bg@4x.png
    how-to-guide:
      - /docs/apache-airflow-providers-amazon/operators/ec2.rst
    tags: [aws]
  - integration-name: Amazon Elastic Container Registry (ECR)
    external-doc-url: https://aws.amazon.com/ecr/
    logo: /integration-logos/aws/Amazon-Elastic-Container-Registry_light-bg@4x.png
    tags: [aws]
  - integration-name: Amazon ECS
    external-doc-url: https://aws.amazon.com/ecs/
    logo: /integration-logos/aws/Amazon-Elastic-Container-Service_light-bg@4x.png
    tags: [aws]
  - integration-name: Amazon Elastic Kubernetes Service (EKS)
    external-doc-url: https://aws.amazon.com/eks/
    logo: /integration-logos/aws/Amazon-Elastic-Kubernetes-Service_light-bg@4x.png
    how-to-guide:
      - /docs/apache-airflow-providers-amazon/operators/eks.rst
    tags: [aws]
  - integration-name: Amazon ElastiCache
    external-doc-url: https://aws.amazon.com/elasticache/redis//
    logo: /integration-logos/aws/Amazon-ElastiCache_light-bg@4x.png
    tags: [aws]
  - integration-name: Amazon EMR
    external-doc-url: https://aws.amazon.com/emr/
    how-to-guide:
      - /docs/apache-airflow-providers-amazon/operators/emr/emr.rst
    logo: /integration-logos/aws/Amazon-EMR_light-bg@4x.png
    tags: [aws]
  - integration-name: Amazon EMR on EKS
    external-doc-url: https://docs.aws.amazon.com/emr/latest/EMR-on-EKS-DevelopmentGuide/emr-eks.html
    how-to-guide:
      - /docs/apache-airflow-providers-amazon/operators/emr/emr_eks.rst
    logo: /integration-logos/aws/Amazon-EMR_light-bg@4x.png
    tags: [aws]
  - integration-name: Amazon EMR Serverless
    external-doc-url: https://docs.aws.amazon.com/emr/latest/EMR-Serverless-UserGuide/emr-serverless.html
    how-to-guide:
      - /docs/apache-airflow-providers-amazon/operators/emr/emr_serverless.rst
    logo: /integration-logos/aws/Amazon-EMR_light-bg@4x.png
    tags: [aws]
  - integration-name: Amazon Glacier
    external-doc-url: https://aws.amazon.com/glacier/
    logo: /integration-logos/aws/Amazon-S3-Glacier_light-bg@4x.png
    how-to-guide:
      - /docs/apache-airflow-providers-amazon/operators/s3/glacier.rst
    tags: [aws]
  - integration-name: Amazon Kinesis Data Firehose
    external-doc-url: https://aws.amazon.com/kinesis/data-firehose/
    logo: /integration-logos/aws/Amazon-Kinesis-Data-Firehose_light-bg@4x.png
    tags: [aws]
  - integration-name: Amazon RDS
    external-doc-url: https://aws.amazon.com/rds/
    logo: /integration-logos/aws/Amazon-RDS_light-bg@4x.png
    how-to-guide:
      - /docs/apache-airflow-providers-amazon/operators/rds.rst
    tags: [aws]
  - integration-name: Amazon Redshift
    external-doc-url: https://aws.amazon.com/redshift/
    logo: /integration-logos/aws/Amazon-Redshift_light-bg@4x.png
    how-to-guide:
      - /docs/apache-airflow-providers-amazon/operators/redshift/redshift_sql.rst
      - /docs/apache-airflow-providers-amazon/operators/redshift/redshift_cluster.rst
    tags: [aws]
  - integration-name: Amazon Redshift Data
    external-doc-url: https://aws.amazon.com/redshift/
    logo: /integration-logos/aws/Amazon-Redshift_light-bg@4x.png
    how-to-guide:
      - /docs/apache-airflow-providers-amazon/operators/redshift/redshift_data.rst
    tags: [aws]
  - integration-name: Amazon SageMaker
    external-doc-url: https://aws.amazon.com/sagemaker/
    logo: /integration-logos/aws/Amazon-SageMaker_light-bg@4x.png
    how-to-guide:
      - /docs/apache-airflow-providers-amazon/operators/sagemaker.rst
    tags: [aws]
  - integration-name: Amazon SecretsManager
    external-doc-url: https://aws.amazon.com/secrets-manager/
    logo: /integration-logos/aws/AWS-Secrets-Manager_light-bg@4x.png
    tags: [aws]
  - integration-name: Amazon Simple Email Service (SES)
    external-doc-url: https://aws.amazon.com/ses/
    logo: /integration-logos/aws/Amazon-Simple-Email-Service-SES_light-bg@4x.png
    how-to-guide:
      - /docs/apache-airflow-providers-amazon/operators/ecs.rst
    tags: [aws]
  - integration-name: Amazon Simple Notification Service (SNS)
    external-doc-url: https://aws.amazon.com/sns/
    logo: /integration-logos/aws/Amazon-Simple-Notification-Service-SNS_light-bg@4x.png
    how-to-guide:
      - /docs/apache-airflow-providers-amazon/operators/sns.rst
    tags: [aws]
  - integration-name: Amazon Simple Queue Service (SQS)
    external-doc-url: https://aws.amazon.com/sqs/
    logo: /integration-logos/aws/Amazon-Simple-Queue-Service-SQS_light-bg@4x.png
    how-to-guide:
      - /docs/apache-airflow-providers-amazon/operators/sqs.rst
    tags: [aws]
  - integration-name: Amazon Simple Storage Service (S3)
    external-doc-url: https://aws.amazon.com/s3/
    logo: /integration-logos/aws/Amazon-Simple-Storage-Service-S3_light-bg@4x.png
    how-to-guide:
      - /docs/apache-airflow-providers-amazon/operators/s3/s3.rst
    tags: [aws]
  - integration-name: Amazon Systems Manager (SSM)
    external-doc-url: https://aws.amazon.com/systems-manager/
    logo: /integration-logos/aws/AWS-Systems-Manager_light-bg@4x.png
    tags: [aws]
  - integration-name: Amazon Web Services
    external-doc-url: https://aws.amazon.com/
    logo: /integration-logos/aws/AWS-Cloud-alt_light-bg@4x.png
    tags: [aws]
  - integration-name: AWS Batch
    external-doc-url: https://aws.amazon.com/batch/
    logo: /integration-logos/aws/AWS-Batch_light-bg@4x.png
    how-to-guide:
      - /docs/apache-airflow-providers-amazon/operators/batch.rst
    tags: [aws]
  - integration-name: AWS DataSync
    external-doc-url: https://aws.amazon.com/datasync/
    logo: /integration-logos/aws/AWS-DataSync_light-bg@4x.png
    tags: [aws]
  - integration-name: AWS Glue
    external-doc-url: https://aws.amazon.com/glue/
    logo: /integration-logos/aws/AWS-Glue_light-bg@4x.png
    how-to-guide:
      - /docs/apache-airflow-providers-amazon/operators/glue.rst
    tags: [aws]
  - integration-name: AWS Lambda
    external-doc-url: https://aws.amazon.com/lambda/
    logo: /integration-logos/aws/AWS-Lambda_light-bg@4x.png
    how-to-guide:
      - /docs/apache-airflow-providers-amazon/operators/lambda.rst
    tags: [aws]
  - integration-name: AWS Step Functions
    external-doc-url: https://aws.amazon.com/step-functions/
    logo: /integration-logos/aws/AWS-Step-Functions_light-bg@4x.png
    how-to-guide:
      - /docs/apache-airflow-providers-amazon/operators/step_functions.rst
    tags: [aws]
  - integration-name: AWS Database Migration Service
    external-doc-url: https://aws.amazon.com/dms/
    logo: /integration-logos/aws/AWS-Database-Migration-Service_64@5x.png
    how-to-guide:
      - /docs/apache-airflow-providers-amazon/operators/dms.rst
    tags: [aws]
  - integration-name: Amazon QuickSight
    external-doc-url: https://aws.amazon.com/quicksight/
    logo: /integration-logos/aws/Amazon-Quicksight_light-bg@4x.png
    how-to-guide:
      - /docs/apache-airflow-providers-amazon/operators/quicksight.rst
    tags: [aws]
  - integration-name: AWS Security Token Service (STS)
    external-doc-url: https://docs.aws.amazon.com/STS/latest/APIReference/welcome.html
    logo: /integration-logos/aws/AWS-STS_light-bg@4x.png
    tags: [aws]
  - integration-name: Amazon Appflow
    external-doc-url: https://docs.aws.amazon.com/appflow/1.0/APIReference/Welcome.html
    logo: /integration-logos/aws/Amazon_AppFlow_light.png
    how-to-guide:
      - /docs/apache-airflow-providers-amazon/operators/appflow.rst
    tags: [aws]

operators:
  - integration-name: Amazon Athena
    python-modules:
      - airflow.providers.amazon.aws.operators.athena
  - integration-name: AWS Batch
    python-modules:
      - airflow.providers.amazon.aws.operators.batch
  - integration-name: Amazon CloudFormation
    python-modules:
      - airflow.providers.amazon.aws.operators.cloud_formation
  - integration-name: Amazon DataSync
    python-modules:
      - airflow.providers.amazon.aws.operators.datasync
  - integration-name: AWS Database Migration Service
    python-modules:
      - airflow.providers.amazon.aws.operators.dms
  - integration-name: Amazon EC2
    python-modules:
      - airflow.providers.amazon.aws.operators.ec2
  - integration-name: Amazon ECS
    python-modules:
      - airflow.providers.amazon.aws.operators.ecs
  - integration-name: Amazon Elastic Kubernetes Service (EKS)
    python-modules:
      - airflow.providers.amazon.aws.operators.eks
  - integration-name: Amazon EMR
    python-modules:
      - airflow.providers.amazon.aws.operators.emr
  - integration-name: Amazon EMR on EKS
    python-modules:
      - airflow.providers.amazon.aws.operators.emr
  - integration-name: Amazon Glacier
    python-modules:
      - airflow.providers.amazon.aws.operators.glacier
  - integration-name: AWS Glue
    python-modules:
      - airflow.providers.amazon.aws.operators.glue
      - airflow.providers.amazon.aws.operators.glue_crawler
  - integration-name: AWS Lambda
    python-modules:
      - airflow.providers.amazon.aws.operators.lambda_function
  - integration-name: Amazon Simple Storage Service (S3)
    python-modules:
      - airflow.providers.amazon.aws.operators.s3
  - integration-name: Amazon SageMaker
    python-modules:
      - airflow.providers.amazon.aws.operators.sagemaker
  - integration-name: Amazon Simple Notification Service (SNS)
    python-modules:
      - airflow.providers.amazon.aws.operators.sns
  - integration-name: Amazon Simple Queue Service (SQS)
    python-modules:
      - airflow.providers.amazon.aws.operators.sqs
  - integration-name: AWS Step Functions
    python-modules:
      - airflow.providers.amazon.aws.operators.step_function
  - integration-name: Amazon RDS
    python-modules:
      - airflow.providers.amazon.aws.operators.rds
  - integration-name: Amazon Redshift
    python-modules:
      - airflow.providers.amazon.aws.operators.redshift_cluster
      - airflow.providers.amazon.aws.operators.redshift_data
  - integration-name: Amazon QuickSight
    python-modules:
      - airflow.providers.amazon.aws.operators.quicksight
  - integration-name: Amazon Appflow
    python-modules:
      - airflow.providers.amazon.aws.operators.appflow

sensors:
  - integration-name: Amazon Athena
    python-modules:
      - airflow.providers.amazon.aws.sensors.athena
  - integration-name: AWS Batch
    python-modules:
      - airflow.providers.amazon.aws.sensors.batch
  - integration-name: Amazon CloudFormation
    python-modules:
      - airflow.providers.amazon.aws.sensors.cloud_formation
  - integration-name: AWS Database Migration Service
    python-modules:
      - airflow.providers.amazon.aws.sensors.dms
  - integration-name: Amazon DynamoDB
    python-modules:
      - airflow.providers.amazon.aws.sensors.dynamodb
  - integration-name: Amazon EC2
    python-modules:
      - airflow.providers.amazon.aws.sensors.ec2
  - integration-name: Amazon ECS
    python-modules:
      - airflow.providers.amazon.aws.sensors.ecs
  - integration-name: Amazon Elastic Kubernetes Service (EKS)
    python-modules:
      - airflow.providers.amazon.aws.sensors.eks
  - integration-name: Amazon EMR
    python-modules:
      - airflow.providers.amazon.aws.sensors.emr
  - integration-name: Amazon EMR on EKS
    python-modules:
      - airflow.providers.amazon.aws.sensors.emr
  - integration-name: Amazon Glacier
    python-modules:
      - airflow.providers.amazon.aws.sensors.glacier
  - integration-name: AWS Glue
    python-modules:
      - airflow.providers.amazon.aws.sensors.glue
      - airflow.providers.amazon.aws.sensors.glue_crawler
      - airflow.providers.amazon.aws.sensors.glue_catalog_partition
  - integration-name: AWS Lambda
    python-modules:
      - airflow.providers.amazon.aws.sensors.lambda_function
  - integration-name: Amazon RDS
    python-modules:
      - airflow.providers.amazon.aws.sensors.rds
  - integration-name: Amazon Redshift
    python-modules:
      - airflow.providers.amazon.aws.sensors.redshift_cluster
  - integration-name: Amazon Simple Storage Service (S3)
    python-modules:
      - airflow.providers.amazon.aws.sensors.s3
  - integration-name: Amazon SageMaker
    python-modules:
      - airflow.providers.amazon.aws.sensors.sagemaker
  - integration-name: Amazon Simple Queue Service (SQS)
    python-modules:
      - airflow.providers.amazon.aws.sensors.sqs
  - integration-name: AWS Step Functions
    python-modules:
      - airflow.providers.amazon.aws.sensors.step_function
  - integration-name: Amazon QuickSight
    python-modules:
      - airflow.providers.amazon.aws.sensors.quicksight

hooks:
  - integration-name: Amazon Athena
    python-modules:
      - airflow.providers.amazon.aws.hooks.athena
  - integration-name: Amazon DynamoDB
    python-modules:
      - airflow.providers.amazon.aws.hooks.dynamodb
  - integration-name: Amazon Web Services
    python-modules:
      - airflow.providers.amazon.aws.hooks.base_aws
  - integration-name: AWS Batch
    python-modules:
      - airflow.providers.amazon.aws.hooks.batch_client
      - airflow.providers.amazon.aws.hooks.batch_waiters
  - integration-name: Amazon CloudFormation
    python-modules:
      - airflow.providers.amazon.aws.hooks.cloud_formation
  - integration-name: Amazon DataSync
    python-modules:
      - airflow.providers.amazon.aws.hooks.datasync
  - integration-name: AWS Database Migration Service
    python-modules:
      - airflow.providers.amazon.aws.hooks.dms
  - integration-name: Amazon EC2
    python-modules:
      - airflow.providers.amazon.aws.hooks.ec2
  - integration-name: Amazon Elastic Container Registry (ECR)
    python-modules:
      - airflow.providers.amazon.aws.hooks.ecr
  - integration-name: Amazon ECS
    python-modules:
      - airflow.providers.amazon.aws.hooks.ecs
  - integration-name: Amazon ElastiCache
    python-modules:
      - airflow.providers.amazon.aws.hooks.elasticache_replication_group
  - integration-name: Amazon Elastic Kubernetes Service (EKS)
    python-modules:
      - airflow.providers.amazon.aws.hooks.eks
  - integration-name: Amazon EMR
    python-modules:
      - airflow.providers.amazon.aws.hooks.emr
  - integration-name: Amazon EMR on EKS
    python-modules:
      - airflow.providers.amazon.aws.hooks.emr
  - integration-name: Amazon Glacier
    python-modules:
      - airflow.providers.amazon.aws.hooks.glacier
  - integration-name: AWS Glue
    python-modules:
      - airflow.providers.amazon.aws.hooks.glue
      - airflow.providers.amazon.aws.hooks.glue_crawler
      - airflow.providers.amazon.aws.hooks.glue_catalog
  - integration-name: Amazon Kinesis Data Firehose
    python-modules:
      - airflow.providers.amazon.aws.hooks.kinesis
  - integration-name: AWS Lambda
    python-modules:
      - airflow.providers.amazon.aws.hooks.lambda_function
  - integration-name: Amazon CloudWatch Logs
    python-modules:
      - airflow.providers.amazon.aws.hooks.logs
  - integration-name: Amazon RDS
    python-modules:
      - airflow.providers.amazon.aws.hooks.rds
  - integration-name: Amazon Redshift
    python-modules:
      - airflow.providers.amazon.aws.hooks.redshift_sql
      - airflow.providers.amazon.aws.hooks.redshift_cluster
      - airflow.providers.amazon.aws.hooks.redshift_data
  - integration-name: Amazon Simple Storage Service (S3)
    python-modules:
      - airflow.providers.amazon.aws.hooks.s3
  - integration-name: Amazon SageMaker
    python-modules:
      - airflow.providers.amazon.aws.hooks.sagemaker
  - integration-name: Amazon Simple Email Service (SES)
    python-modules:
      - airflow.providers.amazon.aws.hooks.ses
  - integration-name: Amazon Systems Manager (SSM)
    python-modules:
      - airflow.providers.amazon.aws.hooks.ssm
  - integration-name: Amazon SecretsManager
    python-modules:
      - airflow.providers.amazon.aws.hooks.secrets_manager
  - integration-name: Amazon Simple Notification Service (SNS)
    python-modules:
      - airflow.providers.amazon.aws.hooks.sns
  - integration-name: Amazon Simple Queue Service (SQS)
    python-modules:
      - airflow.providers.amazon.aws.hooks.sqs
  - integration-name: AWS Step Functions
    python-modules:
      - airflow.providers.amazon.aws.hooks.step_function
  - integration-name: Amazon QuickSight
    python-modules:
      - airflow.providers.amazon.aws.hooks.quicksight
  - integration-name: AWS Security Token Service (STS)
    python-modules:
      - airflow.providers.amazon.aws.hooks.sts
  - integration-name: Amazon Appflow
    python-modules:
      - airflow.providers.amazon.aws.hooks.appflow

triggers:
  - integration-name: AWS Batch
    python-modules:
      - airflow.providers.amazon.aws.triggers.batch
  - integration-name: Amazon EC2
    python-modules:
      - airflow.providers.amazon.aws.triggers.ec2
  - integration-name: Amazon Redshift
    python-modules:
      - airflow.providers.amazon.aws.triggers.redshift_cluster
  - integration-name: Amazon SageMaker
    python-modules:
      - airflow.providers.amazon.aws.triggers.sagemaker
  - integration-name: AWS Glue
    python-modules:
      - airflow.providers.amazon.aws.triggers.glue
      - airflow.providers.amazon.aws.triggers.glue_crawler
<<<<<<< HEAD
  - integration-name: Amazon Simple Storage Service (S3)
    python-modules:
      - airflow.providers.amazon.aws.triggers.s3
=======
  - integration-name: Amazon EMR
    python-modules:
      - airflow.providers.amazon.aws.triggers.emr
>>>>>>> 3a7c9f27

transfers:
  - source-integration-name: Amazon DynamoDB
    target-integration-name: Amazon Simple Storage Service (S3)
    how-to-guide: /docs/apache-airflow-providers-amazon/transfer/dynamodb_to_s3.rst
    python-module: airflow.providers.amazon.aws.transfers.dynamodb_to_s3
  - source-integration-name: Google Cloud Storage (GCS)
    target-integration-name: Amazon Simple Storage Service (S3)
    how-to-guide: /docs/apache-airflow-providers-amazon/transfer/gcs_to_s3.rst
    python-module: airflow.providers.amazon.aws.transfers.gcs_to_s3
  - source-integration-name: Amazon Glacier
    target-integration-name: Google Cloud Storage (GCS)
    how-to-guide: /docs/apache-airflow-providers-amazon/transfer/glacier_to_gcs.rst
    python-module: airflow.providers.amazon.aws.transfers.glacier_to_gcs
  - source-integration-name: Google
    target-integration-name: Amazon Simple Storage Service (S3)
    how-to-guide: /docs/apache-airflow-providers-amazon/transfer/google_api_to_s3.rst
    python-module: airflow.providers.amazon.aws.transfers.google_api_to_s3
  - source-integration-name: Apache Hive
    target-integration-name: Amazon DynamoDB
    how-to-guide: /docs/apache-airflow-providers-amazon/transfer/hive_to_dynamodb.rst
    python-module: airflow.providers.amazon.aws.transfers.hive_to_dynamodb
  - source-integration-name: Internet Message Access Protocol (IMAP)
    target-integration-name: Amazon Simple Storage Service (S3)
    how-to-guide: /docs/apache-airflow-providers-amazon/transfer/imap_attachment_to_s3.rst
    python-module: airflow.providers.amazon.aws.transfers.imap_attachment_to_s3
  - source-integration-name: MongoDB
    target-integration-name: Amazon Simple Storage Service (S3)
    how-to-guide: /docs/apache-airflow-providers-amazon/transfer/mongo_to_s3.rst
    python-module: airflow.providers.amazon.aws.transfers.mongo_to_s3
  - source-integration-name: Amazon Redshift
    target-integration-name: Amazon Simple Storage Service (S3)
    how-to-guide: /docs/apache-airflow-providers-amazon/transfer/redshift_to_s3.rst
    python-module: airflow.providers.amazon.aws.transfers.redshift_to_s3
  - source-integration-name: Amazon Simple Storage Service (S3)
    target-integration-name: Amazon Redshift
    how-to-guide: /docs/apache-airflow-providers-amazon/transfer/s3_to_redshift.rst
    python-module: airflow.providers.amazon.aws.transfers.s3_to_redshift
  - source-integration-name: Amazon Simple Storage Service (S3)
    target-integration-name: SSH File Transfer Protocol (SFTP)
    how-to-guide: /docs/apache-airflow-providers-amazon/transfer/s3_to_sftp.rst
    python-module: airflow.providers.amazon.aws.transfers.s3_to_sftp
  - source-integration-name: SSH File Transfer Protocol (SFTP)
    target-integration-name: Amazon Simple Storage Service (S3)
    how-to-guide: /docs/apache-airflow-providers-amazon/transfer/sftp_to_s3.rst
    python-module: airflow.providers.amazon.aws.transfers.sftp_to_s3
  - source-integration-name: Amazon Simple Storage Service (S3)
    target-integration-name: File Transfer Protocol (FTP)
    how-to-guide: /docs/apache-airflow-providers-amazon/transfer/s3_to_ftp.rst
    python-module: airflow.providers.amazon.aws.transfers.s3_to_ftp
  - source-integration-name: Exasol
    target-integration-name: Amazon Simple Storage Service (S3)
    python-module: airflow.providers.amazon.aws.transfers.exasol_to_s3
  - source-integration-name: File Transfer Protocol (FTP)
    target-integration-name: Amazon Simple Storage Service (S3)
    how-to-guide: /docs/apache-airflow-providers-amazon/transfer/ftp_to_s3.rst
    python-module: airflow.providers.amazon.aws.transfers.ftp_to_s3
  - source-integration-name: Salesforce
    target-integration-name: Amazon Simple Storage Service (S3)
    how-to-guide: /docs/apache-airflow-providers-amazon/transfer/salesforce_to_s3.rst
    python-module: airflow.providers.amazon.aws.transfers.salesforce_to_s3
  - source-integration-name: Local
    target-integration-name: Amazon Simple Storage Service (S3)
    how-to-guide: /docs/apache-airflow-providers-amazon/transfer/local_to_s3.rst
    python-module: airflow.providers.amazon.aws.transfers.local_to_s3
  - source-integration-name: Common SQL
    target-integration-name: Amazon Simple Storage Service (S3)
    how-to-guide: /docs/apache-airflow-providers-amazon/transfer/sql_to_s3.rst
    python-module: airflow.providers.amazon.aws.transfers.sql_to_s3
  - source-integration-name: Amazon Simple Storage Service (S3)
    target-integration-name: Common SQL
    how-to-guide: /docs/apache-airflow-providers-amazon/transfer/s3_to_sql.rst
    python-module: airflow.providers.amazon.aws.transfers.s3_to_sql
  - source-integration-name: Amazon Web Services
    target-integration-name: Amazon Web Services
    python-module: airflow.providers.amazon.aws.transfers.base

extra-links:
  - airflow.providers.amazon.aws.links.batch.BatchJobDefinitionLink
  - airflow.providers.amazon.aws.links.batch.BatchJobDetailsLink
  - airflow.providers.amazon.aws.links.batch.BatchJobQueueLink
  - airflow.providers.amazon.aws.links.emr.EmrClusterLink
  - airflow.providers.amazon.aws.links.emr.EmrLogsLink
  - airflow.providers.amazon.aws.links.glue.GlueJobRunDetailsLink
  - airflow.providers.amazon.aws.links.logs.CloudWatchEventsLink

connection-types:
  - hook-class-name: airflow.providers.amazon.aws.hooks.base_aws.AwsGenericHook
    connection-type: aws
  - hook-class-name: airflow.providers.amazon.aws.hooks.emr.EmrHook
    connection-type: emr
  - hook-class-name: airflow.providers.amazon.aws.hooks.redshift_sql.RedshiftSQLHook
    connection-type: redshift

secrets-backends:
  - airflow.providers.amazon.aws.secrets.secrets_manager.SecretsManagerBackend
  - airflow.providers.amazon.aws.secrets.systems_manager.SystemsManagerParameterStoreBackend

logging:
  - airflow.providers.amazon.aws.log.s3_task_handler.S3TaskHandler
  - airflow.providers.amazon.aws.log.cloudwatch_task_handler.CloudwatchTaskHandler

additional-extras:
  - name: pandas
    dependencies:
      - pandas>=0.17.1
  # There is conflict between boto3 and aiobotocore dependency botocore.
  # TODO: We can remove it once boto3 and aiobotocore both have compatible botocore version or
  # boto3 have native async support and we move away from aio aiobotocore
  - name: aiobotocore
    dependencies:
      - aiobotocore[boto3]>=2.2.0<|MERGE_RESOLUTION|>--- conflicted
+++ resolved
@@ -522,15 +522,12 @@
     python-modules:
       - airflow.providers.amazon.aws.triggers.glue
       - airflow.providers.amazon.aws.triggers.glue_crawler
-<<<<<<< HEAD
   - integration-name: Amazon Simple Storage Service (S3)
     python-modules:
       - airflow.providers.amazon.aws.triggers.s3
-=======
   - integration-name: Amazon EMR
     python-modules:
       - airflow.providers.amazon.aws.triggers.emr
->>>>>>> 3a7c9f27
 
 transfers:
   - source-integration-name: Amazon DynamoDB
