 .. Licensed to the Apache Software Foundation (ASF) under one
    or more contributor license agreements.  See the NOTICE file
    distributed with this work for additional information
    regarding copyright ownership.  The ASF licenses this file
    to you under the Apache License, Version 2.0 (the
    "License"); you may not use this file except in compliance
    with the License.  You may obtain a copy of the License at

 ..   http://www.apache.org/licenses/LICENSE-2.0

 .. Unless required by applicable law or agreed to in writing,
    software distributed under the License is distributed on an
    "AS IS" BASIS, WITHOUT WARRANTIES OR CONDITIONS OF ANY
    KIND, either express or implied.  See the License for the
    specific language governing permissions and limitations
    under the License.


.. NOTE TO CONTRIBUTORS:
   Please, only add notes to the Changelog just below the "Changelog" header when there are some breaking changes
   and you want to add an explanation to the users on how they are supposed to deal with them.
   The changelog is updated and maintained semi-automatically by release manager.

``apache-airflow-providers-amazon``

Changelog
---------

<<<<<<< HEAD
* ``A bug intoduced in provider-amazon version 8.0.0 caused all 'EcsRunTaskOperator' tasks to detach from the ECS task after 10 minutes and fail - even if the ECS task was still running. In this version we are fixing it by returning the default 'waiter_max_attempts' value to 'sys.maxsize'``
=======
8.6.0
.....

Features
~~~~~~~~

* ``Added Amazon SageMaker Notebook hook and operators (#33219)``
* ``Add 'deferrable' option to 'LambdaCreateFunctionOperator' (#33327)``
* ``Add Deferrable mode to GlueCatalogPartitionSensor (#33239)``
* ``Add 'sql_hook_params' parameter to 'S3ToSqlOperator' (#33427)``
* ``Add 'sql_hook_params' parameter to 'SqlToS3Operator' (#33425)``
* ``Add parameter to pass role ARN to 'GlueJobOperator ' (#33408)``
* ``Add new RdsStartExportTaskOperator parameters (#33251)``

Bug Fixes
~~~~~~~~~

* ``Fix bug in task logs when using AWS CloudWatch. Do not set 'start_time' (#33673)``
* ``Fix AWS Batch waiter failure state (#33656)``
* ``Fix AWS appflow waiter (#33613)``
* ``Fix striping tags when falling back to update in 'SageMakerEndpointOperator' (#33487)``


Misc
~~~~

* ``Simplify conditions on len() in providers/amazon (#33565)``
* ``Remove non-public interface usage in EcsRunTaskOperator (#29447)``
* ``Upgrade botocore/aiobotocore minimum requirements (#33649)``
* ``Consolidate import and usage of itertools (#33479)``
* ``Consolidate import and usage of pandas (#33480)``
* ``always push ECS task ARN to xcom in 'EcsRunTaskOperator' (#33703)``
* ``Use 'boto3.client' linked to resource meta instead of create new one for waiters (#33552)``

.. Below changes are excluded from the changelog. Move them to
   appropriate section above if needed. Do not delete the lines(!):
   * ``Add Appflow system test + improvements (#33614)``
   * ``Fix typos (double words and it's/its) (#33623)``
   * ``Refactor: Remove useless str() calls (#33629)``
   * ``Replace strftime with f-strings where nicer (#33455)``
   * ``D401 Support - Providers: Airbyte to Atlassian (Inclusive) (#33354)``
>>>>>>> c077d190

8.5.1
.....

Bug Fixes
~~~~~~~~~

* ``Get failure information on EMR job failure (#32151)``
* ``Fix get_log_events() in AWS logs hook (#33290)``

Misc
~~~~

* ``Improve fetching logs from AWS (#33231)``
* ``Refactor: Simplify code in providers/amazon (#33222)``
* ``Implement EventBridge enable and disable rule operators (#33226)``
* ``Update mypy-boto3-appflow dependency (#32930)``
* ``use 'cached_property' from functools in 'RdsBaseOperator' (#33133)``
* ``Use set for 'template_fields' of 'EcsDeregisterTaskDefinitionOperator' (#33129)``

8.5.0
.....

Features
~~~~~~~~

* ``openlineage, sagemaker: add OpenLineage support for SageMaker's Processing, Transform and Training operators (#31816)``
* ``Add Amazon EventBridge PutRule hook and operator (#32869)``
* ``Add GCS Requester Pays bucket support to GCSToS3Operator (#32760)``

Bug Fixes
~~~~~~~~~

* ``Check google provider version in GCSToS3Operator before provide match_glob param (#32925)``
* ``Set longer default 'waiter_max_attempts' for deferred BatchJobOperator (#33045)``

Misc
~~~~

* ``openlineage, sagemaker: add missing OpenLineage type signature (#33114)``
* ``Add S3Bucket for mypy (#33028)``

.. Below changes are excluded from the changelog. Move them to
   appropriate section above if needed. Do not delete the lines(!):
   * ``Deferrable mode for Sqs Sensor (#32809)``
   * ``Increase the number of attempts in AWS system test 'example_rds_export' (#32976)``

8.4.0
.....

Features
~~~~~~~~

* ``Add endpoint_url in test_connection (#32664)``
* ``Add support for querying Redshift Serverless clusters (#32785)``
* ``Add Deferrable mode to StepFunctionStartExecutionOperator (#32563)``
* ``Add Deferrable mode for EMR Serverless Start Job Operator (#32534)``
* ``Add Eventbridge PutEvents operator and hook (#32498)``
* ``add deferrable mode to rds start & stop DB (#32437)``
* ``EMR serverless Create/Start/Stop/Delete Application deferrable mode (#32513)``
* ``Make Start and Stop SageMaker Pipelines operators deferrable (#32683)``
* ``Deferrable mode for EKS Create/Delete Operator (#32355)``

Bug Fixes
~~~~~~~~~

* ``FIX AWS deferrable operators by using AioCredentials when using 'assume_role' (#32733)``
* ``[bugfix] fix AWS triggers where deserialization would crash if region was not specified (#32729)``
* ``Fix bug in prune_dict where empty dict and list would be removed even in strict mode (#32573)``
* ``Fix S3ToRedshiftOperator does not support default values on UPSERT (#32558)``
* ``Do not return success from AWS ECS trigger after max_attempts (#32589)``

Misc
~~~~

* ``Move all k8S classes to cncf.kubernetes provider (#32767)``
* ``Limit Appflow mypy to 1.28.12 as it introduces strange typing issue (#32901)``
* ``Further limit mypy-boto3-appflow as the fix is not in sight (#32927)``

8.3.1
.....

Bug Fixes
~~~~~~~~~

* ``Append region info to S3ToRedshitOperator if present (#32328)``

8.3.0
.....

Features
~~~~~~~~

* ``Add 'ChimeWebhookHook' (#31939)``
* ``Add 'ChimeNotifier' (#32222)``
* ``Add deferrable mode to S3KeysUnchangedSensor (#31940)``
* ``Add deferrable mode to 'RdsCreateDbInstanceOperator' and 'RdsDeleteDbInstanceOperator' (#32171)``
* ``Add deferrable mode for 'AthenaOperator' (#32186)``
* ``Add a deferrable mode to 'BatchCreateComputeEnvironmentOperator' (#32036)``
* ``Add deferrable mode in EMR operator and sensor (#32029)``
* ``add async wait method to the "with logging" aws utils (#32055)``
* ``Add custom waiters to EMR Serverless  (#30463)``
* ``Add an option to 'GlueJobOperator' to stop the job run when the TI is killed (#32155)``
* ``deferrable mode for 'SageMakerTuningOperator' and 'SageMakerEndpointOperator' (#32112)``
* ``EKS Create/Delete Nodegroup Deferrable mode (#32165)``
* ``Deferrable mode for ECS operators (#31881)``
* ``feature: AWS - GlueJobOperator - job_poll_interval (#32147)``
* ``Added 'AzureBlobStorageToS3Operator' transfer operator (#32270)``
* ``Introduce a base class for aws triggers (#32274)``

Bug Fixes
~~~~~~~~~

* ``bugfix: break down run+wait method in ECS operator (#32104)``
* ``Handle 'UnboundLocalError' while parsing invalid 's3_url' (#32120)``
* ``Fix 'LambdaInvokeFunctionOperator' payload parameter type (#32259)``
* ``Bug fix GCSToS3Operator: avoid 'ValueError' when 'replace=False' with files already in S3 (#32322)``

Misc
~~~~

* ``Deprecate 'delimiter' param and source object's wildcards in GCS, introduce 'match_glob' param. (#31261)``
* ``aws waiter util: log status info with error level on waiter error (#32247)``
* ``rewrite method used in ecs to fetch less logs (#31786)``
* ``Refactor Eks Create Cluster Operator code (#31960)``
* ``Use a waiter in 'AthenaHook' (#31942)``
* ``Add 'on_finish_action' to 'KubernetesPodOperator' (#30718)``
* ``Add default_deferrable config (#31712)``
* ``deprecate arbitrary parameter passing to RDS hook (#32352)``
* ``quick fix on RDS operator to prevent parameter collision (#32436)``
* ``Remove ability to specify arbitrary hook params in AWS RDS trigger (#32386)``
* ``Only update crawler tags if present in config dict (#32331)``

.. Below changes are excluded from the changelog. Move them to
   appropriate section above if needed. Do not delete the lines(!):
   * ``Revert "add deferrable mode for 'AthenaOperator' (#32110)" (#32172)``
   * ``add deferrable mode for 'AthenaOperator' (#32110)``
   * ``D205 Support - Auto-fixes and Stragglers (#32212)``
   * ``D205 Support - Providers: Amazon/AWS (#32224)``
   * ``Improve provider documentation and README structure (#32125)``
   * ``Minor name change for the util wait method. (#32152)``
   * ``Clean up string concatenation (#32129)``
   * ``cleanup Amazon CHANGELOG.rst (#32031)``
   * ``Remove spurious headers for provider changelogs (#32373)``
   * ``Prepare docs for July 2023 wave of Providers (#32298)``
   * ``D205 Support - Providers: Stragglers and new additions (#32447)``
   * ``Prepare docs for July 2023 wave of Providers (RC2) (#32381)``

8.2.0
.....

.. note::
  This release dropped support for Python 3.7


Features
~~~~~~~~

* ``Add deferrable option to EmrTerminateJobFlowOperator (#31646)``
* ``Add Deferrable option to EmrCreateJobFlowOperator (#31641)``
* ``Add deferrable mode to 'BatchSensor'  (#30279)``
* ``Add deferrable mode for S3KeySensor (#31018)``
* ``Add Deferrable mode to Emr Add Steps operator (#30928)``
* ``Add deferrable mode in Redshift delete cluster (#30244)``
* ``Add deferrable mode to AWS glue operators (Job & Crawl) (#30948)``
* ``Add deferrable param in BatchOperator (#30865)``
* ``Add Deferrable Mode to RedshiftCreateClusterSnapshotOperator (#30856)``
* ``Deferrable mode for EksCreateFargateProfileOperator and EksDeleteFargateProfileOperator (#31657)``
* ``allow anonymous AWS access (#31659)``
* ``Support of wildcard in S3ListOperator and S3ToGCSOperator (#31640)``
* ``Add 'deferrable' param in 'EmrContainerSensor' (#30945)``
* ``Add realtime container execution logs for BatchOperator (#31837)``

Bug Fixes
~~~~~~~~~

* ``Various fixes on ECS run task operator (#31838)``
* ``fix return values on glue operators deferrable mode (#31694)``
* ``Add back missing AsyncIterator import (#31710)``
* ``Use a continuation token to get logs in ecs (#31824)``
* ``Fetch status in while loop so as to not exit too early (#31804)``
* ``[AWS hook] use provided client to get the official waiter on fallback (#31748)``
* ``handle missing LogUri in emr 'describe_cluster' API response (#31482)``

Misc
~~~~

* ``Add Python 3.11 support (#27264)``
* ``Added config template field to EmrServerlessStartJobOperator (#31746)``
* ``Add null check for host in Amazon Redshift connection (#31567)``
* ``add workgroup to templated fields (#31574)``
* ``Add docstring and signature for _read_remote_logs (#31623)``
* ``Deprecate 'wait_for_completion' from 'EcsRegisterTaskDefinitionOperator' and 'EcsDeregisterTaskDefinitionOperator' (#31884)``
* ``Remove Python 3.7 support (#30963)``
* ``Change Deferrable implementation for RedshiftResumeClusterOperator to follow standard (#30864)``
* ``Change Deferrable implementation for RedshiftPauseClusterOperator to follow standard (#30853)``

.. Below changes are excluded from the changelog. Move them to
   appropriate section above if needed. Do not delete the lines(!):
   * ``Add D400 pydocstyle check (#31742)``
   * ``Add D400 pydocstyle check - Amazon provider only (#31423)``
   * ``AWS system test example_dynamodb_to_s3: add retry when fecthing the export time (#31388)``
   * ``Amazon provider docstring improvements (#31729)``
   * ``Replace spelling directive with spelling:word-list (#31752)``
   * ``Remove aws unused code (#31610)``
   * ``Add note about dropping Python 3.7 for providers (#32015)``
   * ``Add discoverability for triggers in provider.yaml (#31576)``

8.1.0
.....

.. note::
  This release of provider is only available for Airflow 2.4+ as explained in the
  `Apache Airflow providers support policy <https://github.com/apache/airflow/blob/main/PROVIDERS.rst#minimum-supported-version-of-airflow-for-community-managed-providers>`_.

Features
~~~~~~~~

* ``DynamoDBToS3Operator - Add a feature to export the table to a point in time. (#31142)``
* ``Add deferrable param in SageMakerTransformOperator (#31063)``
* ``Add deferrable param in SageMakerTrainingOperator (#31042)``
* ``Add deferrable param in SageMakerProcessingOperator (#31062)``
* ``Add IAM authentication to Amazon Redshift Connection by AWS Connection (#28187)``
* ``'StepFunctionStartExecutionOperator': get logs in case of failure (#31072)``
* ``Add on_kill to EMR Serverless Job Operator (#31169)``
* ``Add Deferrable Mode for EC2StateSensor (#31130)``

Bug Fixes
~~~~~~~~~

* ``bigfix: EMRHook  Loop through paginated response to check for cluster id (#29732)``

Misc
~~~~

* ``Bump minimum Airflow version in providers (#30917)``
* ``Add template field to S3ToRedshiftOperator (#30781)``
* ``Add extras links to some more EMR Operators and Sensors (#31032)``
* ``Add retries to S3 delete_bucket (#31192)``
* ``Add tags param in RedshiftCreateClusterSnapshotOperator (#31006)``
* ``improve/fix glue job logs printing (#30886)``
* ``Import aiobotocore only if deferrable is true (#31094)``
* ``Update return types of 'get_key' methods on 'S3Hook' (#30923)``
* ``Support 'shareIdentifier' in BatchOperator (#30829)``
* ``BaseAWS - Override client when resource_type is user to get custom waiters (#30897)``
* ``Add future-compatible mongo Hook typing (#31289)``
* ``Handle temporary credentials when resource_type is used to get custom waiters (#31333)``

.. Below changes are excluded from the changelog. Move them to
   appropriate section above if needed. Do not delete the lines(!):
   * ``Move TaskInstanceKey to a separate file (#31033)``
   * ``Use 'AirflowProviderDeprecationWarning' in providers (#30975)``
   * ``DynamoDBToS3Operator - Add feature to export table to a point in time (#30501)``
   * ``Revert "DynamoDBToS3Operator - Add feature to export table to a point in time (#30501)" (#31139)``
   * ``Add full automation for min Airflow version for providers (#30994)``
   * ``Bring back detection of implicit single-line string concatenation (#31270)``
   * ``Fix AWS system test example_dynamodb (#31395)``
   * ``Use '__version__' in providers not 'version' (#31393)``
   * ``Fixing circular import error in providers caused by airflow version check (#31379)``
   * ``Fix AWS system test example_dynamodb_to_s3 (#31362)``
   * ``Prepare docs for May 2023 wave of Providers (#31252)``

8.0.0
......

Breaking changes
~~~~~~~~~~~~~~~~

.. warning::
  In this version of the provider, deprecated GCS hook's parameter ``delegate_to`` is removed from the following operators: ``GCSToS3Operator``, ``GlacierToGCSOperator`` and ``GoogleApiToS3Operator``.
  Impersonation can be achieved instead by utilizing the ``impersonation_chain`` param.

  Removed deprecated parameter ``google_cloud_storage_conn_id`` from ``GCSToS3Operator``, ``gcp_conn_id`` should be used instead.

  Removed deprecated parameter ``max_tries`` from the Athena & EMR hook & operators in favor of ``max_polling_attempts``.

  Removed deprecated method ``waiter`` from emr hook in favor of the more generic ``airflow.providers.amazon.aws.utils.waiter.waiter``

  Removed deprecated unused parameter ``cluster_identifier`` from Redshift Cluster's hook method ``get_cluster_snapshot_status``

  Removed deprecated method ``find_processing_job_by_name`` from Sagemaker hook, use ``count_processing_jobs_by_name`` instead.

  Removed deprecated module ``airflow.providers.amazon.aws.operators.aws_lambda`` in favor of ``airflow.providers.amazon.aws.operators.lambda_function``

  Removed EcsOperator in favor of EcsRunTaskOperator.
  EcsTaskLogFetcher and EcsProtocol should be imported from the hook.

  Removed AwsLambdaInvokeFunctionOperator in favor of LambdaInvokeFunctionOperator.

  Removed deprecated param ``await_result`` from RedshiftDataOperator in favor of ``wait_for_completion``.
  Some methods from this operator should be imported from the hook instead.

  Removed deprecated ``RedshiftSQLOperator`` in favor of the generic ``SQLExecuteQueryOperator``.
  The parameter that was passed as ``redshift_conn_id`` needs to be changed to ``conn_id``, and the behavior should stay the same.

  Removed deprecated method ``get_conn_uri`` from secrets manager in favor of ``get_conn_value``
  Also removed deprecated method ``get_conn_uri`` from systems manager. ``deserialize_connection(...).get_uri()`` should be used instead.

  Removed deprecated and unused param ``s3_conn_id`` from ``ImapAttachmentToS3Operator``, ``MongoToS3Operator`` and ``S3ToSFTPOperator``.

* ``remove delegate_to from GCP operators and hooks (#30748)``
* ``Remove deprecated code from Amazon provider (#30755)``

Features
~~~~~~~~

* ``add a stop operator to emr serverless (#30720)``
* ``SqlToS3Operator - Add feature to partition SQL table (#30460)``
* ``New AWS sensor — DynamoDBValueSensor (#28338)``
* ``Add a "force" option to emr serverless stop/delete operator (#30757)``
* ``Add support for deferrable operators in AMPP (#30032)``

Bug Fixes
~~~~~~~~~

* ``Fixed logging issue (#30703)``
* ``DynamoDBHook - waiter_path() to consider 'resource_type' or 'client_type' (#30595)``
* ``Add ability to override waiter delay in EcsRunTaskOperator (#30586)``
* ``Add support in AWS Batch Operator for multinode jobs (#29522)``
* ``AWS logs. Exit fast when 3 consecutive responses are returned from AWS Cloudwatch logs (#30756)``
* ``Fix async conn for none aws_session_token (#30868)``

Misc
~~~~

* ``Remove @poke_mode_only from EmrStepSensor (#30774)``
* ``Organize Amazon providers docs index (#30541)``
* ``Remove duplicate param docstring in EksPodOperator (#30634)``
* ``Update AWS EMR Cluster Link to use the new dashboard (#30844)``
* ``Restore aiobotocore as optional dependency of amazon provider (#30874)``

.. Below changes are excluded from the changelog. Move them to
   appropriate section above if needed. Do not delete the lines(!):
   * ``Decouple "job runner" from BaseJob ORM model (#30255)``
   * ``Upgrade ruff to 0.0.262 (#30809)``
   * ``fixes to system tests following obsolete cleanup (#30804)``
   * ``restore fallback to empty connection behavior (#30806)``
   * ``Prepare docs for adhoc release of providers (#30787)``
   * ``Prepare docs for ad-hoc release of Amazon provider (#30848)``

7.4.1
.....

Bug Fixes
~~~~~~~~~

* ``Fix 'RedshiftResumeClusterOperator' deferrable implementation (#30370)``

Misc
~~~~

* ``Add more info to quicksight error messages (#30466)``
* ``add template field for s3 bucket (#30472)``
* ``Add s3_bucket to template fields in SFTP to S3 operator (#30444)``


.. Below changes are excluded from the changelog. Move them to
   appropriate section above if needed. Do not delete the lines(!):
   * ``Add AWS deferrable BatchOperator (#29300)``
   * ``Revert "Add AWS deferrable BatchOperator (#29300)" (#30489)``
   * ``Add mechanism to suspend providers (#30422)``

7.4.0
.....

Features
~~~~~~~~

* ``Add deferrable mode to 'RedshiftResumeClusterOperator' (#30090)``
* ``Add 'AwsToAwsBaseOperator' (#30044)``
* ``Add deferrable mode in RedshiftPauseClusterOperator (#28850)``
* ``Add support of a different AWS connection for DynamoDB (#29452)``
* ``Add 'EC2CreateInstanceOperator', 'EC2TerminateInstanceOperator' (#29548)``
* ``Make update config behavior optional in GlueJobOperator (#30162)``
* ``custom waiters with dynamic values, applied to appflow (#29911)``
* ``Support deleting the local log files when using remote logging (#29772)``

Misc
~~~~
* ``Move string enum class to utils module + add test (#29906)``
* ``Align cncf provider file names with AIP-21 (#29905)``
* ``rewrite polling code for appflow hook (#28869)``

.. Below changes are excluded from the changelog. Move them to
   appropriate section above if needed. Do not delete the lines(!):
   * ``Move and convert all AWS example dags to system tests (#30003)``
   * ``Remove aws async ci job (#30127)``

7.3.0
.....

Features
~~~~~~~~

* ``add num rows affected to Redshift Data API hook (#29797)``
* ``Add 'wait_for_completion' param in 'RedshiftCreateClusterOperator' (#29657)``
* ``Add Amazon Redshift-data to S3<>RS Transfer Operators (#27947)``
* ``Allow to specify which connection, variable or config are being looked up in the backend using *_lookup_pattern parameters (#29580)``
* ``Implement file credentials provider for AWS hook AssumeRoleWithWebIdentity (#29623)``
* ``Implement custom boto waiters for some EMR operators (#29822)``

Bug Fixes
~~~~~~~~~

* ``fix code checking job names in sagemaker (#29245)``
* ``Avoid emitting fallback message for S3TaskHandler if streaming logs (#29708)``
* ``Use waiters in ECS Operators instead of inner sensors (#29761)``

Misc
~~~~

* ``Impovements for RedshiftDataOperator: better error reporting and an ability to return SQL results (#29434)``
* ``Standardize AWS lambda naming (#29749)``
* ``AWS Glue job hook: Make s3_bucket parameter optional (#29659)``
* ``'RedshiftDataOperator' replace 'await_result' with 'wait_for_completion' (#29633)``

.. Below changes are excluded from the changelog. Move them to
   appropriate section above if needed. Do not delete the lines(!):
   * ``Fix Amazon ECS Enums (#29871)``

7.2.1
.....

Bug Fixes
~~~~~~~~~

* ``Explicitly handle exceptions raised by config parsing in AWS provider (#29587)``

Misc
~~~~

* ``Fix docstring for EcsRunTaskOperator region_name -> region (#29562)``

.. Below changes are excluded from the changelog. Move them to
   appropriate section above if needed. Do not delete the lines(!):
   * ``Restore trigger logging (#29482)``
   * ``Revert "Enable individual trigger logging (#27758)" (#29472)``

7.2.0
.....

Features
~~~~~~~~

* ``Add option to wait for completion on the EmrCreateJobFlowOperator (#28827)``
* ``Add transfer operator S3 to (generic) SQL (#29085)``
* ``add retries to stop_pipeline on conflict (#29077)``
* ``Add log for AWS Glue Job Console URL (#28925)``
* ``Enable individual trigger logging (#27758)``

Bug Fixes
~~~~~~~~~

* ``fix: 'num_of_dpus' typehints- GlueJobHook/Operator (#29176)``
* ``Fix typo in DataSyncHook boto3 methods for create location in NFS and EFS (#28948)``
* ``Decrypt SecureString value obtained by SsmHook (#29142)``

Misc
~~~~

* ``log the observed status in redshift sensor (#29274)``
* ``Use thin/passthrough hook instead of one-liner hook method (#29252)``
* ``Move imports in AWS SqlToS3Operator transfer to callable function (#29045)``
* ``introduce base class for EKS sensors (#29053)``
* ``introduce a method to convert dictionaries to boto-style key-value lists (#28816)``
* ``Update provide_bucket_name() decorator to handle new conn_type (#28706)``
* ``uniformize getting hook through cached property in aws sensors (#29001)``
* ``Use boto3 intersphinx inventory in documentation/docstrings. (#28945)``

.. Below changes are excluded from the changelog. Move them to
   appropriate section above if needed. Do not delete the lines(!):
   * ``shorten other wait times in sys tests (#29254)``
   * ``Fix false-positive spellcheck failure (#29190)``

7.1.0
.....

Features
~~~~~~~~

* ``Add ''configuration_overrides'' to templated fields (#28920)``
* ``Add a new SSM hook and use it in the System Test context builder (#28755)``
* ``Add waiter config params to emr.add_job_flow_steps (#28464)``
* ``Add AWS Sagemaker Auto ML operator and sensor (#28472)``
* ``new operator to create a sagemaker experiment (#28837)``

Bug Fixes
~~~~~~~~~

* ``Avoid circular import from S3HookUriParseFailure (#28908)``
* ``Use compat for cached_property in AWS Batch modules (#28835)``
* ``Apply "unify bucket and key" before "provide bucket" (#28710)``

Misc
~~~~

* ``Update S3ToRedshiftOperator docs to inform users about multiple key functionality (#28705)``
* ``Refactor waiter function and improve unit tests (#28753)``
* ``Better exception raised in case of numpy missing (#28722)``
* ``Don't call get_connection from provide_bucket_name (#28716)``

.. Below changes are excluded from the changelog. Move them to
   appropriate section above if needed. Do not delete the lines(!):
   * ``Switch to ruff for faster static checks (#28893)``


7.0.0
.....

Breaking changes
~~~~~~~~~~~~~~~~

JSON secrets in the 'SecretsManagerBackend' are never interpreted as urlencoded. In ``5.x`` and ``6.x``, the
code would infer whether the JSON secret values were urlencoded based on context clues; now the unaltered
values are *always* used to construct ``Connection`` objects.

Pandas is now an optional dependency of the provider. The ``SqlToS3Operator`` and ``HiveToDynamoDBOperator``
require Pandas to be installed (you can install it automatically by adding ``[pandas]`` extra when installing
the provider.

* ``Make pandas dependency optional for Amazon Provider (#28505)``

Features
~~~~~~~~

* ``Deprecate 'full_url_mode' for SecretsManagerBackend; whether a secret is a JSON or URL is inferred (#27920)``
* ``Add execution role parameter to AddStepsOperator (#28484)``
* ``Add AWS SageMaker operator to register a model's version (#28024)``
* ``Add link for EMR Steps Sensor logs (#28180)``
* ``Add Amazon Elastic Container Registry (ECR) Hook (#28279)``
* ``Add EMR Notebook operators (#28312)``
* ``Create 'LambdaCreateFunctionOperator' and sensor (#28241)``
* ``Better support for Boto Waiters (#28236)``
* ``Amazon Provider Package user agent (#27823)``
* ``Allow waiter to be configured via EmrServerless Operators (#27784)``
* ``Add operators + sensor for aws sagemaker pipelines (#27786)``
* ``Update RdsHook docstrings to match correct argument names (#28108)``
* ``add some important log in aws athena hook (#27917)``
* ``Lambda hook: make runtime and handler optional (#27778)``

Bug Fixes
~~~~~~~~~

* ``Fix EmrAddStepsOperature wait_for_completion parameter is not working (#28052)``
* ``Correctly template Glue Jobs 'create_job_kwargs' arg (#28403)``
* ``Fix template rendered bucket_key in S3KeySensor (#28340)``
* ``Fix Type Error while using DynamoDBToS3Operator (#28158)``
* ``AWSGlueJobHook updates job configuration if it exists (#27893)``
* ``Fix GlueCrawlerOperature failure when using tags (#28005)``

Misc
~~~~

* ``Fix S3KeySensor documentation (#28297)``
* ``Improve docstrings for 'AwsLambdaInvokeFunctionOperator' (#28233)``
* ``Remove outdated compat imports/code from providers (#28507)``
* ``add description of breaking changes (#28582)``
* ``[misc] Get rid of 'pass' statement in conditions (#27775)``
* ``[misc] Replace XOR '^' conditions by 'exactly_one' helper in providers (#27858)``

6.2.0
.....

Features
~~~~~~~~

* ``Use Boto waiters instead of customer _await_status method for RDS Operators (#27410)``
* ``Handle transient state errors in 'RedshiftResumeClusterOperator' and 'RedshiftPauseClusterOperator' (#27276)``
* ``Add retry option in RedshiftDeleteClusterOperator to retry when an operation is running in the cluster (#27820)``

Bug Fixes
~~~~~~~~~

* ``Correct job name matching in SagemakerProcessingOperator (#27634)``
* ``Bump common.sql provider to 1.3.1 (#27888)``

.. Below changes are excluded from the changelog. Move them to
   appropriate section above if needed. Do not delete the lines(!):
   * ``System Test for EMR (AIP-47) (#27286)``
   * ``Prepare for follow-up release for November providers (#27774)``

6.1.0
.....

.. note::
  This release of provider is only available for Airflow 2.3+ as explained in the
  `Apache Airflow providers support policy <https://github.com/apache/airflow/blob/main/PROVIDERS.rst#minimum-supported-version-of-airflow-for-community-managed-providers>`_.

Misc
~~~~

* ``Move min airflow version to 2.3.0 for all providers (#27196)``
* ``Replace urlparse with urlsplit (#27389)``

Features
~~~~~~~~

* ``Add info about JSON Connection format for AWS SSM Parameter Store Secrets Backend (#27134)``
* ``Add default name to EMR Serverless jobs (#27458)``
* ``Adding 'preserve_file_name' param to 'S3Hook.download_file' method (#26886)``
* ``Add GlacierUploadArchiveOperator (#26652)``
* ``Add RdsStopDbOperator and RdsStartDbOperator (#27076)``
* ``'GoogleApiToS3Operator' : add 'gcp_conn_id' to template fields (#27017)``
* ``Add SQLExecuteQueryOperator (#25717)``
* ``Add information about Amazon Elastic MapReduce Connection (#26687)``
* ``Add BatchOperator template fields (#26805)``
* ``Improve testing AWS Connection response (#26953)``

Bug Fixes
~~~~~~~~~

* ``SagemakerProcessingOperator stopped honoring 'existing_jobs_found' (#27456)``
* ``CloudWatch task handler doesn't fall back to local logs when Amazon CloudWatch logs aren't found (#27564)``
* ``Fix backwards compatibility for RedshiftSQLOperator (#27602)``
* ``Fix typo in redshift sql hook get_ui_field_behaviour (#27533)``
* ``Fix example_emr_serverless system test (#27149)``
* ``Fix param in docstring RedshiftSQLHook get_table_primary_key method (#27330)``
* ``Adds s3_key_prefix to template fields (#27207)``
* ``Fix assume role if user explicit set credentials (#26946)``
* ``Fix failure state in waiter call for EmrServerlessStartJobOperator. (#26853)``
* ``Fix a bunch of deprecation warnings AWS tests (#26857)``
* ``Fix null strings bug in SqlToS3Operator in non parquet formats (#26676)``
* ``Sagemaker hook: remove extra call at the end when waiting for completion (#27551)``
* ``ECS Buglette (#26921)``
* ``Avoid circular imports in AWS Secrets Backends if obtain secrets from config (#26784)``

.. Below changes are excluded from the changelog. Move them to
   appropriate section above if needed. Do not delete the lines(!):
   * ``sagemaker operators: mutualize init of aws_conn_id (#27579)``
   * ``Upgrade dependencies in order to avoid backtracking (#27531)``
   * ``Code quality improvements on sagemaker operators/hook (#27453)``
   * ``Update old style typing (#26872)``
   * ``System test for SQL to S3 Transfer (AIP-47) (#27097)``
   * ``Enable string normalization in python formatting - providers (#27205)``
   * ``Convert emr_eks example dag to system test (#26723)``
   * ``System test for Dynamo DB (#26729)``
   * ``ECS System Test (#26808)``
   * ``RDS Instance System Tests (#26733)``

6.0.0
.....

Breaking changes
~~~~~~~~~~~~~~~~

.. warning::
  In this version of provider Amazon S3 Connection (``conn_type="s3"``) removed due to the fact that it was always
  an alias to AWS connection ``conn_type="aws"``
  In practice the only impact is you won't be able to ``test`` the connection in the web UI / API.
  In order to restore ability to test connection you need to change connection type from **Amazon S3** (``conn_type="s3"``)
  to **Amazon Web Services** (``conn_type="aws"``) manually.

* ``Remove Amazon S3 Connection Type (#25980)``

Features
~~~~~~~~

* ``Add RdsDbSensor to amazon provider package (#26003)``
* ``Set template_fields on RDS operators (#26005)``
* ``Auto tail file logs in Web UI (#26169)``

Bug Fixes
~~~~~~~~~

* ``Fix SageMakerEndpointConfigOperator's return value (#26541)``
* ``EMR Serverless Fix for Jobs marked as success even on failure (#26218)``
* ``Fix AWS Connection warn condition for invalid 'profile_name' argument (#26464)``
* ``Athena and EMR operator max_retries mix-up fix (#25971)``
* ``Fixes SageMaker operator return values (#23628)``
* ``Remove redundant catch exception in Amazon Log Task Handlers (#26442)``

Misc
~~~~

* ``Remove duplicated connection-type within the provider (#26628)``


.. Below changes are excluded from the changelog. Move them to
   appropriate section above if needed. Do not delete the lines(!):
   * ``Redshift to S3 and S3 to Redshift System test (AIP-47) (#26613)``
   * ``Convert example_eks_with_fargate_in_one_step.py and example_eks_with_fargate_profile to AIP-47 (#26537)``
   * ``Redshift System Test (AIP-47) (#26187)``
   * ``GoogleAPIToS3Operator System Test (AIP-47) (#26370)``
   * ``Convert EKS with Nodegroups sample DAG to a system test (AIP-47) (#26539)``
   * ``Convert EC2 sample DAG to system test (#26540)``
   * ``Convert S3 example DAG to System test (AIP-47) (#26535)``
   * ``Convert 'example_eks_with_nodegroup_in_one_step' sample DAG to system test (AIP-47) (#26410)``
   * ``Migrate DMS sample dag to system test (#26270)``
   * ``Apply PEP-563 (Postponed Evaluation of Annotations) to non-core airflow (#26289)``
   * ``D400 first line should end with period batch02 (#25268)``
   * ``Change links to 'boto3' documentation (#26708)``

5.1.0
.....


Features
~~~~~~~~

* ``Additional mask aws credentials (#26014)``
* ``Add RedshiftDeleteClusterSnapshotOperator (#25975)``
* ``Add redshift create cluster snapshot operator (#25857)``
* ``Add common-sql lower bound for common-sql (#25789)``
* ``Allow AWS Secrets Backends use AWS Connection capabilities (#25628)``
* ``Implement 'EmrEksCreateClusterOperator' (#25816)``
* ``Improve error handling/messaging around bucket exist check (#25805)``

Bug Fixes
~~~~~~~~~

* ``Fix display aws connection info (#26025)``
* ``Fix 'EcsBaseOperator' and 'EcsBaseSensor' arguments (#25989)``
* ``Fix RDS system test (#25839)``
* ``Avoid circular import problems when instantiating AWS SM backend (#25810)``
* ``fix bug construction of Connection object in version 5.0.0rc3 (#25716)``

.. Below changes are excluded from the changelog. Move them to
   appropriate section above if needed. Do not delete the lines(!):
   * ``Fix EMR serverless system test (#25969)``
   * ``Add 'output' property to MappedOperator (#25604)``
   * ``Add Airflow specific warning classes (#25799)``
   * ``Replace SQL with Common SQL in pre commit (#26058)``
   * ``Hook into Mypy to get rid of those cast() (#26023)``
   * ``Raise an error on create bucket if use regional endpoint for us-east-1 and region not set (#25945)``
   * ``Update AWS system tests to use SystemTestContextBuilder (#25748)``
   * ``Convert Quicksight Sample DAG to System Test (#25696)``
   * ``Consolidate to one 'schedule' param (#25410)``

5.0.0
.....

Breaking changes
~~~~~~~~~~~~~~~~

* ``Avoid requirement that AWS Secret Manager JSON values be urlencoded. (#25432)``
* ``Remove deprecated modules (#25543)``
* ``Resolve Amazon Hook's 'region_name' and 'config' in wrapper (#25336)``
* ``Resolve and validate AWS Connection parameters in wrapper (#25256)``
* ``Standardize AwsLambda (#25100)``
* ``Refactor monolithic ECS Operator into Operators, Sensors, and a Hook (#25413)``
* ``Remove deprecated modules from Amazon provider package (#25609)``

Features
~~~~~~~~

* ``Add EMR Serverless Operators and Hooks (#25324)``
* ``Hide unused fields for Amazon Web Services connection (#25416)``
* ``Enable Auto-incrementing Transform job name in SageMakerTransformOperator (#25263)``
* ``Unify DbApiHook.run() method with the methods which override it (#23971)``
* ``SQSPublishOperator should allow sending messages to a FIFO Queue (#25171)``
* ``Glue Job Driver logging (#25142)``
* ``Bump typing-extensions and mypy for ParamSpec (#25088)``
* ``Enable multiple query execution in RedshiftDataOperator (#25619)``

Bug Fixes
~~~~~~~~~

* ``Fix S3Hook transfer config arguments validation (#25544)``
* ``Fix BatchOperator links on wait_for_completion = True (#25228)``
* ``Makes changes to SqlToS3Operator method _fix_int_dtypes (#25083)``
* ``refactor: Deprecate parameter 'host' as an extra attribute for the connection. Depreciation is happening in favor of 'endpoint_url' in extra. (#25494)``
* ``Get boto3.session.Session by appropriate method (#25569)``

.. Below changes are excluded from the changelog. Move them to
   appropriate section above if needed. Do not delete the lines(!):
   * ``System test for EMR Serverless  (#25559)``
   * ``Convert Local to S3 example DAG to System Test (AIP-47) (#25345)``
   * ``Convert ECS Fargate Sample DAG to System Test (#25316)``
   * ``Sagemaker System Tests - Part 3 of 3 - example_sagemaker_endpoint.py (AIP-47) (#25134)``
   * ``Convert RDS Export Sample DAG to System Test (AIP-47) (#25205)``
   * ``AIP-47 - Migrate redshift DAGs to new design #22438 (#24239)``
   * ``Convert Glue Sample DAG to System Test (#25136)``
   * ``Convert the batch sample dag to system tests (AIP-47) (#24448)``
   * ``Migrate datasync sample dag to system tests (AIP-47) (#24354)``
   * ``Sagemaker System Tests - Part 2 of 3 - example_sagemaker.py (#25079)``
   * ``Migrate lambda sample dag to system test (AIP-47) (#24355)``
   * ``SageMaker system tests - Part 1 of 3 - Prep Work (AIP-47) (#25078)``
   * ``Prepare docs for new providers release (August 2022) (#25618)``

4.1.0
.....

Features
~~~~~~~~

* ``Add test_connection method to AWS hook (#24662)``
* ``Add AWS operators to create and delete RDS Database (#24099)``
* ``Add batch option to 'SqsSensor' (#24554)``
* ``Add AWS Batch & AWS CloudWatch Extra Links (#24406)``
* ``Refactoring EmrClusterLink and add for other AWS EMR Operators (#24294)``
* ``Move all SQL classes to common-sql provider (#24836)``
* ``Amazon appflow (#24057)``
* ``Make extra_args in S3Hook immutable between calls (#24527)``

Bug Fixes
~~~~~~~~~

* ``Refactor and fix AWS secret manager invalid exception (#24898)``
* ``fix: RedshiftDataHook and RdsHook not use cached connection (#24387)``
* ``Fix links to sources for examples (#24386)``
* ``Fix S3KeySensor. See #24321 (#24378)``
* ``Fix: 'emr_conn_id' should be optional in 'EmrCreateJobFlowOperator' (#24306)``
* ``Update providers to use functools compat for ''cached_property'' (#24582)``

.. Below changes are excluded from the changelog. Move them to
   appropriate section above if needed. Do not delete the lines(!):
   * ``Convert RDS Event and Snapshot Sample DAGs to System Tests (#24932)``
   * ``Convert Step Functions Example DAG to System Test (AIP-47) (#24643)``
   * ``Update AWS Connection docs and deprecate some extras (#24670)``
   * ``Remove 'xcom_push' flag from providers (#24823)``
   * ``Align Black and blacken-docs configs (#24785)``
   * ``Restore Optional value of script_location (#24754)``
   * ``Move provider dependencies to inside provider folders (#24672)``
   * ``Use our yaml util in all providers (#24720)``
   * ``Remove 'hook-class-names' from provider.yaml (#24702)``
   * ``Convert SQS Sample DAG to System Test (#24513)``
   * ``Convert Cloudformation Sample DAG to System Test (#24447)``
   * ``Convert SNS Sample DAG to System Test (#24384)``

4.0.0
.....

Breaking changes
~~~~~~~~~~~~~~~~

.. note::
  This release of provider is only available for Airflow 2.2+ as explained in the
  `Apache Airflow providers support policy <https://github.com/apache/airflow/blob/main/PROVIDERS.rst#minimum-supported-version-of-airflow-for-community-managed-providers>`_.

Features
~~~~~~~~

* ``Add partition related methods to GlueCatalogHook: (#23857)``
* ``Add support for associating  custom tags to job runs submitted via EmrContainerOperator (#23769)``
* ``Add number of node params only for single-node cluster in RedshiftCreateClusterOperator (#23839)``

Bug Fixes
~~~~~~~~~

* ``fix: StepFunctionHook ignores explicit set 'region_name' (#23976)``
* ``Fix Amazon EKS example DAG raises warning during Imports (#23849)``
* ``Move string arg evals to 'execute()' in 'EksCreateClusterOperator' (#23877)``
* ``fix: patches #24215. Won't raise KeyError when 'create_job_kwargs' contains the 'Command' key. (#24308)``

Misc
~~~~

* ``Light Refactor and Clean-up AWS Provider (#23907)``
* ``Update sample dag and doc for RDS (#23651)``
* ``Reformat the whole AWS documentation (#23810)``
* ``Replace "absolute()" with "resolve()" in pathlib objects (#23675)``
* ``Apply per-run log templates to log handlers (#24153)``
* ``Refactor GlueJobHook get_or_create_glue_job method. (#24215)``
* ``Update the DMS Sample DAG and Docs (#23681)``
* ``Update doc and sample dag for Quicksight (#23653)``
* ``Update doc and sample dag for EMR Containers (#24087)``
* ``Add AWS project structure tests (re: AIP-47) (#23630)``
* ``Add doc and sample dag for GCSToS3Operator (#23730)``
* ``Remove old Athena Sample DAG (#24170)``
* ``Clean up f-strings in logging calls (#23597)``

.. Below changes are excluded from the changelog. Move them to
   appropriate section above if needed. Do not delete the lines(!):
   * ``Add explanatory note for contributors about updating Changelog (#24229)``
   * ``Introduce 'flake8-implicit-str-concat' plugin to static checks (#23873)``
   * ``pydocstyle D202 added (#24221)``
   * ``Prepare docs for May 2022 provider's release (#24231)``
   * ``Update package description to remove double min-airflow specification (#24292)``

3.4.0
.....

Features
~~~~~~~~

* ``Add Quicksight create ingestion Hook and Operator (#21863)``
* ``Add default 'aws_conn_id' to SageMaker Operators #21808 (#23515)``
* ``Add RedshiftCreateClusterOperator``
* ``Add 'S3CreateObjectOperator' (#22758)``
* ``Add 'RedshiftDeleteClusterOperator' support (#23563)``

Bug Fixes
~~~~~~~~~

* ``Fix conn close error on retrieving log events (#23470)``
* ``Fix LocalFilesystemToS3Operator and S3CreateObjectOperator to support full s3:// style keys (#23180)``
* ``Fix attempting to reattach in 'ECSOperator' (#23370)``
* ``Fix doc build failure on main (#23240)``
* ``Fix "Chain not supported for different length Iterable"``
* ``'S3Hook': fix 'load_bytes' docstring (#23182)``
* ``Deprecate 'S3PrefixSensor' and 'S3KeySizeSensor' in favor of 'S3KeySensor' (#22737)``
* ``Allow back script_location in Glue to be None (#23357)``

Misc
~~~~

* ``Add doc and example dag for Amazon SQS Operators (#23312)``
* ``Add doc and sample dag for S3CopyObjectOperator and S3DeleteObjectsOperator (#22959)``
* ``Add sample dag and doc for S3KeysUnchangedSensor``
* ``Add doc and sample dag for S3FileTransformOperator``
* ``Add doc and example dag for AWS Step Functions Operators``
* ``Add sample dag and doc for S3ListOperator (#23449)``
* ``Add doc and sample dag for EC2 (#23547)``
* ``Add sample dag and doc for S3ListPrefixesOperator (#23448)``
* ``Amazon Sagemaker Sample DAG and docs update (#23256)``
* ``Update the Athena Sample DAG and Docs (#23428)``
* ``Update sample dag and doc for Datasync (#23511)``

.. Below changes are excluded from the changelog. Move them to
   appropriate section above if needed. Do not delete the lines(!):
   * ``Fix new MyPy errors in main (#22884)``
   * ``Clean up in-line f-string concatenation (#23591)``
   * ``Update docs Amazon Glacier Docs (#23372)``
   * ``Bump pre-commit hook versions (#22887)``
   * ``Use new Breese for building, pulling and verifying the images. (#23104)``


3.3.0
.....

Features
~~~~~~~~

* ``Pass custom headers through in SES email backend (#22667)``
* ``Update secrets backends to use get_conn_value instead of get_conn_uri (#22348)``


Misc
~~~~

* ``Add doc and sample dag for SqlToS3Operator (#22603)``
* ``Adds HiveToDynamoDB Transfer Sample DAG and Docs (#22517)``
* ``Add doc and sample dag for MongoToS3Operator (#22575)``
* ``Add doc for LocalFilesystemToS3Operator (#22574)``
* ``Add doc and example dag for AWS CloudFormation Operators (#22533)``
* ``Add doc and sample dag for S3ToFTPOperator and FTPToS3Operator (#22534)``
* ``GoogleApiToS3Operator: update sample dag and doc (#22507)``
* ``SalesforceToS3Operator: update sample dag and doc (#22489)``


3.2.0
.....

Features
~~~~~~~~

* ``Add arguments to filter list: start_after_key, from_datetime, to_datetime, object_filter callable (#22231)``

Bug Fixes
~~~~~~~~~

* ``Fix mistakenly added install_requires for all providers (#22382)``
* ``ImapAttachmentToS3Operator: fix it, update sample dag and update doc (#22351)``

.. Below changes are excluded from the changelog. Move them to
   appropriate section above if needed. Do not delete the lines(!):
   * ``Update sample dag and doc for S3CreateBucketOperator, S3PutBucketTaggingOperator, S3GetBucketTaggingOperator, S3DeleteBucketTaggingOperator, S3DeleteBucketOperator (#22312)``
   * ``Add docs and example dag for AWS Glue (#22295)``
   * ``Update doc and sample dag for S3ToSFTPOperator and SFTPToS3Operator (#22313)``

3.1.1
.....

Features
~~~~~~~~

* ``Added AWS RDS sensors (#21231)``
* ``Added AWS RDS operators (#20907)``
* ``Add RedshiftDataHook (#19137)``
* ``Feature: Add invoke lambda function operator (#21686)``
* ``Add JSON output on SqlToS3Operator (#21779)``
* ``Add SageMakerDeleteModelOperator (#21673)``
* ``Added Hook for Amazon RDS. Added 'boto3_stub' library for autocomplete. (#20642)``
* ``Added SNS example DAG and rst (#21475)``
* ``retry on very specific eni provision failures (#22002)``
* ``Configurable AWS Session Factory (#21778)``
* ``S3KeySensor to use S3Hook url parser (#21500)``
* ``Get log events after sleep to get all logs (#21574)``
* ``Use temporary file in GCSToS3Operator (#21295)``

Bug Fixes
~~~~~~~~~

* ``AWS RDS integration fixes (#22125)``
* ``Fix the Type Hints in ''RedshiftSQLOperator'' (#21885)``
* ``Bug Fix - S3DeleteObjectsOperator will try and delete all keys (#21458)``
* ``Fix Amazon SES emailer signature (#21681)``
* ``Fix EcsOperatorError, so it can be loaded from a picklefile (#21441)``
* ``Fix RedshiftDataOperator and update doc (#22157)``
* ``Bugfix for retrying on provision failuers(#22137)``
* ``If uploading task logs to S3 fails, retry once (#21981)``
* ``Bug-fix GCSToS3Operator (#22071)``
* ``fixes query status polling logic (#21423)``
* ``use different logger to avoid duplicate log entry (#22256)``

Misc
~~~~

* ``Add Trove classifiers in PyPI (Framework :: Apache Airflow :: Provider)``
* ``Support for Python 3.10``
* ``[doc] Improve s3 operator example by adding task upload_keys (#21422)``
* ``Rename 'S3' hook name to 'Amazon S3' (#21988)``
* ``Add template fields to DynamoDBToS3Operator (#22080)``


.. Below changes are excluded from the changelog. Move them to
   appropriate section above if needed. Do not delete the lines(!):
   * ``additional information in the ECSOperator around support of launch_type=EXTERNAL (#22093)``
   * ``Add map_index to XCom model and interface (#22112)``
   * ``Add sample dags and update doc for RedshiftClusterSensor, RedshiftPauseClusterOperator and RedshiftResumeClusterOperator (#22128)``
   * ``Add sample dag and doc for RedshiftToS3Operator (#22060)``
   * ``Add docs and sample dags for AWS Batch (#22010)``
   * ``Add documentation for Feb Providers release (#22056)``
   * ``Change BaseOperatorLink interface to take a ti_key, not a datetime (#21798)``
   * ``Add pre-commit check for docstring param types (#21398)``
   * ``Resolve mypy issue in athena example dag (#22020)``
   * ``refactors polling logic for athena queries (#21488)``
   * ``EMR on EKS Sample DAG and Docs Update (#22095)``
   * ``Dynamo to S3 Sample DAG and Docs (#21920)``
   * ``Cleanup RedshiftSQLOperator documentation (#21976)``
   * ``Move S3ToRedshiftOperator documentation to transfer dir (#21975)``
   * ``Protect against accidental misuse of XCom.get_value() (#22244)``
   * ``Update ECS sample DAG and Docs to new standards (#21828)``
   * ``Update EKS sample DAGs and docs (#21523)``
   * ``EMR Sample DAG and Docs Update (#22189)``

3.0.0
.....

Breaking Changes
~~~~~~~~~~~~~~~~

The CloudFormationCreateStackOperator and CloudFormationDeleteStackOperator
used ``params`` as one of the constructor arguments, however this name clashes with params
argument ``params`` field which is processed differently in Airflow 2.2.
The ``params`` parameter has been renamed to ``cloudformation_parameters`` to make it non-ambiguous.

Any usage of CloudFormationCreateStackOperator and CloudFormationDeleteStackOperator where
``params`` were passed, should be changed to use ``cloudformation_parameters`` instead.

* ``Rename params to cloudformation_parameter in CloudFormation operators. (#20989)``

Features
~~~~~~~~

* ``[SQSSensor] Add opt-in to disable auto-delete messages (#21159)``
* ``Create a generic operator SqlToS3Operator and deprecate the MySqlToS3Operator.  (#20807)``
* ``Move some base_aws logging from info to debug level (#20858)``
* ``AWS: Adds support for optional kwargs in the EKS Operators (#20819)``
* ``AwsAthenaOperator: do not generate ''client_request_token'' if not provided (#20854)``
* ``Add more SQL template fields renderers (#21237)``
* ``Add conditional 'template_fields_renderers' check for new SQL lexers (#21403)``


Bug fixes
~~~~~~~~~

* ``fix: cloudwatch logs fetch logic (#20814)``
* ``Fix all Amazon Provider MyPy errors (#20935)``
* ``Bug fix in AWS glue operator related to num_of_dpus #19787 (#21353)``
* ``Fix to check if values are integer or float and convert accordingly. (#21277)``


Misc
~~~~

* ``Alleviate import warning for 'EmrClusterLink' in deprecated AWS module (#21195)``
* ``Rename amazon EMR hook name (#20767)``
* ``Standardize AWS SQS classes names (#20732)``
* ``Standardize AWS Batch naming (#20369)``
* ``Standardize AWS Redshift naming (#20374)``
* ``Standardize DynamoDB naming (#20360)``
* ``Standardize AWS ECS naming (#20332)``
* ``Refactor operator links to not create ad hoc TaskInstances (#21285)``
* ``eks_hook log level fatal -> FATAL  (#21427)``

.. Below changes are excluded from the changelog. Move them to
   appropriate section above if needed. Do not delete the lines(!):
   * ``Remove ':type' directives from 'SqlToS3Operator' (#21079)``
   * ``Remove a few stray ':type's in docs (#21014)``
   * ``Remove ':type' lines now sphinx-autoapi supports typehints (#20951)``
   * ``Remove all "fake" stub files (#20936)``
   * ``Fix MyPy issues in AWS Sensors (#20863)``
   * ``Explain stub files are introduced for Mypy errors in examples (#20827)``
   * ``Fix mypy in providers/aws/hooks (#20353)``
   * ``Fix MyPy issues in AWS Sensors (#20717)``
   * ``Fix MyPy in Amazon provider for Sagemaker operator (#20715)``
   * ``Fix MyPy errors for Amazon DMS in hooks and operator (#20710)``
   * ``Fix MyPy issues in ''airflow/providers/amazon/aws/transfers'' (#20708)``
   * ``Add documentation for January 2021 providers release (#21257)``

2.6.0
.....

Features
~~~~~~~~

* ``Add aws_conn_id to DynamoDBToS3Operator (#20363)``
* ``Add RedshiftResumeClusterOperator and RedshiftPauseClusterOperator (#19665)``
* ``Added function in AWSAthenaHook to get s3 output query results file URI  (#20124)``
* ``Add sensor for AWS Batch (#19850) (#19885)``
* ``Add state details to EMR container failure reason (#19579)``
* ``Add support to replace S3 file on MySqlToS3Operator (#20506)``

Bug Fixes
~~~~~~~~~

* ``Fix backwards compatibility issue in AWS provider's _get_credentials (#20463)``
* ``Fix deprecation messages after splitting redshift modules (#20366)``
* ``ECSOperator: fix KeyError on missing exitCode (#20264)``
* ``Bug fix in AWS glue operator when specifying the WorkerType & NumberOfWorkers (#19787)``

Misc
~~~~

* ``Organize Sagemaker classes in Amazon provider (#20370)``
* ``move emr_container hook (#20375)``
* ``Standardize AWS Athena naming (#20305)``
* ``Standardize AWS EKS naming (#20354)``
* ``Standardize AWS Glue naming (#20372)``
* ``Standardize Amazon SES naming (#20367)``
* ``Standardize AWS CloudFormation naming (#20357)``
* ``Standardize AWS Lambda naming (#20365)``
* ``Standardize AWS Kinesis/Firehose naming (#20362)``
* ``Standardize Amazon SNS naming (#20368)``
* ``Split redshift sql and cluster objects (#20276)``
* ``Organize EMR classes in Amazon provider (#20160)``
* ``Rename DataSync Hook and Operator (#20328)``
* ``Deprecate passing execution_date to XCom methods (#19825)``
* ``Organize Dms classes in Amazon provider (#20156)``
* ``Organize S3 Classes in Amazon Provider (#20167)``
* ``Organize Step Function classes in Amazon provider (#20158)``
* ``Organize EC2 classes in Amazon provider (#20157)``
* ``Move to watchtower 2.0.1 (#19907)``
* ``Fix mypy aws example dags (#20497)``
* ``Delete pods by default in KubernetesPodOperator (#20575)``

.. Below changes are excluded from the changelog. Move them to
   appropriate section above if needed. Do not delete the lines(!):
   * ``Fix mypy errors in aws/transfers (#20403)``
   * ``Fix mypy errors in aws/sensors (#20402)``
   * ``Fix mypy errors in providers/amazon/aws/operators (#20401)``
   * ``Fix cached_property MyPy declaration and related MyPy errors (#20226)``
   * ``Use typed Context EVERYWHERE (#20565)``
   * ``Fix static checks on few other not sorted stub files (#20572)``
   * ``Fix template_fields type to have MyPy friendly Sequence type (#20571)``
   * ``Even more typing in operators (template_fields/ext) (#20608)``
   * ``Fix mypy errors in amazon aws transfer (#20590)``
   * ``Update documentation for provider December 2021 release (#20523)``

2.5.0
.....

Features
~~~~~~~~

* ``Adding support for using ''client_type'' API for interacting with EC2 and support filters (#9011)``
* ``Do not check for S3 key before attempting download (#19504)``
* ``MySQLToS3Operator  actually allow writing parquet files to s3. (#19094)``

Bug Fixes
~~~~~~~~~

* ``Amazon provider remove deprecation, second try (#19815)``
* ``Catch AccessDeniedException in AWS Secrets Manager Backend (#19324)``

.. Below changes are excluded from the changelog. Move them to
   appropriate section above if needed. Do not delete the lines(!):
   * ``Fix duplicate changelog entries (#19759)``
   * ``Revert 'Adjust built-in base_aws methods to avoid Deprecation warnings (#19725)' (#19791)``
   * ``Adjust built-in base_aws methods to avoid Deprecation warnings (#19725)``
   * ``Cleanup of start_date and default arg use for Amazon example DAGs (#19237)``
   * ``Remove remaining 'pylint: disable' comments (#19541)``

2.4.0
.....

Features
~~~~~~~~

* ``MySQLToS3Operator add support for parquet format (#18755)``
* ``Add RedshiftSQLHook, RedshiftSQLOperator (#18447)``
* ``Remove extra postgres dependency from AWS Provider (#18844)``
* ``Removed duplicated code on S3ToRedshiftOperator (#18671)``

Bug Fixes
~~~~~~~~~

* ``Fixing ses email backend (#18042)``
* ``Fixup string concatenations (#19099)``
* ``Update S3PrefixSensor to support checking multiple prefixes within a bucket (#18807)``
* ``Move validation of templated input params to run after the context init (#19048)``
* ``fix SagemakerProcessingOperator ThrottlingException (#19195)``
* ``Fix S3ToRedshiftOperator (#19358)``

.. Below changes are excluded from the changelog. Move them to
   appropriate section above if needed. Do not delete the lines(!):
   * ``More f-strings (#18855)``
   * ``Prepare documentation for RC2 Amazon Provider release for September (#18830)``
   * ``Doc: Fix typos in variable and comments (#19349)``
   * ``Remove duplicated entries in changelog (#19331)``
   * ``Prepare documentation for October Provider's release (#19321)``

2.3.0
.....

The Redshift operators in this version require at least ``2.3.0`` version of the Postgres Provider. This is
reflected in the ``[postgres]`` extra, but extras do not guarantee that the right version of
dependencies is installed (depending on the installation method). In case you have problems with
running Redshift operators, upgrade ``apache-airflow-providers-postgres`` provider to at least
version 2.3.0.


Features
~~~~~~~~

* ``Add IAM Role Credentials to S3ToRedshiftTransfer and RedshiftToS3Transfer (#18156)``
* ``Adding missing 'replace' param in docstring (#18241)``
* ``Added upsert method on S3ToRedshift operator (#18027)``
* ``Add Spark to the EMR cluster for the job flow examples (#17563)``
* ``Update s3_list.py (#18561)``
* ``ECSOperator realtime logging (#17626)``
* ``Deprecate default pod name in EKSPodOperator (#18036)``
* ``Aws secrets manager backend (#17448)``
* ``sftp_to_s3 stream file option (#17609)``
* ``AwsBaseHook make client_type resource_type optional params for get_client_type, get_resource_type (#17987)``
* ``Delete unnecessary parameters in EKSPodOperator (#17960)``
* ``Enable AWS Secrets Manager backend to retrieve conns using different fields (#18764)``
* ``Add emr cluster link (#18691)``
* ``AwsGlueJobOperator: add wait_for_completion to Glue job run (#18814)``
* ``Enable FTPToS3Operator to transfer several files (#17937)``
* ``Amazon Athena Example (#18785)``
* ``AwsGlueJobOperator: add run_job_kwargs to Glue job run (#16796)``
* ``Amazon SQS Example (#18760)``
* ``Adds an s3 list prefixes operator (#17145)``
* ``Add additional dependency for postgres extra for amazon provider (#18737)``
* ``Support all Unix wildcards in S3KeySensor (#18211)``
* ``Add AWS Fargate profile support (#18645)``

Bug Fixes
~~~~~~~~~

* ``ECSOperator returns last logs when ECS task fails (#17209)``
* ``Refresh credentials for long-running pods on EKS (#17951)``
* ``ECSOperator: airflow exception on edge case when cloudwatch log stream is not found (#18733)``

.. Below changes are excluded from the changelog. Move them to
   appropriate section above if needed. Do not delete the lines(!):
   * ``Simplify s3 unify_bucket_name_and_key (#17325)``
   * ``Updating miscellaneous provider DAGs to use TaskFlow API where applicable (#18278)``
   * ``Inclusive Language (#18349)``
   * ``Simplify strings previously split across lines (#18679)``
   * ``Update documentation for September providers release (#18613)``

2.2.0
.....


Features
~~~~~~~~

* ``Add an Amazon EMR on EKS provider package (#16766)``
* ``Add optional SQL parameters in ''RedshiftToS3Operator'' (#17640)``
* ``Add new LocalFilesystemToS3Operator under Amazon provider (#17168) (#17382)``
* ``Add Mongo projections to hook and transfer (#17379)``
* ``make platform version as independent parameter of ECSOperator (#17281)``
* ``Improve AWS SQS Sensor (#16880) (#16904)``
* ``Implemented Basic EKS Integration (#16571)``

Bug Fixes
~~~~~~~~~

* ``Fixing ParamValidationError when executing load_file in Glue hooks/operators (#16012)``
* ``Fixes #16972 - Slugify role session name in AWS base hook (#17210)``
* ``Fix broken XCOM in EKSPodOperator (#17918)``

Misc
~~~~

* ``Optimise connection importing for Airflow 2.2.0``
* ``Fix provider.yaml errors due to exit(0) in test (#17858)``
* ``Adds secrets backend/logging/auth information to provider yaml (#17625)``

.. Below changes are excluded from the changelog. Move them to
   appropriate section above if needed. Do not delete the lines(!):
   * ``Doc: Fix docstrings for ''MongoToS3Operator'' (#17588)``
   * ``Update description about the new ''connection-types'' provider meta-data (#17767)``
   * ``Import Hooks lazily individually in providers manager (#17682)``
   * ``Remove all deprecation warnings in providers (#17900)``

2.1.0
.....

Features
~~~~~~~~
* ``Allow attaching to previously launched task in ECSOperator (#16685)``
* ``Update AWS Base hook to use refreshable credentials (#16770) (#16771)``
* ``Added select_query to the templated fields in RedshiftToS3Operator (#16767)``
* ``AWS Hook - allow IDP HTTP retry (#12639) (#16612)``
* ``Update Boto3 API calls in ECSOperator (#16050)``
* ``Adding custom Salesforce connection type + SalesforceToS3Operator updates (#17162)``
* ``Adding SalesforceToS3Operator to Amazon Provider (#17094)``

Bug Fixes
~~~~~~~~~

* ``AWS DataSync default polling adjusted from 5s to 30s (#11011)``
* ``Fix wrong template_fields_renderers for AWS operators (#16820)``
* ``AWS DataSync cancel task on exception (#11011) (#16589)``
* ``Fixed template_fields_renderers for Amazon provider (#17087)``
* ``removing try-catch block (#17081)``
* ``ECSOperator / pass context to self.xcom_pull as it was missing (when using reattach) (#17141)``
* ``Made S3ToRedshiftOperator transaction safe (#17117)``

.. Below changes are excluded from the changelog. Move them to
   appropriate section above if needed. Do not delete the lines(!):
   * ``Removes pylint from our toolchain (#16682)``
   * ``Bump sphinxcontrib-spelling and minor improvements (#16675)``
   * ``Prepare documentation for July release of providers. (#17015)``
   * ``Added docs &amp; doc ref's for AWS transfer operators between SFTP &amp; S3 (#16964)``
   * ``Fixed wrongly escaped characters in amazon's changelog (#17020)``
   * ``Updating Amazon-AWS example DAGs to use XComArgs (#16868)``

2.0.0
.....

Breaking changes
~~~~~~~~~~~~~~~~

* ``Auto-apply apply_default decorator (#15667)``

.. warning:: Due to apply_default decorator removal, this version of the provider requires Airflow 2.1.0+.
   If your Airflow version is < 2.1.0, and you want to install this provider version, first upgrade
   Airflow to at least version 2.1.0. Otherwise your Airflow package version will be upgraded
   automatically and you will have to manually run ``airflow upgrade db`` to complete the migration.

Features
~~~~~~~~

* ``CloudwatchTaskHandler reads timestamp from Cloudwatch events (#15173)``
* ``remove retry for now (#16150)``
* ``Remove the 'not-allow-trailing-slash' rule on S3_hook (#15609)``
* ``Add support of capacity provider strategy for ECSOperator (#15848)``
* ``Update copy command for s3 to redshift (#16241)``
* ``Make job name check optional in SageMakerTrainingOperator (#16327)``
* ``Add AWS DMS replication task operators (#15850)``

Bug Fixes
~~~~~~~~~

* ``Fix S3 Select payload join (#16189)``
* ``Fix spacing in 'AwsBatchWaitersHook' docstring (#15839)``
* ``MongoToS3Operator failed when running with a single query (not aggregate pipeline) (#15680)``
* ``fix: AwsGlueJobOperator change order of args for load_file (#16216)``
* ``Fix S3ToFTPOperator (#13796)``

.. Below changes are excluded from the changelog. Move them to
   appropriate section above if needed. Do not delete the lines(!):
   * ``Check synctatic correctness for code-snippets (#16005)``
   * ``Bump pyupgrade v2.13.0 to v2.18.1 (#15991)``
   * ``Rename example bucket names to use INVALID BUCKET NAME by default (#15651)``
   * ``Docs: Replace 'airflow' to 'apache-airflow' to install extra (#15628)``
   * ``Updated documentation for June 2021 provider release (#16294)``
   * ``Add Connection Documentation for the Hive Provider (#15704)``
   * ``Update Docstrings of Modules with Missing Params (#15391)``
   * ``Fix spelling (#15699)``
   * ``Add Connection Documentation for Providers (#15499)``
   * ``More documentation update for June providers release (#16405)``
   * ``Synchronizes updated changelog after buggfix release (#16464)``

1.4.0
.....

Features
~~~~~~~~

* ``S3Hook.load_file should accept Path object in addition to str (#15232)``

Bug fixes
~~~~~~~~~

* ``Fix 'logging.exception' redundancy (#14823)``
* ``Fix AthenaSensor calling AthenaHook incorrectly (#15427)``
* ``Add links to new modules for deprecated modules (#15316)``
* ``Fixes doc for SQSSensor (#15323)``

1.3.0
.....

Features
~~~~~~~~

* ``A bunch of template_fields_renderers additions (#15130)``
* ``Send region_name into parent class of AwsGlueJobHook (#14251)``
* ``Added retry to ECS Operator (#14263)``
* ``Make script_args templated in AwsGlueJobOperator (#14925)``
* ``Add FTPToS3Operator (#13707)``
* ``Implemented S3 Bucket Tagging (#14402)``
* ``S3DataSource is not required (#14220)``

Bug fixes
~~~~~~~~~

* ``AWS: Do not log info when SSM & SecretsManager secret not found (#15120)``
* ``Cache Hook when initializing 'CloudFormationCreateStackSensor' (#14638)``

1.2.0
.....

Features
~~~~~~~~

* ``Avoid using threads in S3 remote logging upload (#14414)``
* ``Allow AWS Operator RedshiftToS3Transfer To Run a Custom Query (#14177)``
* ``includes the STS token if STS credentials are used (#11227)``

1.1.0
.....

Features
~~~~~~~~

* ``Adding support to put extra arguments for Glue Job. (#14027)``
* ``Add aws ses email backend for use with EmailOperator. (#13986)``
* ``Add bucket_name to template fileds in S3 operators (#13973)``
* ``Add ExasolToS3Operator (#13847)``
* ``AWS Glue Crawler Integration (#13072)``
* ``Add acl_policy to S3CopyObjectOperator (#13773)``
* ``AllowDiskUse parameter and docs in MongotoS3Operator (#12033)``
* ``Add S3ToFTPOperator (#11747)``
* ``add xcom push for ECSOperator (#12096)``
* ``[AIRFLOW-3723] Add Gzip capability to mongo_to_S3 operator (#13187)``
* ``Add S3KeySizeSensor (#13049)``
* ``Add 'mongo_collection' to template_fields in MongoToS3Operator (#13361)``
* ``Allow Tags on AWS Batch Job Submission (#13396)``

Bug fixes
~~~~~~~~~

* ``Fix bug in GCSToS3Operator (#13718)``
* ``Fix S3KeysUnchangedSensor so that template_fields work (#13490)``


1.0.0
.....


Initial version of the provider.<|MERGE_RESOLUTION|>--- conflicted
+++ resolved
@@ -25,10 +25,8 @@
 
 Changelog
 ---------
-
-<<<<<<< HEAD
 * ``A bug intoduced in provider-amazon version 8.0.0 caused all 'EcsRunTaskOperator' tasks to detach from the ECS task after 10 minutes and fail - even if the ECS task was still running. In this version we are fixing it by returning the default 'waiter_max_attempts' value to 'sys.maxsize'``
-=======
+
 8.6.0
 .....
 
@@ -70,7 +68,6 @@
    * ``Refactor: Remove useless str() calls (#33629)``
    * ``Replace strftime with f-strings where nicer (#33455)``
    * ``D401 Support - Providers: Airbyte to Atlassian (Inclusive) (#33354)``
->>>>>>> c077d190
 
 8.5.1
 .....
