#
# Licensed to the Apache Software Foundation (ASF) under one
# or more contributor license agreements.  See the NOTICE file
# distributed with this work for additional information
# regarding copyright ownership.  The ASF licenses this file
# to you under the Apache License, Version 2.0 (the
# "License"); you may not use this file except in compliance
# with the License.  You may obtain a copy of the License at
#
#   http://www.apache.org/licenses/LICENSE-2.0
#
# Unless required by applicable law or agreed to in writing,
# software distributed under the License is distributed on an
# "AS IS" BASIS, WITHOUT WARRANTIES OR CONDITIONS OF ANY
# KIND, either express or implied.  See the License for the
# specific language governing permissions and limitations
# under the License.
from __future__ import annotations

import ast
import warnings
from typing import TYPE_CHECKING, Any, Sequence
from uuid import uuid4

from airflow.exceptions import AirflowException
from airflow.models import BaseOperator
from airflow.providers.amazon.aws.hooks.emr import EmrContainerHook, EmrHook, EmrServerlessHook
from airflow.providers.amazon.aws.links.emr import EmrClusterLink
from airflow.providers.amazon.aws.utils.waiter import waiter
from airflow.utils.helpers import exactly_one

if TYPE_CHECKING:
    from airflow.utils.context import Context

from airflow.compat.functools import cached_property


class EmrAddStepsOperator(BaseOperator):
    """
    An operator that adds steps to an existing EMR job_flow.

    .. seealso::
        For more information on how to use this operator, take a look at the guide:
        :ref:`howto/operator:EmrAddStepsOperator`

    :param job_flow_id: id of the JobFlow to add steps to. (templated)
    :param job_flow_name: name of the JobFlow to add steps to. Use as an alternative to passing
        job_flow_id. will search for id of JobFlow with matching name in one of the states in
        param cluster_states. Exactly one cluster like this should exist or will fail. (templated)
    :param cluster_states: Acceptable cluster states when searching for JobFlow id by job_flow_name.
        (templated)
    :param aws_conn_id: aws connection to uses
    :param steps: boto3 style steps or reference to a steps file (must be '.json') to
        be added to the jobflow. (templated)
    :param wait_for_completion: If True, the operator will wait for all the steps to be completed.
    :param execution_role_arn: The ARN of the runtime role for a step on the cluster.
    :param do_xcom_push: if True, job_flow_id is pushed to XCom with key job_flow_id.
    """

    template_fields: Sequence[str] = (
        "job_flow_id",
        "job_flow_name",
        "cluster_states",
        "steps",
        "execution_role_arn",
    )
    template_ext: Sequence[str] = (".json",)
    template_fields_renderers = {"steps": "json"}
    ui_color = "#f9c915"
    operator_extra_links = (EmrClusterLink(),)

    def __init__(
        self,
        *,
        job_flow_id: str | None = None,
        job_flow_name: str | None = None,
        cluster_states: list[str] | None = None,
        aws_conn_id: str = "aws_default",
        steps: list[dict] | str | None = None,
        wait_for_completion: bool = False,
<<<<<<< HEAD
        waiter_delay: int | None = None,
        waiter_max_attempts: int | None = None,
=======
        execution_role_arn: str | None = None,
>>>>>>> 3b6ced65
        **kwargs,
    ):
        if not exactly_one(job_flow_id is None, job_flow_name is None):
            raise AirflowException("Exactly one of job_flow_id or job_flow_name must be specified.")
        super().__init__(**kwargs)
        cluster_states = cluster_states or []
        steps = steps or []
        self.aws_conn_id = aws_conn_id
        self.job_flow_id = job_flow_id
        self.job_flow_name = job_flow_name
        self.cluster_states = cluster_states
        self.steps = steps
        self.wait_for_completion = wait_for_completion
<<<<<<< HEAD
        self.waiter_delay = waiter_delay
        self.waiter_max_attempts = waiter_max_attempts
=======
        self.execution_role_arn = execution_role_arn
>>>>>>> 3b6ced65

    def execute(self, context: Context) -> list[str]:
        emr_hook = EmrHook(aws_conn_id=self.aws_conn_id)

        job_flow_id = self.job_flow_id or emr_hook.get_cluster_id_by_name(
            str(self.job_flow_name), self.cluster_states
        )

        if not job_flow_id:
            raise AirflowException(f"No cluster found for name: {self.job_flow_name}")

        if self.do_xcom_push:
            context["ti"].xcom_push(key="job_flow_id", value=job_flow_id)

        EmrClusterLink.persist(
            context=context,
            operator=self,
            region_name=emr_hook.conn_region_name,
            aws_partition=emr_hook.conn_partition,
            job_flow_id=job_flow_id,
        )

        self.log.info("Adding steps to %s", job_flow_id)

        # steps may arrive as a string representing a list
        # e.g. if we used XCom or a file then: steps="[{ step1 }, { step2 }]"
        steps = self.steps
<<<<<<< HEAD
        wait_for_completion = self.wait_for_completion
        waiter_delay = self.waiter_delay
        waiter_max_attempts = self.waiter_max_attempts
=======
>>>>>>> 3b6ced65
        if isinstance(steps, str):
            steps = ast.literal_eval(steps)
        return emr_hook.add_job_flow_steps(
            job_flow_id=job_flow_id,
            steps=steps,
<<<<<<< HEAD
            wait_for_completion=wait_for_completion,
            waiter_delay=waiter_delay,
            waiter_max_attempts=waiter_max_attempts,
=======
            wait_for_completion=self.wait_for_completion,
            execution_role_arn=self.execution_role_arn,
>>>>>>> 3b6ced65
        )


class EmrStartNotebookExecutionOperator(BaseOperator):
    """
    An operator that starts an EMR notebook execution.

    .. seealso::
        For more information on how to use this operator, take a look at the guide:
        :ref:`howto/operator:EmrStartNotebookExecutionOperator`

    :param editor_id: The unique identifier of the EMR notebook to use for notebook execution.
    :param relative_path: The path and file name of the notebook file for this execution,
        relative to the path specified for the EMR notebook.
    :param cluster_id: The unique identifier of the EMR cluster the notebook is attached to.
    :param service_role: The name or ARN of the IAM role that is used as the service role
        for Amazon EMR (the EMR role) for the notebook execution.
    :param notebook_execution_name: Optional name for the notebook execution.
    :param notebook_params: Input parameters in JSON format passed to the EMR notebook at
        runtime for execution.
    :param: notebook_instance_security_group_id: The unique identifier of the Amazon EC2
        security group to associate with the EMR notebook for this notebook execution.
    :param: master_instance_security_group_id: Optional unique ID of an EC2 security
        group to associate with the master instance of the EMR cluster for this notebook execution.
    :param tags: Optional list of key value pair to associate with the notebook execution.
    :param waiter_countdown: Total amount of time the operator will wait for the notebook to stop.
        Defaults to 25 * 60 seconds.
    :param waiter_check_interval_seconds: Number of seconds between polling the state of the notebook.
        Defaults to 60 seconds.
    """

    template_fields: Sequence[str] = (
        "editor_id",
        "cluster_id",
        "relative_path",
        "service_role",
        "notebook_execution_name",
        "notebook_params",
        "notebook_instance_security_group_id",
        "master_instance_security_group_id",
        "tags",
    )

    def __init__(
        self,
        editor_id: str,
        relative_path: str,
        cluster_id: str,
        service_role: str,
        notebook_execution_name: str | None = None,
        notebook_params: str | None = None,
        notebook_instance_security_group_id: str | None = None,
        master_instance_security_group_id: str | None = None,
        tags: list | None = None,
        wait_for_completion: bool = False,
        aws_conn_id: str = "aws_default",
        waiter_countdown: int = 25 * 60,
        waiter_check_interval_seconds: int = 60,
        **kwargs: Any,
    ):
        super().__init__(**kwargs)
        self.editor_id = editor_id
        self.relative_path = relative_path
        self.service_role = service_role
        self.notebook_execution_name = notebook_execution_name or f"emr_notebook_{uuid4()}"
        self.notebook_params = notebook_params or ""
        self.notebook_instance_security_group_id = notebook_instance_security_group_id or ""
        self.tags = tags or []
        self.wait_for_completion = wait_for_completion
        self.cluster_id = cluster_id
        self.aws_conn_id = aws_conn_id
        self.waiter_countdown = waiter_countdown
        self.waiter_check_interval_seconds = waiter_check_interval_seconds
        self.master_instance_security_group_id = master_instance_security_group_id

    def execute(self, context: Context):
        execution_engine = {
            "Id": self.cluster_id,
            "Type": "EMR",
            "MasterInstanceSecurityGroupId": self.master_instance_security_group_id or "",
        }
        emr_hook = EmrHook(aws_conn_id=self.aws_conn_id)

        response = emr_hook.conn.start_notebook_execution(
            EditorId=self.editor_id,
            RelativePath=self.relative_path,
            NotebookExecutionName=self.notebook_execution_name,
            NotebookParams=self.notebook_params,
            ExecutionEngine=execution_engine,
            ServiceRole=self.service_role,
            NotebookInstanceSecurityGroupId=self.notebook_instance_security_group_id,
            Tags=self.tags,
        )

        if response["ResponseMetadata"]["HTTPStatusCode"] != 200:
            raise AirflowException(f"Starting notebook execution failed: {response}")

        self.log.info("Notebook execution started: %s", response["NotebookExecutionId"])
        notebook_execution_id = response["NotebookExecutionId"]
        if self.wait_for_completion:
            waiter(
                get_state_callable=emr_hook.conn.describe_notebook_execution,
                get_state_args={"NotebookExecutionId": notebook_execution_id},
                parse_response=["NotebookExecution", "Status"],
                desired_state={"RUNNING", "FINISHED"},
                failure_states={"FAILED"},
                object_type="notebook execution",
                action="starting",
                countdown=self.waiter_countdown,
                check_interval_seconds=self.waiter_check_interval_seconds,
            )
        return notebook_execution_id


class EmrStopNotebookExecutionOperator(BaseOperator):
    """
    An operator that stops a running EMR notebook execution.

     .. seealso::
        For more information on how to use this operator, take a look at the guide:
        :ref:`howto/operator:EmrStopNotebookExecutionOperator`

    :param notebook_execution_id: The unique identifier of the notebook execution.
    :param wait_for_completion: If True, the operator will wait for the notebook.
        to be in a STOPPED or FINISHED state. Defaults to False.
    :param aws_conn_id: aws connection to use.
    :param waiter_countdown: Total amount of time the operator will wait for the notebook to stop.
        Defaults to 25 * 60 seconds.
    :param waiter_check_interval_seconds: Number of seconds between polling the state of the notebook.
        Defaults to 60 seconds.
    """

    template_fields: Sequence[str] = ("notebook_execution_id",)

    def __init__(
        self,
        notebook_execution_id: str,
        wait_for_completion: bool = False,
        aws_conn_id: str = "aws_default",
        waiter_countdown: int = 25 * 60,
        waiter_check_interval_seconds: int = 60,
        **kwargs: Any,
    ):
        super().__init__(**kwargs)
        self.notebook_execution_id = notebook_execution_id
        self.wait_for_completion = wait_for_completion
        self.aws_conn_id = aws_conn_id
        self.waiter_countdown = waiter_countdown
        self.waiter_check_interval_seconds = waiter_check_interval_seconds

    def execute(self, context: Context) -> None:
        emr_hook = EmrHook(aws_conn_id=self.aws_conn_id)
        emr_hook.conn.stop_notebook_execution(NotebookExecutionId=self.notebook_execution_id)

        if self.wait_for_completion:
            waiter(
                get_state_callable=emr_hook.conn.describe_notebook_execution,
                get_state_args={"NotebookExecutionId": self.notebook_execution_id},
                parse_response=["NotebookExecution", "Status"],
                desired_state={"STOPPED", "FINISHED"},
                failure_states={"FAILED"},
                object_type="notebook execution",
                action="stopped",
                countdown=self.waiter_countdown,
                check_interval_seconds=self.waiter_check_interval_seconds,
            )


class EmrEksCreateClusterOperator(BaseOperator):
    """
    An operator that creates EMR on EKS virtual clusters.

    .. seealso::
        For more information on how to use this operator, take a look at the guide:
        :ref:`howto/operator:EmrEksCreateClusterOperator`

    :param virtual_cluster_name: The name of the EMR EKS virtual cluster to create.
    :param eks_cluster_name: The EKS cluster used by the EMR virtual cluster.
    :param eks_namespace: namespace used by the EKS cluster.
    :param virtual_cluster_id: The EMR on EKS virtual cluster id.
    :param aws_conn_id: The Airflow connection used for AWS credentials.
    :param tags: The tags assigned to created cluster.
        Defaults to None
    """

    template_fields: Sequence[str] = (
        "virtual_cluster_name",
        "eks_cluster_name",
        "eks_namespace",
    )
    ui_color = "#f9c915"

    def __init__(
        self,
        *,
        virtual_cluster_name: str,
        eks_cluster_name: str,
        eks_namespace: str,
        virtual_cluster_id: str = "",
        aws_conn_id: str = "aws_default",
        tags: dict | None = None,
        **kwargs: Any,
    ) -> None:
        super().__init__(**kwargs)
        self.virtual_cluster_name = virtual_cluster_name
        self.eks_cluster_name = eks_cluster_name
        self.eks_namespace = eks_namespace
        self.virtual_cluster_id = virtual_cluster_id
        self.aws_conn_id = aws_conn_id
        self.tags = tags

    @cached_property
    def hook(self) -> EmrContainerHook:
        """Create and return an EmrContainerHook."""
        return EmrContainerHook(self.aws_conn_id)

    def execute(self, context: Context) -> str | None:
        """Create EMR on EKS virtual Cluster"""
        self.virtual_cluster_id = self.hook.create_emr_on_eks_cluster(
            self.virtual_cluster_name, self.eks_cluster_name, self.eks_namespace, self.tags
        )
        return self.virtual_cluster_id


class EmrContainerOperator(BaseOperator):
    """
    An operator that submits jobs to EMR on EKS virtual clusters.

    .. seealso::
        For more information on how to use this operator, take a look at the guide:
        :ref:`howto/operator:EmrContainerOperator`

    :param name: The name of the job run.
    :param virtual_cluster_id: The EMR on EKS virtual cluster ID
    :param execution_role_arn: The IAM role ARN associated with the job run.
    :param release_label: The Amazon EMR release version to use for the job run.
    :param job_driver: Job configuration details, e.g. the Spark job parameters.
    :param configuration_overrides: The configuration overrides for the job run,
        specifically either application configuration or monitoring configuration.
    :param client_request_token: The client idempotency token of the job run request.
        Use this if you want to specify a unique ID to prevent two jobs from getting started.
        If no token is provided, a UUIDv4 token will be generated for you.
    :param aws_conn_id: The Airflow connection used for AWS credentials.
    :param wait_for_completion: Whether or not to wait in the operator for the job to complete.
    :param poll_interval: Time (in seconds) to wait between two consecutive calls to check query status on EMR
    :param max_tries: Deprecated - use max_polling_attempts instead.
    :param max_polling_attempts: Maximum number of times to wait for the job run to finish.
        Defaults to None, which will poll until the job is *not* in a pending, submitted, or running state.
    :param tags: The tags assigned to job runs.
        Defaults to None
    """

    template_fields: Sequence[str] = (
        "name",
        "virtual_cluster_id",
        "execution_role_arn",
        "release_label",
        "job_driver",
    )
    ui_color = "#f9c915"

    def __init__(
        self,
        *,
        name: str,
        virtual_cluster_id: str,
        execution_role_arn: str,
        release_label: str,
        job_driver: dict,
        configuration_overrides: dict | None = None,
        client_request_token: str | None = None,
        aws_conn_id: str = "aws_default",
        wait_for_completion: bool = True,
        poll_interval: int = 30,
        max_tries: int | None = None,
        tags: dict | None = None,
        max_polling_attempts: int | None = None,
        **kwargs: Any,
    ) -> None:
        super().__init__(**kwargs)
        self.name = name
        self.virtual_cluster_id = virtual_cluster_id
        self.execution_role_arn = execution_role_arn
        self.release_label = release_label
        self.job_driver = job_driver
        self.configuration_overrides = configuration_overrides or {}
        self.aws_conn_id = aws_conn_id
        self.client_request_token = client_request_token or str(uuid4())
        self.wait_for_completion = wait_for_completion
        self.poll_interval = poll_interval
        self.max_polling_attempts = max_polling_attempts
        self.tags = tags
        self.job_id: str | None = None

        if max_tries:
            warnings.warn(
                f"Parameter `{self.__class__.__name__}.max_tries` is deprecated and will be removed "
                "in a future release.  Please use method `max_polling_attempts` instead.",
                DeprecationWarning,
                stacklevel=2,
            )
            if max_polling_attempts and max_polling_attempts != max_tries:
                raise Exception("max_polling_attempts must be the same value as max_tries")
            else:
                self.max_polling_attempts = max_tries

    @cached_property
    def hook(self) -> EmrContainerHook:
        """Create and return an EmrContainerHook."""
        return EmrContainerHook(
            self.aws_conn_id,
            virtual_cluster_id=self.virtual_cluster_id,
        )

    def execute(self, context: Context) -> str | None:
        """Run job on EMR Containers"""
        self.job_id = self.hook.submit_job(
            self.name,
            self.execution_role_arn,
            self.release_label,
            self.job_driver,
            self.configuration_overrides,
            self.client_request_token,
            self.tags,
        )
        if self.wait_for_completion:
            query_status = self.hook.poll_query_status(
                self.job_id,
                max_polling_attempts=self.max_polling_attempts,
                poll_interval=self.poll_interval,
            )

            if query_status in EmrContainerHook.FAILURE_STATES:
                error_message = self.hook.get_job_failure_reason(self.job_id)
                raise AirflowException(
                    f"EMR Containers job failed. Final state is {query_status}. "
                    f"query_execution_id is {self.job_id}. Error: {error_message}"
                )
            elif not query_status or query_status in EmrContainerHook.INTERMEDIATE_STATES:
                raise AirflowException(
                    f"Final state of EMR Containers job is {query_status}. "
                    f"Max tries of poll status exceeded, query_execution_id is {self.job_id}."
                )

        return self.job_id

    def on_kill(self) -> None:
        """Cancel the submitted job run"""
        if self.job_id:
            self.log.info("Stopping job run with jobId - %s", self.job_id)
            response = self.hook.stop_query(self.job_id)
            http_status_code = None
            try:
                http_status_code = response["ResponseMetadata"]["HTTPStatusCode"]
            except Exception as ex:
                self.log.error("Exception while cancelling query: %s", ex)
            finally:
                if http_status_code is None or http_status_code != 200:
                    self.log.error("Unable to request query cancel on EMR. Exiting")
                else:
                    self.log.info(
                        "Polling EMR for query with id %s to reach final state",
                        self.job_id,
                    )
                    self.hook.poll_query_status(self.job_id)


class EmrCreateJobFlowOperator(BaseOperator):
    """
    Creates an EMR JobFlow, reading the config from the EMR connection.
    A dictionary of JobFlow overrides can be passed that override
    the config from the connection.

    .. seealso::
        For more information on how to use this operator, take a look at the guide:
        :ref:`howto/operator:EmrCreateJobFlowOperator`

    :param aws_conn_id: The Airflow connection used for AWS credentials.
        If this is None or empty then the default boto3 behaviour is used. If
        running Airflow in a distributed manner and aws_conn_id is None or
        empty, then default boto3 configuration would be used (and must be
        maintained on each worker node)
    :param emr_conn_id: :ref:`Amazon Elastic MapReduce Connection <howto/connection:emr>`.
        Use to receive an initial Amazon EMR cluster configuration:
        ``boto3.client('emr').run_job_flow`` request body.
        If this is None or empty or the connection does not exist,
        then an empty initial configuration is used.
    :param job_flow_overrides: boto3 style arguments or reference to an arguments file
        (must be '.json') to override specific ``emr_conn_id`` extra parameters. (templated)
    :param region_name: Region named passed to EmrHook
    """

    template_fields: Sequence[str] = ("job_flow_overrides",)
    template_ext: Sequence[str] = (".json",)
    template_fields_renderers = {"job_flow_overrides": "json"}
    ui_color = "#f9c915"
    operator_extra_links = (EmrClusterLink(),)

    def __init__(
        self,
        *,
        aws_conn_id: str = "aws_default",
        emr_conn_id: str | None = "emr_default",
        job_flow_overrides: str | dict[str, Any] | None = None,
        region_name: str | None = None,
        **kwargs,
    ):
        super().__init__(**kwargs)
        self.aws_conn_id = aws_conn_id
        self.emr_conn_id = emr_conn_id
        self.job_flow_overrides = job_flow_overrides or {}
        self.region_name = region_name

    def execute(self, context: Context) -> str:
        emr = EmrHook(
            aws_conn_id=self.aws_conn_id, emr_conn_id=self.emr_conn_id, region_name=self.region_name
        )

        self.log.info(
            "Creating JobFlow using aws-conn-id: %s, emr-conn-id: %s", self.aws_conn_id, self.emr_conn_id
        )
        if isinstance(self.job_flow_overrides, str):
            job_flow_overrides: dict[str, Any] = ast.literal_eval(self.job_flow_overrides)
            self.job_flow_overrides = job_flow_overrides
        else:
            job_flow_overrides = self.job_flow_overrides
        response = emr.create_job_flow(job_flow_overrides)

        if not response["ResponseMetadata"]["HTTPStatusCode"] == 200:
            raise AirflowException(f"JobFlow creation failed: {response}")
        else:
            job_flow_id = response["JobFlowId"]
            self.log.info("JobFlow with id %s created", job_flow_id)
            EmrClusterLink.persist(
                context=context,
                operator=self,
                region_name=emr.conn_region_name,
                aws_partition=emr.conn_partition,
                job_flow_id=job_flow_id,
            )
            return job_flow_id


class EmrModifyClusterOperator(BaseOperator):
    """
    An operator that modifies an existing EMR cluster.

    .. seealso::
        For more information on how to use this operator, take a look at the guide:
        :ref:`howto/operator:EmrModifyClusterOperator`

    :param cluster_id: cluster identifier
    :param step_concurrency_level: Concurrency of the cluster
    :param aws_conn_id: aws connection to uses
    :param do_xcom_push: if True, cluster_id is pushed to XCom with key cluster_id.
    """

    template_fields: Sequence[str] = ("cluster_id", "step_concurrency_level")
    template_ext: Sequence[str] = ()
    ui_color = "#f9c915"
    operator_extra_links = (EmrClusterLink(),)

    def __init__(
        self, *, cluster_id: str, step_concurrency_level: int, aws_conn_id: str = "aws_default", **kwargs
    ):
        super().__init__(**kwargs)
        self.aws_conn_id = aws_conn_id
        self.cluster_id = cluster_id
        self.step_concurrency_level = step_concurrency_level

    def execute(self, context: Context) -> int:
        emr_hook = EmrHook(aws_conn_id=self.aws_conn_id)
        emr = emr_hook.get_conn()

        if self.do_xcom_push:
            context["ti"].xcom_push(key="cluster_id", value=self.cluster_id)

        EmrClusterLink.persist(
            context=context,
            operator=self,
            region_name=emr_hook.conn_region_name,
            aws_partition=emr_hook.conn_partition,
            job_flow_id=self.cluster_id,
        )

        self.log.info("Modifying cluster %s", self.cluster_id)
        response = emr.modify_cluster(
            ClusterId=self.cluster_id, StepConcurrencyLevel=self.step_concurrency_level
        )

        if response["ResponseMetadata"]["HTTPStatusCode"] != 200:
            raise AirflowException(f"Modify cluster failed: {response}")
        else:
            self.log.info("Steps concurrency level %d", response["StepConcurrencyLevel"])
            return response["StepConcurrencyLevel"]


class EmrTerminateJobFlowOperator(BaseOperator):
    """
    Operator to terminate EMR JobFlows.

    .. seealso::
        For more information on how to use this operator, take a look at the guide:
        :ref:`howto/operator:EmrTerminateJobFlowOperator`

    :param job_flow_id: id of the JobFlow to terminate. (templated)
    :param aws_conn_id: aws connection to uses
    """

    template_fields: Sequence[str] = ("job_flow_id",)
    template_ext: Sequence[str] = ()
    ui_color = "#f9c915"
    operator_extra_links = (EmrClusterLink(),)

    def __init__(self, *, job_flow_id: str, aws_conn_id: str = "aws_default", **kwargs):
        super().__init__(**kwargs)
        self.job_flow_id = job_flow_id
        self.aws_conn_id = aws_conn_id

    def execute(self, context: Context) -> None:
        emr_hook = EmrHook(aws_conn_id=self.aws_conn_id)
        emr = emr_hook.get_conn()

        EmrClusterLink.persist(
            context=context,
            operator=self,
            region_name=emr_hook.conn_region_name,
            aws_partition=emr_hook.conn_partition,
            job_flow_id=self.job_flow_id,
        )

        self.log.info("Terminating JobFlow %s", self.job_flow_id)
        response = emr.terminate_job_flows(JobFlowIds=[self.job_flow_id])

        if not response["ResponseMetadata"]["HTTPStatusCode"] == 200:
            raise AirflowException(f"JobFlow termination failed: {response}")
        else:
            self.log.info("JobFlow with id %s terminated", self.job_flow_id)


class EmrServerlessCreateApplicationOperator(BaseOperator):
    """
    Operator to create Serverless EMR Application

    .. seealso::
        For more information on how to use this operator, take a look at the guide:
        :ref:`howto/operator:EmrServerlessCreateApplicationOperator`

    :param release_label: The EMR release version associated with the application.
    :param job_type: The type of application you want to start, such as Spark or Hive.
    :param wait_for_completion: If true, wait for the Application to start before returning. Default to True.
        If set to False, ``waiter_countdown`` and ``waiter_check_interval_seconds`` will only be applied when
        waiting for the application to be in the ``CREATED`` state.
    :param client_request_token: The client idempotency token of the application to create.
      Its value must be unique for each request.
    :param config: Optional dictionary for arbitrary parameters to the boto API create_application call.
    :param aws_conn_id: AWS connection to use
    :param waiter_countdown: Total amount of time, in seconds, the operator will wait for
        the application to start. Defaults to 25 minutes.
    :param waiter_check_interval_seconds: Number of seconds between polling the state of the application.
        Defaults to 60 seconds.
    """

    def __init__(
        self,
        release_label: str,
        job_type: str,
        client_request_token: str = "",
        config: dict | None = None,
        wait_for_completion: bool = True,
        aws_conn_id: str = "aws_default",
        waiter_countdown: int = 25 * 60,
        waiter_check_interval_seconds: int = 60,
        **kwargs,
    ):
        self.aws_conn_id = aws_conn_id
        self.release_label = release_label
        self.job_type = job_type
        self.wait_for_completion = wait_for_completion
        self.kwargs = kwargs
        self.config = config or {}
        self.waiter_countdown = waiter_countdown
        self.waiter_check_interval_seconds = waiter_check_interval_seconds
        super().__init__(**kwargs)

        self.client_request_token = client_request_token or str(uuid4())

    @cached_property
    def hook(self) -> EmrServerlessHook:
        """Create and return an EmrServerlessHook."""
        return EmrServerlessHook(aws_conn_id=self.aws_conn_id)

    def execute(self, context: Context):
        response = self.hook.conn.create_application(
            clientToken=self.client_request_token,
            releaseLabel=self.release_label,
            type=self.job_type,
            **self.config,
        )
        application_id = response["applicationId"]

        if response["ResponseMetadata"]["HTTPStatusCode"] != 200:
            raise AirflowException(f"Application Creation failed: {response}")

        self.log.info("EMR serverless application created: %s", application_id)

        # This should be replaced with a boto waiter when available.
        waiter(
            get_state_callable=self.hook.conn.get_application,
            get_state_args={"applicationId": application_id},
            parse_response=["application", "state"],
            desired_state={"CREATED"},
            failure_states=EmrServerlessHook.APPLICATION_FAILURE_STATES,
            object_type="application",
            action="created",
            countdown=self.waiter_countdown,
            check_interval_seconds=self.waiter_check_interval_seconds,
        )

        self.log.info("Starting application %s", application_id)
        self.hook.conn.start_application(applicationId=application_id)

        if self.wait_for_completion:
            # This should be replaced with a boto waiter when available.
            waiter(
                get_state_callable=self.hook.conn.get_application,
                get_state_args={"applicationId": application_id},
                parse_response=["application", "state"],
                desired_state={"STARTED"},
                failure_states=EmrServerlessHook.APPLICATION_FAILURE_STATES,
                object_type="application",
                action="started",
                countdown=self.waiter_countdown,
                check_interval_seconds=self.waiter_check_interval_seconds,
            )

        return application_id


class EmrServerlessStartJobOperator(BaseOperator):
    """
    Operator to start EMR Serverless job.

    .. seealso::
        For more information on how to use this operator, take a look at the guide:
        :ref:`howto/operator:EmrServerlessStartJobOperator`

    :param application_id: ID of the EMR Serverless application to start.
    :param execution_role_arn: ARN of role to perform action.
    :param job_driver: Driver that the job runs on.
    :param configuration_overrides: Configuration specifications to override existing configurations.
    :param client_request_token: The client idempotency token of the application to create.
      Its value must be unique for each request.
    :param config: Optional dictionary for arbitrary parameters to the boto API start_job_run call.
    :param wait_for_completion: If true, waits for the job to start before returning. Defaults to True.
        If set to False, ``waiter_countdown`` and ``waiter_check_interval_seconds`` will only be applied
        when waiting for the application be to in the ``STARTED`` state.
    :param aws_conn_id: AWS connection to use.
    :param name: Name for the EMR Serverless job. If not provided, a default name will be assigned.
    :param waiter_countdown: Total amount of time, in seconds, the operator will wait for
        the job finish. Defaults to 25 minutes.
    :param waiter_check_interval_seconds: Number of seconds between polling the state of the job.
        Defaults to 60 seconds.
    """

    template_fields: Sequence[str] = (
        "application_id",
        "execution_role_arn",
        "job_driver",
        "configuration_overrides",
    )

    def __init__(
        self,
        application_id: str,
        execution_role_arn: str,
        job_driver: dict,
        configuration_overrides: dict | None,
        client_request_token: str = "",
        config: dict | None = None,
        wait_for_completion: bool = True,
        aws_conn_id: str = "aws_default",
        name: str | None = None,
        waiter_countdown: int = 25 * 60,
        waiter_check_interval_seconds: int = 60,
        **kwargs,
    ):
        self.aws_conn_id = aws_conn_id
        self.application_id = application_id
        self.execution_role_arn = execution_role_arn
        self.job_driver = job_driver
        self.configuration_overrides = configuration_overrides
        self.wait_for_completion = wait_for_completion
        self.config = config or {}
        self.name = name or self.config.pop("name", f"emr_serverless_job_airflow_{uuid4()}")
        self.waiter_countdown = waiter_countdown
        self.waiter_check_interval_seconds = waiter_check_interval_seconds
        super().__init__(**kwargs)

        self.client_request_token = client_request_token or str(uuid4())

    @cached_property
    def hook(self) -> EmrServerlessHook:
        """Create and return an EmrServerlessHook."""
        return EmrServerlessHook(aws_conn_id=self.aws_conn_id)

    def execute(self, context: Context) -> dict:
        self.log.info("Starting job on Application: %s", self.application_id)

        app_state = self.hook.conn.get_application(applicationId=self.application_id)["application"]["state"]
        if app_state not in EmrServerlessHook.APPLICATION_SUCCESS_STATES:
            self.hook.conn.start_application(applicationId=self.application_id)

            waiter(
                get_state_callable=self.hook.conn.get_application,
                get_state_args={"applicationId": self.application_id},
                parse_response=["application", "state"],
                desired_state={"STARTED"},
                failure_states=EmrServerlessHook.APPLICATION_FAILURE_STATES,
                object_type="application",
                action="started",
                countdown=self.waiter_countdown,
                check_interval_seconds=self.waiter_check_interval_seconds,
            )

        response = self.hook.conn.start_job_run(
            clientToken=self.client_request_token,
            applicationId=self.application_id,
            executionRoleArn=self.execution_role_arn,
            jobDriver=self.job_driver,
            configurationOverrides=self.configuration_overrides,
            name=self.name,
            **self.config,
        )

        if response["ResponseMetadata"]["HTTPStatusCode"] != 200:
            raise AirflowException(f"EMR serverless job failed to start: {response}")

        self.log.info("EMR serverless job started: %s", response["jobRunId"])
        if self.wait_for_completion:
            # This should be replaced with a boto waiter when available.
            waiter(
                get_state_callable=self.hook.conn.get_job_run,
                get_state_args={
                    "applicationId": self.application_id,
                    "jobRunId": response["jobRunId"],
                },
                parse_response=["jobRun", "state"],
                desired_state=EmrServerlessHook.JOB_SUCCESS_STATES,
                failure_states=EmrServerlessHook.JOB_FAILURE_STATES,
                object_type="job",
                action="run",
                countdown=self.waiter_countdown,
                check_interval_seconds=self.waiter_check_interval_seconds,
            )
        return response["jobRunId"]


class EmrServerlessDeleteApplicationOperator(BaseOperator):
    """
    Operator to delete EMR Serverless application

    .. seealso::
        For more information on how to use this operator, take a look at the guide:
        :ref:`howto/operator:EmrServerlessDeleteApplicationOperator`

    :param application_id: ID of the EMR Serverless application to delete.
    :param wait_for_completion: If true, wait for the Application to start before returning. Default to True
    :param aws_conn_id: AWS connection to use
    :param waiter_countdown: Total amount of time, in seconds, the operator will wait for
        the application be deleted. Defaults to 25 minutes.
    :param waiter_check_interval_seconds: Number of seconds between polling the state of the application.
        Defaults to 60 seconds.
    """

    template_fields: Sequence[str] = ("application_id",)

    def __init__(
        self,
        application_id: str,
        wait_for_completion: bool = True,
        aws_conn_id: str = "aws_default",
        waiter_countdown: int = 25 * 60,
        waiter_check_interval_seconds: int = 60,
        **kwargs,
    ):
        self.aws_conn_id = aws_conn_id
        self.application_id = application_id
        self.wait_for_completion = wait_for_completion
        self.waiter_countdown = waiter_countdown
        self.waiter_check_interval_seconds = waiter_check_interval_seconds
        super().__init__(**kwargs)

    @cached_property
    def hook(self) -> EmrServerlessHook:
        """Create and return an EmrServerlessHook."""
        return EmrServerlessHook(aws_conn_id=self.aws_conn_id)

    def execute(self, context: Context) -> None:
        self.log.info("Stopping application: %s", self.application_id)
        self.hook.conn.stop_application(applicationId=self.application_id)

        # This should be replaced with a boto waiter when available.
        waiter(
            get_state_callable=self.hook.conn.get_application,
            get_state_args={
                "applicationId": self.application_id,
            },
            parse_response=["application", "state"],
            desired_state=EmrServerlessHook.APPLICATION_FAILURE_STATES,
            failure_states=set(),
            object_type="application",
            action="stopped",
            countdown=self.waiter_countdown,
            check_interval_seconds=self.waiter_check_interval_seconds,
        )

        self.log.info("Deleting application: %s", self.application_id)
        response = self.hook.conn.delete_application(applicationId=self.application_id)

        if response["ResponseMetadata"]["HTTPStatusCode"] != 200:
            raise AirflowException(f"Application deletion failed: {response}")

        if self.wait_for_completion:
            # This should be replaced with a boto waiter when available.
            waiter(
                get_state_callable=self.hook.conn.get_application,
                get_state_args={"applicationId": self.application_id},
                parse_response=["application", "state"],
                desired_state={"TERMINATED"},
                failure_states=EmrServerlessHook.APPLICATION_FAILURE_STATES,
                object_type="application",
                action="deleted",
                countdown=self.waiter_countdown,
                check_interval_seconds=self.waiter_check_interval_seconds,
            )

        self.log.info("EMR serverless application deleted")<|MERGE_RESOLUTION|>--- conflicted
+++ resolved
@@ -78,12 +78,9 @@
         aws_conn_id: str = "aws_default",
         steps: list[dict] | str | None = None,
         wait_for_completion: bool = False,
-<<<<<<< HEAD
         waiter_delay: int | None = None,
         waiter_max_attempts: int | None = None,
-=======
         execution_role_arn: str | None = None,
->>>>>>> 3b6ced65
         **kwargs,
     ):
         if not exactly_one(job_flow_id is None, job_flow_name is None):
@@ -97,12 +94,9 @@
         self.cluster_states = cluster_states
         self.steps = steps
         self.wait_for_completion = wait_for_completion
-<<<<<<< HEAD
         self.waiter_delay = waiter_delay
         self.waiter_max_attempts = waiter_max_attempts
-=======
         self.execution_role_arn = execution_role_arn
->>>>>>> 3b6ced65
 
     def execute(self, context: Context) -> list[str]:
         emr_hook = EmrHook(aws_conn_id=self.aws_conn_id)
@@ -130,25 +124,15 @@
         # steps may arrive as a string representing a list
         # e.g. if we used XCom or a file then: steps="[{ step1 }, { step2 }]"
         steps = self.steps
-<<<<<<< HEAD
-        wait_for_completion = self.wait_for_completion
-        waiter_delay = self.waiter_delay
-        waiter_max_attempts = self.waiter_max_attempts
-=======
->>>>>>> 3b6ced65
         if isinstance(steps, str):
             steps = ast.literal_eval(steps)
         return emr_hook.add_job_flow_steps(
             job_flow_id=job_flow_id,
             steps=steps,
-<<<<<<< HEAD
-            wait_for_completion=wait_for_completion,
-            waiter_delay=waiter_delay,
-            waiter_max_attempts=waiter_max_attempts,
-=======
             wait_for_completion=self.wait_for_completion,
+            waiter_delay=self.waiter_delay,
+            waiter_max_attempts=self.waiter_max_attempts,
             execution_role_arn=self.execution_role_arn,
->>>>>>> 3b6ced65
         )
 
 
