# Licensed to the Apache Software Foundation (ASF) under one
# or more contributor license agreements.  See the NOTICE file
# distributed with this work for additional information
# regarding copyright ownership.  The ASF licenses this file
# to you under the Apache License, Version 2.0 (the
# "License"); you may not use this file except in compliance
# with the License.  You may obtain a copy of the License at
#
#   http://www.apache.org/licenses/LICENSE-2.0
#
# Unless required by applicable law or agreed to in writing,
# software distributed under the License is distributed on an
# "AS IS" BASIS, WITHOUT WARRANTIES OR CONDITIONS OF ANY
# KIND, either express or implied.  See the License for the
# specific language governing permissions and limitations
# under the License.
from __future__ import annotations

import asyncio
from functools import cached_property
from typing import Any, AsyncIterator

from botocore.exceptions import WaiterError

from airflow.providers.amazon.aws.hooks.redshift_cluster import RedshiftHook
from airflow.triggers.base import BaseTrigger, TriggerEvent


<<<<<<< HEAD
class RedshiftClusterTrigger(BaseTrigger):
    """AWS Redshift trigger."""

    def __init__(
        self,
        task_id: str,
        aws_conn_id: str,
        cluster_identifier: str,
        operation_type: str,
        attempts: int,
        poll_interval: float = 5.0,
    ):
        super().__init__()
        self.task_id = task_id
        self.poll_interval = poll_interval
        self.aws_conn_id = aws_conn_id
        self.cluster_identifier = cluster_identifier
        self.operation_type = operation_type
        self.attempts = attempts

    def serialize(self) -> tuple[str, dict[str, Any]]:
        return (
            "airflow.providers.amazon.aws.triggers.redshift_cluster.RedshiftClusterTrigger",
            {
                "task_id": self.task_id,
                "poll_interval": self.poll_interval,
                "aws_conn_id": self.aws_conn_id,
                "cluster_identifier": self.cluster_identifier,
                "attempts": self.attempts,
                "operation_type": self.operation_type,
            },
        )

    async def run(self) -> AsyncIterator[TriggerEvent]:
        hook = RedshiftAsyncHook(aws_conn_id=self.aws_conn_id)
        while self.attempts >= 1:
            self.attempts = self.attempts - 1
            try:
                if self.operation_type == "pause_cluster":
                    response = await hook.pause_cluster(
                        cluster_identifier=self.cluster_identifier,
                        poll_interval=self.poll_interval,
                    )
                    if response.get("status") == "success":
                        yield TriggerEvent(response)
                    else:
                        if self.attempts < 1:
                            yield TriggerEvent({"status": "error", "message": f"{self.task_id} failed"})
                elif self.operation_type == "resume_cluster":
                    response = await hook.resume_cluster(
                        cluster_identifier=self.cluster_identifier,
                        polling_period_seconds=self.poll_interval,
                    )
                    if response:
                        yield TriggerEvent(response)
                    else:
                        error_message = f"{self.task_id} failed"
                        yield TriggerEvent({"status": "error", "message": error_message})
                else:
                    yield TriggerEvent(f"{self.operation_type} is not supported")
            except Exception as e:
                if self.attempts < 1:
                    yield TriggerEvent({"status": "error", "message": str(e)})


=======
>>>>>>> d8086a3d
class RedshiftCreateClusterTrigger(BaseTrigger):
    """
    Trigger for RedshiftCreateClusterOperator.
    The trigger will asynchronously poll the boto3 API and wait for the
    Redshift cluster to be in the `available` state.

    :param cluster_identifier:  A unique identifier for the cluster.
    :param poll_interval: The amount of time in seconds to wait between attempts.
    :param max_attempt: The maximum number of attempts to be made.
    :param aws_conn_id: The Airflow connection used for AWS credentials.
    """

    def __init__(
        self,
        cluster_identifier: str,
        poll_interval: int,
        max_attempt: int,
        aws_conn_id: str,
    ):
        self.cluster_identifier = cluster_identifier
        self.poll_interval = poll_interval
        self.max_attempt = max_attempt
        self.aws_conn_id = aws_conn_id

    def serialize(self) -> tuple[str, dict[str, Any]]:
        return (
            "airflow.providers.amazon.aws.triggers.redshift_cluster.RedshiftCreateClusterTrigger",
            {
                "cluster_identifier": str(self.cluster_identifier),
                "poll_interval": str(self.poll_interval),
                "max_attempt": str(self.max_attempt),
                "aws_conn_id": str(self.aws_conn_id),
            },
        )

    @cached_property
    def hook(self) -> RedshiftHook:
        return RedshiftHook(aws_conn_id=self.aws_conn_id)

    async def run(self):
        async with self.hook.async_conn as client:
            await client.get_waiter("cluster_available").wait(
                ClusterIdentifier=self.cluster_identifier,
                WaiterConfig={
                    "Delay": int(self.poll_interval),
                    "MaxAttempts": int(self.max_attempt),
                },
            )
        yield TriggerEvent({"status": "success", "message": "Cluster Created"})


class RedshiftPauseClusterTrigger(BaseTrigger):
    """
    Trigger for RedshiftPauseClusterOperator.
    The trigger will asynchronously poll the boto3 API and wait for the
    Redshift cluster to be in the `paused` state.

    :param cluster_identifier:  A unique identifier for the cluster.
    :param poll_interval: The amount of time in seconds to wait between attempts.
    :param max_attempts: The maximum number of attempts to be made.
    :param aws_conn_id: The Airflow connection used for AWS credentials.
    """

    def __init__(
        self,
        cluster_identifier: str,
        poll_interval: int,
        max_attempts: int,
        aws_conn_id: str,
    ):
        self.cluster_identifier = cluster_identifier
        self.poll_interval = poll_interval
        self.max_attempts = max_attempts
        self.aws_conn_id = aws_conn_id

    def serialize(self) -> tuple[str, dict[str, Any]]:
        return (
            "airflow.providers.amazon.aws.triggers.redshift_cluster.RedshiftPauseClusterTrigger",
            {
                "cluster_identifier": self.cluster_identifier,
                "poll_interval": str(self.poll_interval),
                "max_attempts": str(self.max_attempts),
                "aws_conn_id": self.aws_conn_id,
            },
        )

    @cached_property
    def hook(self) -> RedshiftHook:
        return RedshiftHook(aws_conn_id=self.aws_conn_id)

    async def run(self):
        async with self.hook.async_conn as client:
            attempt = 0
            waiter = self.hook.get_waiter("cluster_paused", deferrable=True, client=client)
            while attempt < int(self.max_attempts):
                attempt = attempt + 1
                try:
                    await waiter.wait(
                        ClusterIdentifier=self.cluster_identifier,
                        WaiterConfig={
                            "Delay": int(self.poll_interval),
                            "MaxAttempts": 1,
                        },
                    )
                    break
                except WaiterError as error:
                    if "terminal failure" in str(error):
                        yield TriggerEvent({"status": "failure", "message": f"Pause Cluster Failed: {error}"})
                        break
                    self.log.info(
                        "Status of cluster is %s", error.last_response["Clusters"][0]["ClusterStatus"]
                    )
                    await asyncio.sleep(int(self.poll_interval))
        if attempt >= int(self.max_attempts):
            yield TriggerEvent(
                {"status": "failure", "message": "Pause Cluster Failed - max attempts reached."}
            )
        else:
            yield TriggerEvent({"status": "success", "message": "Cluster paused"})


class RedshiftCreateClusterSnapshotTrigger(BaseTrigger):
    """
    Trigger for RedshiftCreateClusterSnapshotOperator.
    The trigger will asynchronously poll the boto3 API and wait for the
    Redshift cluster snapshot to be in the `available` state.

    :param cluster_identifier:  A unique identifier for the cluster.
    :param poll_interval: The amount of time in seconds to wait between attempts.
    :param max_attempts: The maximum number of attempts to be made.
    :param aws_conn_id: The Airflow connection used for AWS credentials.
    """

    def __init__(
        self,
        cluster_identifier: str,
        poll_interval: int,
        max_attempts: int,
        aws_conn_id: str,
    ):
        self.cluster_identifier = cluster_identifier
        self.poll_interval = poll_interval
        self.max_attempts = max_attempts
        self.aws_conn_id = aws_conn_id

    def serialize(self) -> tuple[str, dict[str, Any]]:
        return (
            "airflow.providers.amazon.aws.triggers.redshift_cluster.RedshiftCreateClusterSnapshotTrigger",
            {
                "cluster_identifier": self.cluster_identifier,
                "poll_interval": str(self.poll_interval),
                "max_attempts": str(self.max_attempts),
                "aws_conn_id": self.aws_conn_id,
            },
        )

    @cached_property
    def hook(self) -> RedshiftHook:
        return RedshiftHook(aws_conn_id=self.aws_conn_id)

    async def run(self):
        async with self.hook.async_conn as client:
            attempt = 0
            waiter = client.get_waiter("snapshot_available")
            while attempt < int(self.max_attempts):
                attempt = attempt + 1
                try:
                    await waiter.wait(
                        ClusterIdentifier=self.cluster_identifier,
                        WaiterConfig={
                            "Delay": int(self.poll_interval),
                            "MaxAttempts": 1,
                        },
                    )
                    break
                except WaiterError as error:
                    if "terminal failure" in str(error):
                        yield TriggerEvent(
                            {"status": "failure", "message": f"Create Cluster Snapshot Failed: {error}"}
                        )
                        break
                    self.log.info(
                        "Status of cluster snapshot is %s", error.last_response["Snapshots"][0]["Status"]
                    )
                    await asyncio.sleep(int(self.poll_interval))
        if attempt >= int(self.max_attempts):
            yield TriggerEvent(
                {
                    "status": "failure",
                    "message": "Create Cluster Snapshot Cluster Failed - max attempts reached.",
                }
            )
        else:
            yield TriggerEvent({"status": "success", "message": "Cluster Snapshot Created"})


class RedshiftResumeClusterTrigger(BaseTrigger):
    """
    Trigger for RedshiftResumeClusterOperator.
    The trigger will asynchronously poll the boto3 API and wait for the
    Redshift cluster to be in the `available` state.

    :param cluster_identifier:  A unique identifier for the cluster.
    :param poll_interval: The amount of time in seconds to wait between attempts.
    :param max_attempts: The maximum number of attempts to be made.
    :param aws_conn_id: The Airflow connection used for AWS credentials.
    """

    def __init__(
        self,
        cluster_identifier: str,
        poll_interval: int,
        max_attempts: int,
        aws_conn_id: str,
    ):
        self.cluster_identifier = cluster_identifier
        self.poll_interval = poll_interval
        self.max_attempts = max_attempts
        self.aws_conn_id = aws_conn_id

    def serialize(self) -> tuple[str, dict[str, Any]]:
        return (
            "airflow.providers.amazon.aws.triggers.redshift_cluster.RedshiftResumeClusterTrigger",
            {
                "cluster_identifier": self.cluster_identifier,
                "poll_interval": str(self.poll_interval),
                "max_attempts": str(self.max_attempts),
                "aws_conn_id": self.aws_conn_id,
            },
        )

    @cached_property
    def hook(self) -> RedshiftHook:
        return RedshiftHook(aws_conn_id=self.aws_conn_id)

    async def run(self):
        async with self.hook.async_conn as client:
            attempt = 0
            waiter = self.hook.get_waiter("cluster_resumed", deferrable=True, client=client)
            while attempt < int(self.max_attempts):
                attempt = attempt + 1
                try:
                    await waiter.wait(
                        ClusterIdentifier=self.cluster_identifier,
                        WaiterConfig={
                            "Delay": int(self.poll_interval),
                            "MaxAttempts": 1,
                        },
                    )
                    break
                except WaiterError as error:
                    if "terminal failure" in str(error):
                        yield TriggerEvent(
                            {"status": "failure", "message": f"Resume Cluster Failed: {error}"}
                        )
                        break
                    self.log.info(
                        "Status of cluster is %s", error.last_response["Clusters"][0]["ClusterStatus"]
                    )
                    await asyncio.sleep(int(self.poll_interval))
        if attempt >= int(self.max_attempts):
            yield TriggerEvent(
                {"status": "failure", "message": "Resume Cluster Failed - max attempts reached."}
            )
        else:
            yield TriggerEvent({"status": "success", "message": "Cluster resumed"})


class RedshiftDeleteClusterTrigger(BaseTrigger):
    """
    Trigger for RedshiftDeleteClusterOperator

    :param cluster_identifier:  A unique identifier for the cluster.
    :param max_attempts: The maximum number of attempts to be made.
    :param aws_conn_id: The Airflow connection used for AWS credentials.
    :param poll_interval: The amount of time in seconds to wait between attempts.
    """

    def __init__(
        self,
        cluster_identifier: str,
        max_attempts: int = 30,
        aws_conn_id: str = "aws_default",
        poll_interval: int = 30,
    ):
        super().__init__()
        self.cluster_identifier = cluster_identifier
        self.max_attempts = max_attempts
        self.aws_conn_id = aws_conn_id
        self.poll_interval = poll_interval

    def serialize(self) -> tuple[str, dict[str, Any]]:
        return (
            "airflow.providers.amazon.aws.triggers.redshift_cluster.RedshiftDeleteClusterTrigger",
            {
                "cluster_identifier": self.cluster_identifier,
                "max_attempts": self.max_attempts,
                "aws_conn_id": self.aws_conn_id,
                "poll_interval": self.poll_interval,
            },
        )

    @cached_property
    def hook(self):
        return RedshiftHook(aws_conn_id=self.aws_conn_id)

    async def run(self) -> AsyncIterator[TriggerEvent]:
        async with self.hook.async_conn as client:
            attempt = 0
            waiter = client.get_waiter("cluster_deleted")
            while attempt < self.max_attempts:
                attempt = attempt + 1
                try:
                    await waiter.wait(
                        ClusterIdentifier=self.cluster_identifier,
                        WaiterConfig={
                            "Delay": self.poll_interval,
                            "MaxAttempts": 1,
                        },
                    )
                    break
                except WaiterError as error:
                    if "terminal failure" in str(error):
                        yield TriggerEvent(
                            {"status": "failure", "message": f"Delete Cluster Failed: {error}"}
                        )
                        break
                    self.log.info(
                        "Cluster status is %s. Retrying attempt %s/%s",
                        error.last_response["Clusters"][0]["ClusterStatus"],
                        attempt,
                        self.max_attempts,
                    )
                    await asyncio.sleep(int(self.poll_interval))

        if attempt >= self.max_attempts:
            yield TriggerEvent(
                {"status": "failure", "message": "Delete Cluster Failed - max attempts reached."}
            )
        else:
            yield TriggerEvent({"status": "success", "message": "Cluster deleted."})<|MERGE_RESOLUTION|>--- conflicted
+++ resolved
@@ -26,77 +26,10 @@
 from airflow.triggers.base import BaseTrigger, TriggerEvent
 
 
-<<<<<<< HEAD
-class RedshiftClusterTrigger(BaseTrigger):
-    """AWS Redshift trigger."""
-
-    def __init__(
-        self,
-        task_id: str,
-        aws_conn_id: str,
-        cluster_identifier: str,
-        operation_type: str,
-        attempts: int,
-        poll_interval: float = 5.0,
-    ):
-        super().__init__()
-        self.task_id = task_id
-        self.poll_interval = poll_interval
-        self.aws_conn_id = aws_conn_id
-        self.cluster_identifier = cluster_identifier
-        self.operation_type = operation_type
-        self.attempts = attempts
-
-    def serialize(self) -> tuple[str, dict[str, Any]]:
-        return (
-            "airflow.providers.amazon.aws.triggers.redshift_cluster.RedshiftClusterTrigger",
-            {
-                "task_id": self.task_id,
-                "poll_interval": self.poll_interval,
-                "aws_conn_id": self.aws_conn_id,
-                "cluster_identifier": self.cluster_identifier,
-                "attempts": self.attempts,
-                "operation_type": self.operation_type,
-            },
-        )
-
-    async def run(self) -> AsyncIterator[TriggerEvent]:
-        hook = RedshiftAsyncHook(aws_conn_id=self.aws_conn_id)
-        while self.attempts >= 1:
-            self.attempts = self.attempts - 1
-            try:
-                if self.operation_type == "pause_cluster":
-                    response = await hook.pause_cluster(
-                        cluster_identifier=self.cluster_identifier,
-                        poll_interval=self.poll_interval,
-                    )
-                    if response.get("status") == "success":
-                        yield TriggerEvent(response)
-                    else:
-                        if self.attempts < 1:
-                            yield TriggerEvent({"status": "error", "message": f"{self.task_id} failed"})
-                elif self.operation_type == "resume_cluster":
-                    response = await hook.resume_cluster(
-                        cluster_identifier=self.cluster_identifier,
-                        polling_period_seconds=self.poll_interval,
-                    )
-                    if response:
-                        yield TriggerEvent(response)
-                    else:
-                        error_message = f"{self.task_id} failed"
-                        yield TriggerEvent({"status": "error", "message": error_message})
-                else:
-                    yield TriggerEvent(f"{self.operation_type} is not supported")
-            except Exception as e:
-                if self.attempts < 1:
-                    yield TriggerEvent({"status": "error", "message": str(e)})
-
-
-=======
->>>>>>> d8086a3d
 class RedshiftCreateClusterTrigger(BaseTrigger):
     """
     Trigger for RedshiftCreateClusterOperator.
+
     The trigger will asynchronously poll the boto3 API and wait for the
     Redshift cluster to be in the `available` state.
 
@@ -148,6 +81,7 @@
 class RedshiftPauseClusterTrigger(BaseTrigger):
     """
     Trigger for RedshiftPauseClusterOperator.
+
     The trigger will asynchronously poll the boto3 API and wait for the
     Redshift cluster to be in the `paused` state.
 
@@ -218,6 +152,7 @@
 class RedshiftCreateClusterSnapshotTrigger(BaseTrigger):
     """
     Trigger for RedshiftCreateClusterSnapshotOperator.
+
     The trigger will asynchronously poll the boto3 API and wait for the
     Redshift cluster snapshot to be in the `available` state.
 
@@ -293,6 +228,7 @@
 class RedshiftResumeClusterTrigger(BaseTrigger):
     """
     Trigger for RedshiftResumeClusterOperator.
+
     The trigger will asynchronously poll the boto3 API and wait for the
     Redshift cluster to be in the `available` state.
 
@@ -364,7 +300,7 @@
 
 class RedshiftDeleteClusterTrigger(BaseTrigger):
     """
-    Trigger for RedshiftDeleteClusterOperator
+    Trigger for RedshiftDeleteClusterOperator.
 
     :param cluster_identifier:  A unique identifier for the cluster.
     :param max_attempts: The maximum number of attempts to be made.
