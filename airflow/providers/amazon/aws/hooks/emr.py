#
# Licensed to the Apache Software Foundation (ASF) under one
# or more contributor license agreements.  See the NOTICE file
# distributed with this work for additional information
# regarding copyright ownership.  The ASF licenses this file
# to you under the Apache License, Version 2.0 (the
# "License"); you may not use this file except in compliance
# with the License.  You may obtain a copy of the License at
#
#   http://www.apache.org/licenses/LICENSE-2.0
#
# Unless required by applicable law or agreed to in writing,
# software distributed under the License is distributed on an
# "AS IS" BASIS, WITHOUT WARRANTIES OR CONDITIONS OF ANY
# KIND, either express or implied.  See the License for the
# specific language governing permissions and limitations
# under the License.
from __future__ import annotations

import json
import time
import warnings
from typing import TYPE_CHECKING, Any

from botocore.exceptions import ClientError

from airflow.exceptions import AirflowException, AirflowNotFoundException
from airflow.providers.amazon.aws.hooks.base_aws import AwsBaseHook
from airflow.providers.amazon.aws.utils.waiter_with_logging import wait

if TYPE_CHECKING:
    from mypy_boto3_emr import literals as emr_literals, type_defs as emr_type_defs
    from mypy_boto3_emr.client import EMRClient
    from mypy_boto3_emr_containers import type_defs as emr_containers_type_defs
    from mypy_boto3_emr_containers.client import EMRContainersClient
    from mypy_boto3_emr_serverless import literals as emr_serverless_literals
    from mypy_boto3_emr_serverless.client import EMRServerlessClient


class EmrHook(AwsBaseHook):
    """
    Interact with Amazon Elastic MapReduce Service (EMR).

    Provide thick wrapper around :external+boto3:py:class:`boto3.client("emr") <EMR.Client>`.

    :param emr_conn_id: :ref:`Amazon Elastic MapReduce Connection <howto/connection:emr>`.
        This attribute is only necessary when using
        the :meth:`airflow.providers.amazon.aws.hooks.emr.EmrHook.create_job_flow`.

    Additional arguments (such as ``aws_conn_id``) may be specified and
    are passed down to the underlying AwsBaseHook.

    .. seealso::
        :class:`~airflow.providers.amazon.aws.hooks.base_aws.AwsBaseHook`
    """

    conn_name_attr = "emr_conn_id"
    default_conn_name = "emr_default"
    conn_type = "emr"
    hook_name = "Amazon Elastic MapReduce"

    def __init__(self, emr_conn_id: str | None = default_conn_name, *args, **kwargs) -> None:
        self.emr_conn_id = emr_conn_id
        kwargs["client_type"] = "emr"
        super().__init__(*args, **kwargs)

    def get_conn(self) -> EMRClient:
        """Return boto3 EMR client."""
        return super().get_conn()

    def get_cluster_id_by_name(
        self, emr_cluster_name: str, cluster_states: list[emr_literals.ClusterStateType]
    ) -> str | None:
        """
        Fetch id of EMR cluster with given name and (optional) states; returns only if single id is found.

        .. seealso::
            - :external+boto3:py:meth:`EMR.Client.list_clusters`

        :param emr_cluster_name: Name of a cluster to find
        :param cluster_states: State(s) of cluster to find
        :return: id of the EMR cluster
        """
        response_iterator = (
            self.get_conn().get_paginator("list_clusters").paginate(ClusterStates=cluster_states)
        )
        matching_clusters = [
            cluster
            for page in response_iterator
            for cluster in page["Clusters"]
            if cluster["Name"] == emr_cluster_name
        ]

        if len(matching_clusters) == 1:
            cluster_id = matching_clusters[0]["Id"]
            self.log.info("Found cluster name = %s id = %s", emr_cluster_name, cluster_id)
            return cluster_id
        elif len(matching_clusters) > 1:
            raise AirflowException(f"More than one cluster found for name {emr_cluster_name}")
        else:
            self.log.info("No cluster found for name %s", emr_cluster_name)
            return None

    def create_job_flow(self, job_flow_overrides: dict[str, Any]) -> emr_type_defs.RunJobFlowOutputTypeDef:
        """
        Create and start running a new cluster (job flow).

        .. seealso::
            - :external+boto3:py:meth:`EMR.Client.run_job_flow`

        This method uses ``EmrHook.emr_conn_id`` to receive the initial Amazon EMR cluster configuration.
        If ``EmrHook.emr_conn_id`` is empty or the connection does not exist, then an empty initial
        configuration is used.

        :param job_flow_overrides: Is used to overwrite the parameters in the initial Amazon EMR configuration
            cluster. The resulting configuration will be used in the
            :external+boto3:py:meth:`EMR.Client.run_job_flow`.

        .. seealso::
            - :ref:`Amazon Elastic MapReduce Connection <howto/connection:emr>`
            - :external+boto3:py:meth:`EMR.Client.run_job_flow`
            - `API RunJobFlow <https://docs.aws.amazon.com/emr/latest/APIReference/API_RunJobFlow.html>`_
        """
        config = {}
        if self.emr_conn_id:
            try:
                emr_conn = self.get_connection(self.emr_conn_id)
            except AirflowNotFoundException:
                warnings.warn(
                    f"Unable to find {self.hook_name} Connection ID {self.emr_conn_id!r}, "
                    "using an empty initial configuration. If you want to get rid of this warning "
                    "message please provide a valid `emr_conn_id` or set it to None.",
                    UserWarning,
                    stacklevel=2,
                )
            else:
                if emr_conn.conn_type and emr_conn.conn_type != self.conn_type:
                    warnings.warn(
                        f"{self.hook_name} Connection expected connection type {self.conn_type!r}, "
                        f"Connection {self.emr_conn_id!r} has conn_type={emr_conn.conn_type!r}. "
                        f"This connection might not work correctly.",
                        UserWarning,
                        stacklevel=2,
                    )
                config = emr_conn.extra_dejson.copy()
        config.update(job_flow_overrides)

        response = self.get_conn().run_job_flow(**config)

        return response

    def add_job_flow_steps(
        self,
        job_flow_id: str,
        steps: list[dict] | str | None = None,
        wait_for_completion: bool = False,
        waiter_delay: int | None = None,
        waiter_max_attempts: int | None = None,
        execution_role_arn: str | None = None,
    ) -> list[str]:
        """
        Add new steps to a running cluster.

        .. seealso::
            - :external+boto3:py:meth:`EMR.Client.add_job_flow_steps`

        :param job_flow_id: The id of the job flow to which the steps are being added
        :param steps: A list of the steps to be executed by the job flow
        :param wait_for_completion: If True, wait for the steps to be completed. Default is False
        :param waiter_delay: The amount of time in seconds to wait between attempts. Default is 5
        :param waiter_max_attempts: The maximum number of attempts to be made. Default is 100
        :param execution_role_arn: The ARN of the runtime role for a step on the cluster.
        """
        config = {}
        waiter_delay = waiter_delay or 30
        waiter_max_attempts = waiter_max_attempts or 60

        if execution_role_arn:
            config["ExecutionRoleArn"] = execution_role_arn
        response = self.get_conn().add_job_flow_steps(JobFlowId=job_flow_id, Steps=steps, **config)

        if response["ResponseMetadata"]["HTTPStatusCode"] != 200:
            raise AirflowException(f"Adding steps failed: {response}")

        self.log.info("Steps %s added to JobFlow", response["StepIds"])
        if wait_for_completion:
            waiter = self.get_conn().get_waiter("step_complete")
            for step_id in response["StepIds"]:
                try:
                    wait(
                        waiter=waiter,
                        waiter_max_attempts=waiter_max_attempts,
                        waiter_delay=waiter_delay,
                        args={"ClusterId": job_flow_id, "StepId": step_id},
                        failure_message=f"EMR Steps failed: {step_id}",
                        status_message="EMR Step status is",
                        status_args=["Step.Status.State", "Step.Status.StateChangeReason"],
                    )
                except AirflowException as ex:
                    if "EMR Steps failed" in str(ex):
                        resp = self.get_conn().describe_step(ClusterId=job_flow_id, StepId=step_id)
                        failure_details = resp["Step"]["Status"].get("FailureDetails", None)
                        if failure_details:
                            self.log.error("EMR Steps failed: %s", failure_details)
                    raise
        return response["StepIds"]

    def test_connection(self):
        """
        Return failed state for test Amazon Elastic MapReduce Connection (untestable).

        We need to overwrite this method because this hook is based on
        :class:`~airflow.providers.amazon.aws.hooks.base_aws.AwsGenericHook`,
        otherwise it will try to test connection to AWS STS by using the default boto3 credential strategy.
        """
        msg = (
            f"{self.hook_name!r} Airflow Connection cannot be tested, by design it stores "
            f"only key/value pairs and does not make a connection to an external resource."
        )
        return False, msg

    @staticmethod
    def get_ui_field_behaviour() -> dict[str, Any]:
        """Return custom UI field behaviour for Amazon Elastic MapReduce Connection."""
        return {
            "hidden_fields": ["host", "schema", "port", "login", "password"],
            "relabeling": {
                "extra": "Run Job Flow Configuration",
            },
            "placeholders": {
                "extra": json.dumps(
                    {
                        "Name": "MyClusterName",
                        "ReleaseLabel": "emr-5.36.0",
                        "Applications": [{"Name": "Spark"}],
                        "Instances": {
                            "InstanceGroups": [
                                {
                                    "Name": "Primary node",
                                    "Market": "SPOT",
                                    "InstanceRole": "MASTER",
                                    "InstanceType": "m5.large",
                                    "InstanceCount": 1,
                                },
                            ],
                            "KeepJobFlowAliveWhenNoSteps": False,
                            "TerminationProtected": False,
                        },
                        "StepConcurrencyLevel": 2,
                    },
                    indent=2,
                ),
            },
        }


class EmrServerlessHook(AwsBaseHook):
    """
    Interact with Amazon EMR Serverless.

    Provide thin wrapper around :py:class:`boto3.client("emr-serverless") <EMRServerless.Client>`.

    Additional arguments (such as ``aws_conn_id``) may be specified and
    are passed down to the underlying AwsBaseHook.

    .. seealso::
        - :class:`airflow.providers.amazon.aws.hooks.base_aws.AwsBaseHook`
    """

    JOB_INTERMEDIATE_STATES: set[emr_serverless_literals.JobRunStateType] = {
        "PENDING",
        "RUNNING",
        "SCHEDULED",
        "SUBMITTED",
    }
    JOB_FAILURE_STATES: set[emr_serverless_literals.JobRunStateType] = {"FAILED", "CANCELLING", "CANCELLED"}
    JOB_SUCCESS_STATES: set[emr_serverless_literals.JobRunStateType] = {"SUCCESS"}
    JOB_TERMINAL_STATES: set[emr_serverless_literals.JobRunStateType] = JOB_SUCCESS_STATES.union(
        JOB_FAILURE_STATES
    )

    APPLICATION_INTERMEDIATE_STATES: set[emr_serverless_literals.JobRunStateType] = {
        "CREATING",
        "STARTING",
        "STOPPING",
    }
    APPLICATION_FAILURE_STATES: set[emr_serverless_literals.JobRunStateType] = {"STOPPED", "TERMINATED"}
    APPLICATION_SUCCESS_STATES: set[emr_serverless_literals.JobRunStateType] = {"CREATED", "STARTED"}

    def __init__(self, *args: Any, **kwargs: Any) -> None:
        kwargs["client_type"] = "emr-serverless"
        super().__init__(*args, **kwargs)

    def get_conn(self) -> EMRServerlessClient:
        """Return boto3 EMR Serverless client."""
        return super().get_conn()

    def cancel_running_jobs(
        self, application_id: str, waiter_config: dict | None = None, wait_for_completion: bool = True
    ) -> int:
        """
        Cancel jobs in an intermediate state, and return the number of cancelled jobs.

        If wait_for_completion is True, then the method will wait until all jobs are
        cancelled before returning.

        Note: if new jobs are triggered while this operation is ongoing,
        it's going to time out and return an error.
        """
        paginator = self.get_conn().get_paginator("list_job_runs")
        results_per_response = 50
        iterator = paginator.paginate(
            applicationId=application_id,
            states=list(self.JOB_INTERMEDIATE_STATES),
            PaginationConfig={
                "PageSize": results_per_response,
            },
        )
        count = 0
        for r in iterator:
            job_ids = [jr["id"] for jr in r["jobRuns"]]
            count += len(job_ids)
            if job_ids:
                self.log.info(
                    "Cancelling %s pending job(s) for the application %s so that it can be stopped",
                    len(job_ids),
                    application_id,
                )
                for job_id in job_ids:
                    self.get_conn().cancel_job_run(applicationId=application_id, jobRunId=job_id)
        if wait_for_completion:
            if count > 0:
                self.log.info("now waiting for the %s cancelled job(s) to terminate", count)
                self.get_waiter("no_job_running").wait(
                    applicationId=application_id,
                    states=list(self.JOB_INTERMEDIATE_STATES.union({"CANCELLING"})),
                    WaiterConfig=waiter_config or {},
                )

        return count


class EmrContainerHook(AwsBaseHook):
    """
    Interact with Amazon EMR Containers (Amazon EMR on EKS).

    Provide thick wrapper around :py:class:`boto3.client("emr-containers") <EMRContainers.Client>`.

    :param virtual_cluster_id: Cluster ID of the EMR on EKS virtual cluster

    Additional arguments (such as ``aws_conn_id``) may be specified and
    are passed down to the underlying AwsBaseHook.

    .. seealso::
        - :class:`airflow.providers.amazon.aws.hooks.base_aws.AwsBaseHook`
    """

    INTERMEDIATE_STATES = (
        "PENDING",
        "SUBMITTED",
        "RUNNING",
    )
    FAILURE_STATES = (
        "FAILED",
        "CANCELLED",
        "CANCEL_PENDING",
    )
    SUCCESS_STATES = ("COMPLETED",)
    TERMINAL_STATES = (
        "COMPLETED",
        "FAILED",
        "CANCELLED",
        "CANCEL_PENDING",
    )

    def __init__(self, *args: Any, virtual_cluster_id: str | None = None, **kwargs: Any) -> None:
        super().__init__(client_type="emr-containers", *args, **kwargs)  # type: ignore
        self.virtual_cluster_id = virtual_cluster_id

    def get_conn(self) -> EMRContainersClient:
        """Return boto3 EMR Containers client."""
        return super().get_conn()

    def create_emr_on_eks_cluster(
        self,
        virtual_cluster_name: str,
        eks_cluster_name: str,
        eks_namespace: str,
        tags: dict | None = None,
    ) -> str:
        response = self.get_conn().create_virtual_cluster(
            name=virtual_cluster_name,
            containerProvider={
                "id": eks_cluster_name,
                "type": "EKS",
                "info": {"eksInfo": {"namespace": eks_namespace}},
            },
            tags=tags or {},
        )  # type: ignore # clientToken is required, but it's autopopulated if not provided

        if response["ResponseMetadata"]["HTTPStatusCode"] != 200:
            raise AirflowException(f"Create EMR EKS Cluster failed: {response}")
        else:
            self.log.info(
                "Create EMR EKS Cluster success - virtual cluster id %s",
                response["id"],
            )
            return response["id"]

    def submit_job(
        self,
        name: str,
        execution_role_arn: str,
        release_label: str,
        job_driver: dict,
        configuration_overrides: dict | None = None,
        client_request_token: str | None = None,
        tags: dict | None = None,
    ) -> str:
        """
        Submit a job to the EMR Containers API and return the job ID.

        A job run is a unit of work, such as a Spark jar, PySpark script,
        or SparkSQL query, that you submit to Amazon EMR on EKS.

        .. seealso::
            - :external+boto3:py:meth:`EMRContainers.Client.start_job_run`

        :param name: The name of the job run.
        :param execution_role_arn: The IAM role ARN associated with the job run.
        :param release_label: The Amazon EMR release version to use for the job run.
        :param job_driver: Job configuration details, e.g. the Spark job parameters.
        :param configuration_overrides: The configuration overrides for the job run,
            specifically either application configuration or monitoring configuration.
        :param client_request_token: The client idempotency token of the job run request.
            Use this if you want to specify a unique ID to prevent two jobs from getting started.
        :param tags: The tags assigned to job runs.
        :return: The ID of the job run request.
        """
        params = {
            "name": name,
            "virtualClusterId": self.virtual_cluster_id,
            "executionRoleArn": execution_role_arn,
            "releaseLabel": release_label,
            "jobDriver": job_driver,
            "configurationOverrides": configuration_overrides or {},
            "tags": tags or {},
        }
        if client_request_token:
            params["clientToken"] = client_request_token

        response = self.get_conn().start_job_run(**params)

        if response["ResponseMetadata"]["HTTPStatusCode"] != 200:
            raise AirflowException(f"Start Job Run failed: {response}")
        else:
            self.log.info(
                "Start Job Run success - Job Id %s and virtual cluster id %s",
                response["id"],
                response["virtualClusterId"],
            )
            return response["id"]

    def get_job_failure_reason(self, job_id: str) -> str | None:
        """
        Fetch the reason for a job failure (e.g. error message). Returns None or reason string.

        .. seealso::
            - :external+boto3:py:meth:`EMRContainers.Client.describe_job_run`

        :param job_id: The ID of the job run request.
        """
        try:
            response = self.get_conn().describe_job_run(
                virtualClusterId=self.virtual_cluster_id,
                id=job_id,
            )
            failure_reason = response["jobRun"]["failureReason"]
            state_details = response["jobRun"]["stateDetails"]
            return f"{failure_reason} - {state_details}"
        except KeyError:
            self.log.error("Could not get status of the EMR on EKS job")
        except ClientError as ex:
            self.log.error("AWS request failed, check logs for more info: %s", ex)
<<<<<<< HEAD
=======

>>>>>>> c26aa12b
        return None

    def check_query_status(self, job_id: str) -> str | None:
        """
        Fetch the status of submitted job run. Returns None or one of valid query states.

        .. seealso::
            - :external+boto3:py:meth:`EMRContainers.Client.describe_job_run`

        :param job_id: The ID of the job run request.
        """
        try:
            response = self.get_conn().describe_job_run(
                virtualClusterId=self.virtual_cluster_id,
                id=job_id,
            )
            return response["jobRun"]["state"]
        except self.get_conn().exceptions.ResourceNotFoundException:
            # If the job is not found, we raise an exception as something fatal has happened.
            raise AirflowException(f"Job ID {job_id} not found on Virtual Cluster {self.virtual_cluster_id}")
        except ClientError as ex:
            # If we receive a generic ClientError, we swallow the exception so that the
            self.log.error("AWS request failed, check logs for more info: %s", ex)
        return None

    def poll_query_status(
        self,
        job_id: str,
        poll_interval: int = 30,
        max_polling_attempts: int | None = None,
    ) -> str | None:
        """
        Poll the status of submitted job run until query state reaches final state; returns the final state.

        :param job_id: The ID of the job run request.
        :param poll_interval: Time (in seconds) to wait between calls to check query status on EMR
        :param max_polling_attempts: Number of times to poll for query state before function exits
        """
        try_number = 1
        while True:
            query_state = self.check_query_status(job_id)
            if query_state in self.TERMINAL_STATES:
                self.log.info("Try %s: Query execution completed. Final state is %s", try_number, query_state)
                return query_state
<<<<<<< HEAD
=======
            if query_state is None:
                self.log.info("Try %s: Invalid query state. Retrying again", try_number)
            else:
                self.log.info("Try %s: Query is still in non-terminal state - %s", try_number, query_state)
>>>>>>> c26aa12b
            if (
                max_polling_attempts and try_number >= max_polling_attempts
            ):  # Break loop if max_polling_attempts reached
                return query_state
<<<<<<< HEAD
            if query_state is None:
                self.log.info("Try %s: Invalid query state. Retrying again", try_number)
            else:
                self.log.info("Try %s: Query is still in non-terminal state - %s", try_number, query_state)
=======
>>>>>>> c26aa12b
            try_number += 1
            time.sleep(poll_interval)

    def stop_query(self, job_id: str) -> emr_containers_type_defs.CancelJobRunResponseTypeDef:
        """
        Cancel the submitted job_run.

        .. seealso::
            - :external+boto3:py:meth:`EMRContainers.Client.cancel_job_run`

        :param job_id: The ID of the job run to cancel.
        """
        return self.get_conn().cancel_job_run(
            virtualClusterId=self.virtual_cluster_id,
            id=job_id,
        )<|MERGE_RESOLUTION|>--- conflicted
+++ resolved
@@ -482,10 +482,7 @@
             self.log.error("Could not get status of the EMR on EKS job")
         except ClientError as ex:
             self.log.error("AWS request failed, check logs for more info: %s", ex)
-<<<<<<< HEAD
-=======
-
->>>>>>> c26aa12b
+
         return None
 
     def check_query_status(self, job_id: str) -> str | None:
@@ -530,24 +527,14 @@
             if query_state in self.TERMINAL_STATES:
                 self.log.info("Try %s: Query execution completed. Final state is %s", try_number, query_state)
                 return query_state
-<<<<<<< HEAD
-=======
             if query_state is None:
                 self.log.info("Try %s: Invalid query state. Retrying again", try_number)
             else:
                 self.log.info("Try %s: Query is still in non-terminal state - %s", try_number, query_state)
->>>>>>> c26aa12b
             if (
                 max_polling_attempts and try_number >= max_polling_attempts
             ):  # Break loop if max_polling_attempts reached
                 return query_state
-<<<<<<< HEAD
-            if query_state is None:
-                self.log.info("Try %s: Invalid query state. Retrying again", try_number)
-            else:
-                self.log.info("Try %s: Query is still in non-terminal state - %s", try_number, query_state)
-=======
->>>>>>> c26aa12b
             try_number += 1
             time.sleep(poll_interval)
 
