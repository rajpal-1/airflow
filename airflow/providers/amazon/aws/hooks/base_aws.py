--- conflicted
+++ resolved
@@ -61,11 +61,8 @@
         self.region_name = region_name
         self.config = config
         self.extra_config = self.conn.extra_dejson
-<<<<<<< HEAD
-        self.basic_session = None
-=======
+
         self.basic_session: Optional[boto3.session.Session] = None
->>>>>>> a89daf13
         self.role_arn: Optional[str] = None
 
     def create_session(self) -> boto3.session.Session:
@@ -133,47 +130,25 @@
             )
         session = botocore.session.get_session()
         session._credentials = credentials
-<<<<<<< HEAD
-        if self.basic_session:
-            region_name = self.basic_session.region_name
-            session.set_config_variable("region", region_name)
-
-=======
+
         if self.basic_session is None:
             raise RuntimeError("The basic session should be created here!")
+
         region_name = self.basic_session.region_name
         session.set_config_variable("region", region_name)
->>>>>>> a89daf13
+
         return boto3.session.Session(botocore_session=session, **session_kwargs)
 
     def _refresh_credentials(self) -> Dict[str, Any]:
         self.log.info('Refreshing credentials')
         assume_role_method = self.extra_config.get('assume_role_method', 'assume_role')
         sts_session = self.basic_session
-<<<<<<< HEAD
 
         if sts_session:
-=======
-        if assume_role_method == 'assume_role':
-            if sts_session is None:
-                raise RuntimeError(
-                    "Session should be initialized when refresh credentials with assume_role is used!"
-                )
->>>>>>> a89daf13
             sts_client = sts_session.client("sts", config=self.config)
-
         if assume_role_method == 'assume_role':
             sts_response = self._assume_role(sts_client=sts_client)
         elif assume_role_method == 'assume_role_with_saml':
-<<<<<<< HEAD
-=======
-            if sts_session is None:
-                raise RuntimeError(
-                    "Session should be initialized when refresh "
-                    "credentials with assume_role_with_saml is used!"
-                )
-            sts_client = sts_session.client("sts", config=self.config)
->>>>>>> a89daf13
             sts_response = self._assume_role_with_saml(sts_client=sts_client)
         else:
             raise NotImplementedError(f'assume_role_method={assume_role_method} not expected')
