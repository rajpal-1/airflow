#
# Licensed to the Apache Software Foundation (ASF) under one
# or more contributor license agreements.  See the NOTICE file
# distributed with this work for additional information
# regarding copyright ownership.  The ASF licenses this file
# to you under the Apache License, Version 2.0 (the
# "License"); you may not use this file except in compliance
# with the License.  You may obtain a copy of the License at
#
#   http://www.apache.org/licenses/LICENSE-2.0
#
# Unless required by applicable law or agreed to in writing,
# software distributed under the License is distributed on an
# "AS IS" BASIS, WITHOUT WARRANTIES OR CONDITIONS OF ANY
# KIND, either express or implied.  See the License for the
# specific language governing permissions and limitations
# under the License.
#
"""
This module allows you to transfer data from any Google API endpoint into a S3 Bucket.
"""
import json
import sys

from airflow.models import BaseOperator
from airflow.models.xcom import MAX_XCOM_SIZE
from airflow.providers.amazon.aws.hooks.s3 import S3Hook
from airflow.providers.google.common.hooks.discovery_api import GoogleDiscoveryApiHook
from airflow.utils.decorators import apply_defaults


class GoogleApiToS3Operator(BaseOperator):
    """
    Basic class for transferring data from a Google API endpoint into a S3 Bucket.

    :param google_api_service_name: The specific API service that is being requested.
    :type google_api_service_name: str
    :param google_api_service_version: The version of the API that is being requested.
    :type google_api_service_version: str
    :param google_api_endpoint_path: The client libraries path to the api call's executing method.
        For example: 'analyticsreporting.reports.batchGet'

        .. note:: See https://developers.google.com/apis-explorer
            for more information on which methods are available.

    :type google_api_endpoint_path: str
    :param google_api_endpoint_params: The params to control the corresponding endpoint result.
    :type google_api_endpoint_params: dict
    :param s3_destination_key: The url where to put the data retrieved from the endpoint in S3.
    :type s3_destination_key: str
    :param google_api_response_via_xcom: Can be set to expose the google api response to xcom.
    :type google_api_response_via_xcom: str
    :param google_api_endpoint_params_via_xcom: If set to a value this value will be used as a key
        for pulling from xcom and updating the google api endpoint params.
    :type google_api_endpoint_params_via_xcom: str
    :param google_api_endpoint_params_via_xcom_task_ids: Task ids to filter xcom by.
    :type google_api_endpoint_params_via_xcom_task_ids: str or list of str
    :param google_api_pagination: If set to True Pagination will be enabled for this request
        to retrieve all data.

        .. note:: This means the response will be a list of responses.

    :type google_api_pagination: bool
    :param google_api_num_retries: Define the number of retries for the google api requests being made
        if it fails.
    :type google_api_num_retries: int
    :param s3_overwrite: Specifies whether the s3 file will be overwritten if exists.
    :type s3_overwrite: bool
    :param gcp_conn_id: The connection ID to use when fetching connection info.
    :type gcp_conn_id: str
    :param delegate_to: The account to impersonate, if any.
        For this to work, the service account making the request must have
        domain-wide delegation enabled.
    :type delegate_to: str
    :param aws_conn_id: The connection id specifying the authentication information for the S3 Bucket.
    :type aws_conn_id: str
    """

    template_fields = (
        'google_api_endpoint_params',
        's3_destination_key',
    )
    template_ext = ()
    ui_color = '#cc181e'

    @apply_defaults
    def __init__(
        self, *,
        google_api_service_name,
        google_api_service_version,
        google_api_endpoint_path,
        google_api_endpoint_params,
        s3_destination_key,
<<<<<<< HEAD
        *,
=======

>>>>>>> 3b3287d7
        google_api_response_via_xcom=None,
        google_api_endpoint_params_via_xcom=None,
        google_api_endpoint_params_via_xcom_task_ids=None,
        google_api_pagination=False,
        google_api_num_retries=0,
        s3_overwrite=False,
        gcp_conn_id='google_cloud_default',
        delegate_to=None,
        aws_conn_id='aws_default',
        **kwargs
    ):
        super().__init__(**kwargs)
        self.google_api_service_name = google_api_service_name
        self.google_api_service_version = google_api_service_version
        self.google_api_endpoint_path = google_api_endpoint_path
        self.google_api_endpoint_params = google_api_endpoint_params
        self.s3_destination_key = s3_destination_key
        self.google_api_response_via_xcom = google_api_response_via_xcom
        self.google_api_endpoint_params_via_xcom = google_api_endpoint_params_via_xcom
        self.google_api_endpoint_params_via_xcom_task_ids = google_api_endpoint_params_via_xcom_task_ids
        self.google_api_pagination = google_api_pagination
        self.google_api_num_retries = google_api_num_retries
        self.s3_overwrite = s3_overwrite
        self.gcp_conn_id = gcp_conn_id
        self.delegate_to = delegate_to
        self.aws_conn_id = aws_conn_id

    def execute(self, context):
        """
        Transfers Google APIs json data to S3.

        :param context: The context that is being provided when executing.
        :type context: dict
        """
        self.log.info('Transferring data from %s to s3', self.google_api_service_name)

        if self.google_api_endpoint_params_via_xcom:
            self._update_google_api_endpoint_params_via_xcom(context['task_instance'])

        data = self._retrieve_data_from_google_api()

        self._load_data_to_s3(data)

        if self.google_api_response_via_xcom:
            self._expose_google_api_response_via_xcom(context['task_instance'], data)

    def _retrieve_data_from_google_api(self):
        google_discovery_api_hook = GoogleDiscoveryApiHook(
            gcp_conn_id=self.gcp_conn_id,
            delegate_to=self.delegate_to,
            api_service_name=self.google_api_service_name,
            api_version=self.google_api_service_version
        )
        google_api_response = google_discovery_api_hook.query(
            endpoint=self.google_api_endpoint_path,
            data=self.google_api_endpoint_params,
            paginate=self.google_api_pagination,
            num_retries=self.google_api_num_retries
        )
        return google_api_response

    def _load_data_to_s3(self, data):
        s3_hook = S3Hook(aws_conn_id=self.aws_conn_id)
        s3_hook.load_string(
            string_data=json.dumps(data),
            key=self.s3_destination_key,
            replace=self.s3_overwrite
        )

    def _update_google_api_endpoint_params_via_xcom(self, task_instance):
        google_api_endpoint_params = task_instance.xcom_pull(
            task_ids=self.google_api_endpoint_params_via_xcom_task_ids,
            key=self.google_api_endpoint_params_via_xcom
        )
        self.google_api_endpoint_params.update(google_api_endpoint_params)

    def _expose_google_api_response_via_xcom(self, task_instance, data):
        if sys.getsizeof(data) < MAX_XCOM_SIZE:
            task_instance.xcom_push(key=self.google_api_response_via_xcom, value=data)
        else:
            raise RuntimeError('The size of the downloaded data is too large to push to XCom!')<|MERGE_RESOLUTION|>--- conflicted
+++ resolved
@@ -91,11 +91,6 @@
         google_api_endpoint_path,
         google_api_endpoint_params,
         s3_destination_key,
-<<<<<<< HEAD
-        *,
-=======
-
->>>>>>> 3b3287d7
         google_api_response_via_xcom=None,
         google_api_endpoint_params_via_xcom=None,
         google_api_endpoint_params_via_xcom_task_ids=None,
