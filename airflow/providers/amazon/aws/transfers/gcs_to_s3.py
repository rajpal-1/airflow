#
# Licensed to the Apache Software Foundation (ASF) under one
# or more contributor license agreements.  See the NOTICE file
# distributed with this work for additional information
# regarding copyright ownership.  The ASF licenses this file
# to you under the Apache License, Version 2.0 (the
# "License"); you may not use this file except in compliance
# with the License.  You may obtain a copy of the License at
#
#   http://www.apache.org/licenses/LICENSE-2.0
#
# Unless required by applicable law or agreed to in writing,
# software distributed under the License is distributed on an
# "AS IS" BASIS, WITHOUT WARRANTIES OR CONDITIONS OF ANY
# KIND, either express or implied.  See the License for the
# specific language governing permissions and limitations
# under the License.
"""This module contains Google Cloud Storage to S3 operator."""
from __future__ import annotations

import os
import warnings
from typing import TYPE_CHECKING, Sequence

from packaging.version import Version

from airflow.exceptions import AirflowException, AirflowProviderDeprecationWarning
from airflow.models import BaseOperator
from airflow.providers.amazon.aws.hooks.s3 import S3Hook
from airflow.providers.google.cloud.hooks.gcs import GCSHook

if TYPE_CHECKING:
    from airflow.utils.context import Context


class GCSToS3Operator(BaseOperator):
    """
    Synchronizes a Google Cloud Storage bucket with an S3 bucket.

    .. seealso::
        For more information on how to use this operator, take a look at the guide:
        :ref:`howto/operator:GCSToS3Operator`

    :param bucket: The Google Cloud Storage bucket to find the objects. (templated)
    :param prefix: Prefix string which filters objects whose name begin with
        this prefix. (templated)
    :param delimiter: (Deprecated) The delimiter by which you want to filter the objects. (templated)
        For e.g to lists the CSV files from in a directory in GCS you would use
        delimiter='.csv'.
    :param gcp_conn_id: (Optional) The connection ID used to connect to Google Cloud.
    :param dest_aws_conn_id: The destination S3 connection
    :param dest_s3_key: The base S3 key to be used to store the files. (templated)
    :param dest_verify: Whether or not to verify SSL certificates for S3 connection.
        By default SSL certificates are verified.
        You can provide the following values:

        - ``False``: do not validate SSL certificates. SSL will still be used
                 (unless use_ssl is False), but SSL certificates will not be
                 verified.
        - ``path/to/cert/bundle.pem``: A filename of the CA cert bundle to uses.
                 You can specify this argument if you want to use a different
                 CA cert bundle than the one used by botocore.

    :param replace: Whether or not to verify the existence of the files in the
        destination bucket.
        By default is set to False
        If set to True, will upload all the files replacing the existing ones in
        the destination bucket.
        If set to False, will upload only the files that are in the origin but not
        in the destination bucket.
    :param google_impersonation_chain: Optional Google service account to impersonate using
        short-term credentials, or chained list of accounts required to get the access_token
        of the last account in the list, which will be impersonated in the request.
        If set as a string, the account must grant the originating account
        the Service Account Token Creator IAM role.
        If set as a sequence, the identities from the list must grant
        Service Account Token Creator IAM role to the directly preceding identity, with first
        account from the list granting this role to the originating account (templated).
    :param s3_acl_policy: Optional The string to specify the canned ACL policy for the
        object to be uploaded in S3
    :param keep_directory_structure: (Optional) When set to False the path of the file
         on the bucket is recreated within path passed in dest_s3_key.
    :param match_glob: (Optional) filters objects based on the glob pattern given by the string
        (e.g, ``'**/*/.json'``)
    :param gcp_user_project: (Optional) The identifier of the Google Cloud project to bill for this request.
        Required for Requester Pays buckets.
    """

    template_fields: Sequence[str] = (
        "bucket",
        "prefix",
        "delimiter",
        "dest_s3_key",
        "google_impersonation_chain",
        "gcp_user_project",
    )
    ui_color = "#f0eee4"

    def __init__(
        self,
        *,
        bucket: str,
        prefix: str | None = None,
        delimiter: str | None = None,
        gcp_conn_id: str = "google_cloud_default",
        dest_aws_conn_id: str = "aws_default",
        dest_s3_key: str,
        dest_verify: str | bool | None = None,
        replace: bool = False,
        google_impersonation_chain: str | Sequence[str] | None = None,
        dest_s3_extra_args: dict | None = None,
        s3_acl_policy: str | None = None,
        keep_directory_structure: bool = True,
        match_glob: str | None = None,
        gcp_user_project: str | None = None,
        **kwargs,
    ) -> None:
        super().__init__(**kwargs)

        self.bucket = bucket
        self.prefix = prefix
        self.gcp_conn_id = gcp_conn_id
        self.dest_aws_conn_id = dest_aws_conn_id
        self.dest_s3_key = dest_s3_key
        self.dest_verify = dest_verify
        self.replace = replace
        self.google_impersonation_chain = google_impersonation_chain
        self.dest_s3_extra_args = dest_s3_extra_args or {}
        self.s3_acl_policy = s3_acl_policy
        self.keep_directory_structure = keep_directory_structure
        try:
            from airflow.providers.google import __version__

            if Version(__version__) >= Version("10.3.0"):
                self.__is_match_glob_supported = True
            else:
                self.__is_match_glob_supported = False
        except ImportError:  # __version__ was added in 10.1.0, so this means it's < 10.3.0
            self.__is_match_glob_supported = False
        if self.__is_match_glob_supported:
            if delimiter:
                warnings.warn(
                    "Usage of 'delimiter' is deprecated, please use 'match_glob' instead",
                    AirflowProviderDeprecationWarning,
                    stacklevel=2,
                )
        elif match_glob:
            raise AirflowException(
                "The 'match_glob' parameter requires 'apache-airflow-providers-google>=10.3.0'."
            )
        self.delimiter = delimiter
        self.match_glob = match_glob
        self.gcp_user_project = gcp_user_project

    def execute(self, context: Context) -> list[str]:
        # list all files in an Google Cloud Storage bucket
        gcs_hook = GCSHook(
            gcp_conn_id=self.gcp_conn_id,
            impersonation_chain=self.google_impersonation_chain,
        )

        self.log.info(
            "Getting list of the files. Bucket: %s; Delimiter: %s; Prefix: %s",
            self.bucket,
            self.delimiter,
            self.prefix,
        )

<<<<<<< HEAD
        list_kwargs = {
            "bucket_name": self.bucket,
            "prefix": self.prefix,
            "delimiter": self.delimiter,
        }
        if self.__is_match_glob_supported:
            list_kwargs["match_glob"] = self.match_glob

        files = hook.list(**list_kwargs)  # type: ignore
=======
        gcs_files = gcs_hook.list(
            bucket_name=self.bucket,
            prefix=self.prefix,
            delimiter=self.delimiter,
            match_glob=self.match_glob,
            user_project=self.gcp_user_project,
        )
>>>>>>> 2ab78ec4

        s3_hook = S3Hook(
            aws_conn_id=self.dest_aws_conn_id, verify=self.dest_verify, extra_args=self.dest_s3_extra_args
        )

        if not self.keep_directory_structure and self.prefix:
            self.dest_s3_key = os.path.join(self.dest_s3_key, self.prefix)

        if not self.replace:
            # if we are not replacing -> list all files in the S3 bucket
            # and only keep those files which are present in
            # Google Cloud Storage and not in S3
            bucket_name, prefix = S3Hook.parse_s3_url(self.dest_s3_key)
            # if prefix is empty, do not add "/" at end since it would
            # filter all the objects (return empty list) instead of empty
            # prefix returning all the objects
            if prefix:
                prefix = prefix if prefix.endswith("/") else f"{prefix}/"
            # look for the bucket and the prefix to avoid look into
            # parent directories/keys
            existing_files = s3_hook.list_keys(bucket_name, prefix=prefix)
            # in case that no files exists, return an empty array to avoid errors
            existing_files = existing_files if existing_files is not None else []
            # remove the prefix for the existing files to allow the match
            existing_files = [file.replace(prefix, "", 1) for file in existing_files]
            gcs_files = list(set(gcs_files) - set(existing_files))

        if gcs_files:
            for file in gcs_files:
                with gcs_hook.provide_file(
                    object_name=file, bucket_name=self.bucket, user_project=self.gcp_user_project
                ) as local_tmp_file:
                    dest_key = os.path.join(self.dest_s3_key, file)
                    self.log.info("Saving file to %s", dest_key)
                    s3_hook.load_file(
                        filename=local_tmp_file.name,
                        key=dest_key,
                        replace=self.replace,
                        acl_policy=self.s3_acl_policy,
                    )
            self.log.info("All done, uploaded %d files to S3", len(gcs_files))
        else:
            self.log.info("In sync, no files needed to be uploaded to S3")

        return gcs_files<|MERGE_RESOLUTION|>--- conflicted
+++ resolved
@@ -166,25 +166,16 @@
             self.prefix,
         )
 
-<<<<<<< HEAD
         list_kwargs = {
             "bucket_name": self.bucket,
             "prefix": self.prefix,
             "delimiter": self.delimiter,
+            "user_project": self.gcp_user_project,
         }
         if self.__is_match_glob_supported:
             list_kwargs["match_glob"] = self.match_glob
 
-        files = hook.list(**list_kwargs)  # type: ignore
-=======
-        gcs_files = gcs_hook.list(
-            bucket_name=self.bucket,
-            prefix=self.prefix,
-            delimiter=self.delimiter,
-            match_glob=self.match_glob,
-            user_project=self.gcp_user_project,
-        )
->>>>>>> 2ab78ec4
+        gcs_files = gcs_hook.list(**list_kwargs)  # type: ignore
 
         s3_hook = S3Hook(
             aws_conn_id=self.dest_aws_conn_id, verify=self.dest_verify, extra_args=self.dest_s3_extra_args
