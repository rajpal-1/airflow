--- conflicted
+++ resolved
@@ -50,7 +50,6 @@
 )
 
 
-<<<<<<< HEAD
 @cache
 def get_auth_types() -> frozenset[str]:
     """Get comma-separated extra auth_types from airflow config.
@@ -252,16 +251,6 @@
 
 
 class HttpHook(HttpHookMixin, BaseHook):
-=======
-def _url_from_endpoint(base_url: str | None, endpoint: str | None) -> str:
-    """Combine base url with endpoint."""
-    if base_url and not base_url.endswith("/") and endpoint and not endpoint.startswith("/"):
-        return f"{base_url}/{endpoint}"
-    return (base_url or "") + (endpoint or "")
-
-
-class HttpHook(BaseHook):
->>>>>>> bfaa4f20
     """Interact with HTTP servers.
 
     To configure the auth_type, in addition to the `auth_type` parameter, you can also:
@@ -461,9 +450,11 @@
         # TODO: remove ignore type when https://github.com/jd/tenacity/issues/428 is resolved
         return self._retry_obj(self.run, *args, **kwargs)  # type: ignore
 
-    def url_from_endpoint(self, endpoint: str | None) -> str:
-        """Combine base url with endpoint."""
-        return _url_from_endpoint(base_url=self.base_url, endpoint=endpoint)
+    def _url_from_endpoint(base_url: str | None, endpoint: str | None) -> str:
+       """Combine base url with endpoint."""
+       if base_url and not base_url.endswith("/") and endpoint and not endpoint.startswith("/"):
+           return f"{base_url}/{endpoint}"
+       return (base_url or "") + (endpoint or "")
 
     def test_connection(self):
         """Test HTTP Connection."""
@@ -554,14 +545,9 @@
                 print(f"headers: {headers}")
                 response = await request_func(
                     url,
+                    json=data if self.method in ("POST", "PUT", "PATCH") else None,
                     params=data if self.method == "GET" else None,
-<<<<<<< HEAD
                     headers=headers,
-=======
-                    data=data if self.method in ("POST", "PUT", "PATCH") else None,
-                    json=json,
-                    headers=_headers,
->>>>>>> bfaa4f20
                     auth=auth,
                     **session_conf,
                 )
