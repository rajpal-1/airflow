#
# Licensed to the Apache Software Foundation (ASF) under one
# or more contributor license agreements.  See the NOTICE file
# distributed with this work for additional information
# regarding copyright ownership.  The ASF licenses this file
# to you under the Apache License, Version 2.0 (the
# "License"); you may not use this file except in compliance
# with the License.  You may obtain a copy of the License at
#
#   http://www.apache.org/licenses/LICENSE-2.0
#
# Unless required by applicable law or agreed to in writing,
# software distributed under the License is distributed on an
# "AS IS" BASIS, WITHOUT WARRANTIES OR CONDITIONS OF ANY
# KIND, either express or implied.  See the License for the
# specific language governing permissions and limitations
# under the License.
from __future__ import annotations

import time
from typing import Any, Iterable

import requests
from pydruid.db import connect

from airflow.exceptions import AirflowException
from airflow.hooks.base import BaseHook
from airflow.providers.common.sql.hooks.sql import DbApiHook


class DruidHook(BaseHook):
    """
    Connection to Druid overlord for ingestion

    To connect to a Druid cluster that is secured with the druid-basic-security
    extension, add the username and password to the druid ingestion connection.

    :param druid_ingest_conn_id: The connection id to the Druid overlord machine
                                 which accepts index jobs
    :param timeout: The interval between polling
                    the Druid job for the status of the ingestion job.
                    Must be greater than or equal to 1
    :param max_ingestion_time: The maximum ingestion time before assuming the job failed
    """

    def __init__(
        self,
        druid_ingest_conn_id: str = "druid_ingest_default",
        timeout: int = 1,
        max_ingestion_time: int | None = None,
    ) -> None:

        super().__init__()
        self.druid_ingest_conn_id = druid_ingest_conn_id
        self.timeout = timeout
        self.max_ingestion_time = max_ingestion_time
        self.header = {"content-type": "application/json"}

        if self.timeout < 1:
            raise ValueError("Druid timeout should be equal or greater than 1")

    def get_conn_url(self) -> str:
        """Get Druid connection url"""
        conn = self.get_connection(self.druid_ingest_conn_id)
        host = conn.host
        port = conn.port
        conn_type = conn.conn_type or "http"
        endpoint = conn.extra_dejson.get("endpoint", "")
        return f"{conn_type}://{host}:{port}/{endpoint}"

    def get_auth(self) -> requests.auth.HTTPBasicAuth | None:
        """
        Return username and password from connections tab as requests.auth.HTTPBasicAuth object.

        If these details have not been set then returns None.
        """
        conn = self.get_connection(self.druid_ingest_conn_id)
        user = conn.login
        password = conn.password
        if user is not None and password is not None:
            return requests.auth.HTTPBasicAuth(user, password)
        else:
            return None

    def submit_indexing_job(self, json_index_spec: dict[str, Any] | str) -> None:
        """Submit Druid ingestion job"""
        url = self.get_conn_url()

        self.log.info("Druid ingestion spec: %s", json_index_spec)
        req_index = requests.post(url, data=json_index_spec, headers=self.header, auth=self.get_auth())
        if req_index.status_code != 200:
<<<<<<< HEAD
            raise AirflowException("Failed when submitting the Druid job to {}. Status code: {}, response: {}".format(url,req_index.status_code,req_index.content))
=======
            raise AirflowException(f"Did not get 200 when submitting the Druid job to {url}")
>>>>>>> dfba4add

        req_json = req_index.json()
        # Wait until the job is completed
        druid_task_id = req_json["task"]
        self.log.info("Druid indexing task-id: %s", druid_task_id)

        running = True

        sec = 0
        while running:
            req_status = requests.get(f"{url}/{druid_task_id}/status", auth=self.get_auth())

            self.log.info("Job still running for %s seconds...", sec)

            if self.max_ingestion_time and sec > self.max_ingestion_time:
                # ensure that the job gets killed if the max ingestion time is exceeded
                requests.post(f"{url}/{druid_task_id}/shutdown", auth=self.get_auth())
                raise AirflowException(f"Druid ingestion took more than {self.max_ingestion_time} seconds")

            time.sleep(self.timeout)

            sec += self.timeout

            status = req_status.json()["status"]["status"]
            if status == "RUNNING":
                running = True
            elif status == "SUCCESS":
                running = False  # Great success!
            elif status == "FAILED":
                raise AirflowException("Druid indexing job failed, check console for more info")
            else:
                raise AirflowException(f"Could not get status of the job, got {status}")

        self.log.info("Successful index")


class DruidDbApiHook(DbApiHook):
    """
    Interact with Druid broker

    This hook is purely for users to query druid broker.
    For ingestion, please use druidHook.
    """

    conn_name_attr = "druid_broker_conn_id"
    default_conn_name = "druid_broker_default"
    conn_type = "druid"
    hook_name = "Druid"
    supports_autocommit = False

    def get_conn(self) -> connect:
        """Establish a connection to druid broker."""
        conn = self.get_connection(getattr(self, self.conn_name_attr))
        druid_broker_conn = connect(
            host=conn.host,
            port=conn.port,
            path=conn.extra_dejson.get("endpoint", "/druid/v2/sql"),
            scheme=conn.extra_dejson.get("schema", "http"),
            user=conn.login,
            password=conn.password,
        )
        self.log.info("Get the connection to druid broker on %s using user %s", conn.host, conn.login)
        return druid_broker_conn

    def get_uri(self) -> str:
        """
        Get the connection uri for druid broker.

        e.g: druid://localhost:8082/druid/v2/sql/
        """
        conn = self.get_connection(getattr(self, self.conn_name_attr))
        host = conn.host
        if conn.port is not None:
            host += f":{conn.port}"
        conn_type = conn.conn_type or "druid"
        endpoint = conn.extra_dejson.get("endpoint", "druid/v2/sql")
        return f"{conn_type}://{host}/{endpoint}"

    def set_autocommit(self, conn: connect, autocommit: bool) -> NotImplementedError:
        raise NotImplementedError()

    def insert_rows(
        self,
        table: str,
        rows: Iterable[tuple[str]],
        target_fields: Iterable[str] | None = None,
        commit_every: int = 1000,
        replace: bool = False,
        **kwargs: Any,
    ) -> NotImplementedError:
        raise NotImplementedError()<|MERGE_RESOLUTION|>--- conflicted
+++ resolved
@@ -88,12 +88,11 @@
 
         self.log.info("Druid ingestion spec: %s", json_index_spec)
         req_index = requests.post(url, data=json_index_spec, headers=self.header, auth=self.get_auth())
-        if req_index.status_code != 200:
-<<<<<<< HEAD
-            raise AirflowException("Failed when submitting the Druid job to {}. Status code: {}, response: {}".format(url,req_index.status_code,req_index.content))
-=======
+
+        code = req_index.status_code
+        if code != 200:
+            self.log.error("Error submitting the Druid job to %s (%s) %s", url, code, req_index.content)
             raise AirflowException(f"Did not get 200 when submitting the Druid job to {url}")
->>>>>>> dfba4add
 
         req_json = req_index.json()
         # Wait until the job is completed
