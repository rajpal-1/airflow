# Licensed to the Apache Software Foundation (ASF) under one
# or more contributor license agreements.  See the NOTICE file
# distributed with this work for additional information
# regarding copyright ownership.  The ASF licenses this file
# to you under the Apache License, Version 2.0 (the
# "License"); you may not use this file except in compliance
# with the License.  You may obtain a copy of the License at
#
#   http://www.apache.org/licenses/LICENSE-2.0
#
# Unless required by applicable law or agreed to in writing,
# software distributed under the License is distributed on an
# "AS IS" BASIS, WITHOUT WARRANTIES OR CONDITIONS OF ANY
# KIND, either express or implied.  See the License for the
# specific language governing permissions and limitations
# under the License.

---
package-name: apache-airflow-providers-oracle
name: Oracle
description: |
    `Oracle <https://www.oracle.com/en/database/>`__

state: ready
source-date-epoch: 1720423764
# note that those versions are maintained by release manager - do not update them manually
versions:
  - 3.10.3
  - 3.10.2
  - 3.10.1
  - 3.10.0
  - 3.9.2
  - 3.9.1
  - 3.9.0
  - 3.8.0
  - 3.7.4
  - 3.7.3
  - 3.7.2
  - 3.7.1
  - 3.7.0
  - 3.6.0
  - 3.5.1
  - 3.5.0
  - 3.4.0
  - 3.3.0
  - 3.2.0
  - 3.1.0
  - 3.0.0
  - 2.2.3
  - 2.2.2
  - 2.2.1
  - 2.2.0
  - 2.1.0
  - 2.0.1
  - 2.0.0
  - 1.1.0
  - 1.0.1
  - 1.0.0

dependencies:
<<<<<<< HEAD
  - apache-airflow>=2.7.0
  - apache-airflow-providers-common-sql>=1.15.0
=======
  - apache-airflow>=2.8.0
  - apache-airflow-providers-common-sql>=1.3.1
>>>>>>> ba4d4a05
  - oracledb>=2.0.0

additional-extras:
  - name: numpy
    dependencies:
      - numpy


integrations:
  - integration-name: Oracle
    external-doc-url: https://www.oracle.com/en/database/
    logo: /integration-logos/oracle/Oracle.png
    tags: [software]

operators:
  - integration-name: Oracle
    python-modules:
      - airflow.providers.oracle.operators.oracle

hooks:
  - integration-name: Oracle
    python-modules:
      - airflow.providers.oracle.hooks.oracle

transfers:
  - source-integration-name: Oracle
    target-integration-name: Oracle
    python-module: airflow.providers.oracle.transfers.oracle_to_oracle

connection-types:
  - hook-class-name: airflow.providers.oracle.hooks.oracle.OracleHook
    connection-type: oracle<|MERGE_RESOLUTION|>--- conflicted
+++ resolved
@@ -58,13 +58,8 @@
   - 1.0.0
 
 dependencies:
-<<<<<<< HEAD
-  - apache-airflow>=2.7.0
+  - apache-airflow>=2.8.0
   - apache-airflow-providers-common-sql>=1.15.0
-=======
-  - apache-airflow>=2.8.0
-  - apache-airflow-providers-common-sql>=1.3.1
->>>>>>> ba4d4a05
   - oracledb>=2.0.0
 
 additional-extras:
