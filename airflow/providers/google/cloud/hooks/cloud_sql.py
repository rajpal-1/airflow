#
# Licensed to the Apache Software Foundation (ASF) under one
# or more contributor license agreements.  See the NOTICE file
# distributed with this work for additional information
# regarding copyright ownership.  The ASF licenses this file
# to you under the Apache License, Version 2.0 (the
# "License"); you may not use this file except in compliance
# with the License.  You may obtain a copy of the License at
#
#   http://www.apache.org/licenses/LICENSE-2.0
#
# Unless required by applicable law or agreed to in writing,
# software distributed under the License is distributed on an
# "AS IS" BASIS, WITHOUT WARRANTIES OR CONDITIONS OF ANY
# KIND, either express or implied.  See the License for the
# specific language governing permissions and limitations
# under the License.
"""This module contains a Google Cloud SQL Hook."""

from __future__ import annotations

import base64
import errno
import json
import os
import platform
import random
import re
import shutil
import socket
import string
import subprocess
import time
import uuid
from inspect import signature
from pathlib import Path
from subprocess import PIPE, Popen
from tempfile import NamedTemporaryFile, _TemporaryFileWrapper, gettempdir
from typing import TYPE_CHECKING, Any, Sequence
from urllib.parse import quote_plus

import httpx
from aiohttp import ClientSession
from gcloud.aio.auth import AioSession, Token
from googleapiclient.discovery import Resource, build
from googleapiclient.errors import HttpError

# Number of retries - used by googleapiclient method calls to perform retries
# For requests that are "retriable"
from airflow.exceptions import AirflowException
from airflow.hooks.base import BaseHook
from airflow.models import Connection
<<<<<<< HEAD
=======
from airflow.providers.google.cloud.hooks.secret_manager import (
    GoogleCloudSecretManagerHook,
)
>>>>>>> 17b792d8
from airflow.providers.google.common.hooks.base_google import (
    PROVIDE_PROJECT_ID,
    GoogleBaseAsyncHook,
    GoogleBaseHook,
    get_field,
)
from airflow.providers.mysql.hooks.mysql import MySqlHook
from airflow.providers.postgres.hooks.postgres import PostgresHook
from airflow.utils.log.logging_mixin import LoggingMixin

if TYPE_CHECKING:
    from google.cloud.secretmanager_v1 import AccessSecretVersionResponse
    from requests import Session

UNIX_PATH_MAX = 108

# Time to sleep between active checks of the operation results
TIME_TO_SLEEP_IN_SECONDS = 20

CLOUD_SQL_PROXY_VERSION_REGEX = re.compile(r"^v?(\d+\.\d+\.\d+)(-\w*.?\d?)?$")


class CloudSqlOperationStatus:
    """Helper class with operation statuses."""

    PENDING = "PENDING"
    RUNNING = "RUNNING"
    DONE = "DONE"
    UNKNOWN = "UNKNOWN"


class CloudSQLHook(GoogleBaseHook):
    """
    Hook for Google Cloud SQL APIs.

    All the methods in the hook where project_id is used must be called with
    keyword arguments rather than positional.

    :param api_version: This is the version of the api.
    :param gcp_conn_id: The Airflow connection used for GCP credentials.
    :param impersonation_chain: This is the optional service account to impersonate using short term
        credentials.
    """

    conn_name_attr = "gcp_conn_id"
    default_conn_name = "google_cloud_sql_default"
    conn_type = "gcpcloudsql"
    hook_name = "Google Cloud SQL"

    def __init__(
        self,
        api_version: str,
        gcp_conn_id: str = default_conn_name,
        impersonation_chain: str | Sequence[str] | None = None,
        **kwargs,
    ) -> None:
        if kwargs.get("delegate_to") is not None:
            raise RuntimeError(
                "The `delegate_to` parameter has been deprecated before and finally removed in this version"
                " of Google Provider. You MUST convert it to `impersonate_chain`"
            )
        super().__init__(
            gcp_conn_id=gcp_conn_id,
            impersonation_chain=impersonation_chain,
        )
        self.api_version = api_version
        self._conn = None

    def get_conn(self) -> Resource:
        """
        Retrieve connection to Cloud SQL.

        :return: Google Cloud SQL services object.
        """
        if not self._conn:
            http_authorized = self._authorize()
            self._conn = build("sqladmin", self.api_version, http=http_authorized, cache_discovery=False)
        return self._conn

    @GoogleBaseHook.fallback_to_default_project_id
    def get_instance(self, instance: str, project_id: str) -> dict:
        """
        Retrieve a resource containing information about a Cloud SQL instance.

        :param instance: Database instance ID. This does not include the project ID.
        :param project_id: Project ID of the project that contains the instance. If set
            to None or missing, the default project_id from the Google Cloud connection is used.
        :return: A Cloud SQL instance resource.
        """
        return (
            self.get_conn()
            .instances()
            .get(project=project_id, instance=instance)
            .execute(num_retries=self.num_retries)
        )

    @GoogleBaseHook.fallback_to_default_project_id
    @GoogleBaseHook.operation_in_progress_retry()
    def create_instance(self, body: dict, project_id: str) -> None:
        """
        Create a new Cloud SQL instance.

        :param body: Body required by the Cloud SQL insert API, as described in
            https://cloud.google.com/sql/docs/mysql/admin-api/v1beta4/instances/insert#request-body.
        :param project_id: Project ID of the project that contains the instance. If set
            to None or missing, the default project_id from the Google Cloud connection is used.
        :return: None
        """
        response = (
            self.get_conn()
            .instances()
            .insert(project=project_id, body=body)
            .execute(num_retries=self.num_retries)
        )
        operation_name = response["name"]
        self._wait_for_operation_to_complete(project_id=project_id, operation_name=operation_name)

    @GoogleBaseHook.fallback_to_default_project_id
    @GoogleBaseHook.operation_in_progress_retry()
    def patch_instance(self, body: dict, instance: str, project_id: str) -> None:
        """
        Update settings of a Cloud SQL instance.

        Caution: This is not a partial update, so you must include values for
        all the settings that you want to retain.

        :param body: Body required by the Cloud SQL patch API, as described in
            https://cloud.google.com/sql/docs/mysql/admin-api/v1beta4/instances/patch#request-body.
        :param instance: Cloud SQL instance ID. This does not include the project ID.
        :param project_id: Project ID of the project that contains the instance. If set
            to None or missing, the default project_id from the Google Cloud connection is used.
        :return: None
        """
        response = (
            self.get_conn()
            .instances()
            .patch(project=project_id, instance=instance, body=body)
            .execute(num_retries=self.num_retries)
        )
        operation_name = response["name"]
        self._wait_for_operation_to_complete(project_id=project_id, operation_name=operation_name)

    @GoogleBaseHook.fallback_to_default_project_id
    @GoogleBaseHook.operation_in_progress_retry()
    def delete_instance(self, instance: str, project_id: str) -> None:
        """
        Delete a Cloud SQL instance.

        :param project_id: Project ID of the project that contains the instance. If set
            to None or missing, the default project_id from the Google Cloud connection is used.
        :param instance: Cloud SQL instance ID. This does not include the project ID.
        :return: None
        """
        response = (
            self.get_conn()
            .instances()
            .delete(project=project_id, instance=instance)
            .execute(num_retries=self.num_retries)
        )
        operation_name = response["name"]
        # For some delete instance operations, the operation stops being available ~9 seconds after
        # completion, so we need a shorter sleep time to make sure we don't miss the DONE status.
        self._wait_for_operation_to_complete(
            project_id=project_id, operation_name=operation_name, time_to_sleep=5
        )

    @GoogleBaseHook.fallback_to_default_project_id
    def get_database(self, instance: str, database: str, project_id: str) -> dict:
        """
        Retrieve a database resource from a Cloud SQL instance.

        :param instance: Database instance ID. This does not include the project ID.
        :param database: Name of the database in the instance.
        :param project_id: Project ID of the project that contains the instance. If set
            to None or missing, the default project_id from the Google Cloud connection is used.
        :return: A Cloud SQL database resource, as described in
            https://cloud.google.com/sql/docs/mysql/admin-api/v1beta4/databases#resource.
        """
        return (
            self.get_conn()
            .databases()
            .get(project=project_id, instance=instance, database=database)
            .execute(num_retries=self.num_retries)
        )

    @GoogleBaseHook.fallback_to_default_project_id
    @GoogleBaseHook.operation_in_progress_retry()
    def create_database(self, instance: str, body: dict, project_id: str) -> None:
        """
        Create a new database inside a Cloud SQL instance.

        :param instance: Database instance ID. This does not include the project ID.
        :param body: The request body, as described in
            https://cloud.google.com/sql/docs/mysql/admin-api/v1beta4/databases/insert#request-body.
        :param project_id: Project ID of the project that contains the instance. If set
            to None or missing, the default project_id from the Google Cloud connection is used.
        :return: None
        """
        response = (
            self.get_conn()
            .databases()
            .insert(project=project_id, instance=instance, body=body)
            .execute(num_retries=self.num_retries)
        )
        operation_name = response["name"]
        self._wait_for_operation_to_complete(project_id=project_id, operation_name=operation_name)

    @GoogleBaseHook.fallback_to_default_project_id
    @GoogleBaseHook.operation_in_progress_retry()
    def patch_database(
        self,
        instance: str,
        database: str,
        body: dict,
        project_id: str,
    ) -> None:
        """
        Update a database resource inside a Cloud SQL instance.

        This method supports patch semantics.
        See https://cloud.google.com/sql/docs/mysql/admin-api/how-tos/performance#patch.

        :param instance: Database instance ID. This does not include the project ID.
        :param database: Name of the database to be updated in the instance.
        :param body: The request body, as described in
            https://cloud.google.com/sql/docs/mysql/admin-api/v1beta4/databases/insert#request-body.
        :param project_id: Project ID of the project that contains the instance. If set
            to None or missing, the default project_id from the Google Cloud connection is used.
        :return: None
        """
        response = (
            self.get_conn()
            .databases()
            .patch(project=project_id, instance=instance, database=database, body=body)
            .execute(num_retries=self.num_retries)
        )
        operation_name = response["name"]
        self._wait_for_operation_to_complete(project_id=project_id, operation_name=operation_name)

    @GoogleBaseHook.fallback_to_default_project_id
    @GoogleBaseHook.operation_in_progress_retry()
    def delete_database(self, instance: str, database: str, project_id: str) -> None:
        """
        Delete a database from a Cloud SQL instance.

        :param instance: Database instance ID. This does not include the project ID.
        :param database: Name of the database to be deleted in the instance.
        :param project_id: Project ID of the project that contains the instance. If set
            to None or missing, the default project_id from the Google Cloud connection is used.
        :return: None
        """
        response = (
            self.get_conn()
            .databases()
            .delete(project=project_id, instance=instance, database=database)
            .execute(num_retries=self.num_retries)
        )
        operation_name = response["name"]
        self._wait_for_operation_to_complete(project_id=project_id, operation_name=operation_name)

    @GoogleBaseHook.fallback_to_default_project_id
    def export_instance(self, instance: str, body: dict, project_id: str):
        """
        Export data from a Cloud SQL instance to a Cloud Storage bucket as a SQL dump or CSV file.

        :param instance: Database instance ID of the Cloud SQL instance. This does not include the
            project ID.
        :param body: The request body, as described in
            https://cloud.google.com/sql/docs/mysql/admin-api/v1beta4/instances/export#request-body
        :param project_id: Project ID of the project that contains the instance. If set
            to None or missing, the default project_id from the Google Cloud connection is used.
        :return: None
        """
        response = (
            self.get_conn()
            .instances()
            .export(project=project_id, instance=instance, body=body)
            .execute(num_retries=self.num_retries)
        )
        operation_name = response["name"]
        return operation_name

    @GoogleBaseHook.fallback_to_default_project_id
    def import_instance(self, instance: str, body: dict, project_id: str) -> None:
        """
        Import data into a Cloud SQL instance from a SQL dump or CSV file in Cloud Storage.

        :param instance: Database instance ID. This does not include the
            project ID.
        :param body: The request body, as described in
            https://cloud.google.com/sql/docs/mysql/admin-api/v1beta4/instances/import#request-body
        :param project_id: Project ID of the project that contains the instance. If set
            to None or missing, the default project_id from the Google Cloud connection is used.
        :return: None
        """
        try:
            response = (
                self.get_conn()
                .instances()
                .import_(project=project_id, instance=instance, body=body)
                .execute(num_retries=self.num_retries)
            )
            operation_name = response["name"]
            self._wait_for_operation_to_complete(project_id=project_id, operation_name=operation_name)
        except HttpError as ex:
            raise AirflowException(f"Importing instance {instance} failed: {ex.content}")

    @GoogleBaseHook.fallback_to_default_project_id
    def clone_instance(self, instance: str, body: dict, project_id: str) -> None:
        """
        Clones an instance to a target instance.

        :param instance: Database instance ID to be cloned. This does not include the
            project ID.
        :param instance: Database instance ID to be used for the clone. This does not include the
            project ID.
        :param body: The request body, as described in
            https://cloud.google.com/sql/docs/mysql/admin-api/rest/v1beta4/instances/clone
        :param project_id: Project ID of the project that contains the instance. If set
            to None or missing, the default project_id from the Google Cloud connection is used.
        :return: None
        """
        try:
            response = (
                self.get_conn()
                .instances()
                .clone(project=project_id, instance=instance, body=body)
                .execute(num_retries=self.num_retries)
            )
            operation_name = response["name"]
            self._wait_for_operation_to_complete(project_id=project_id, operation_name=operation_name)
        except HttpError as ex:
            raise AirflowException(f"Cloning of instance {instance} failed: {ex.content}")

    @GoogleBaseHook.fallback_to_default_project_id
    def create_ssl_certificate(self, instance: str, body: dict, project_id: str):
        """
        Create SSL certificate for a Cloud SQL instance.

        :param instance: Cloud SQL instance ID. This does not include the project ID.
        :param body: The request body, as described in
            https://cloud.google.com/sql/docs/mysql/admin-api/rest/v1/sslCerts/insert#SslCertsInsertRequest
        :param project_id: Project ID of the project that contains the instance. If set
            to None or missing, the default project_id from the Google Cloud connection is used.
        :return: SslCert insert response. For more details see:
            https://cloud.google.com/sql/docs/mysql/admin-api/rest/v1/sslCerts/insert#response-body
        """
        response = (
            self.get_conn()
            .sslCerts()
            .insert(project=project_id, instance=instance, body=body)
            .execute(num_retries=self.num_retries)
        )
        operation_name = response.get("operation", {}).get("name", {})
        self._wait_for_operation_to_complete(project_id=project_id, operation_name=operation_name)
        return response

    @GoogleBaseHook.fallback_to_default_project_id
    def _wait_for_operation_to_complete(
        self, project_id: str, operation_name: str, time_to_sleep: int = TIME_TO_SLEEP_IN_SECONDS
    ) -> None:
        """
        Wait for the named operation to complete - checks status of the asynchronous call.

        :param project_id: Project ID of the project that contains the instance.
        :param operation_name: Name of the operation.
        :param time_to_sleep: Time to sleep between active checks of the operation results.
        :return: None
        """
        service = self.get_conn()
        while True:
            operation_response = (
                service.operations()
                .get(project=project_id, operation=operation_name)
                .execute(num_retries=self.num_retries)
            )
            if operation_response.get("status") == CloudSqlOperationStatus.DONE:
                error = operation_response.get("error")
                if error:
                    # Extracting the errors list as string and trimming square braces
                    error_msg = str(error.get("errors"))[1:-1]
                    raise AirflowException(error_msg)
                # No meaningful info to return from the response in case of success
                return
            time.sleep(time_to_sleep)


CLOUD_SQL_PROXY_DOWNLOAD_URL = "https://dl.google.com/cloudsql/cloud_sql_proxy.{}.{}"
CLOUD_SQL_PROXY_VERSION_DOWNLOAD_URL = (
    "https://storage.googleapis.com/cloudsql-proxy/{}/cloud_sql_proxy.{}.{}"
)


class CloudSQLAsyncHook(GoogleBaseAsyncHook):
    """Class to get asynchronous hook for Google Cloud SQL."""

    sync_hook_class = CloudSQLHook

    async def _get_conn(self, session: Session, url: str):
        scopes = [
            "https://www.googleapis.com/auth/cloud-platform",
            "https://www.googleapis.com/auth/sqlservice.admin",
        ]

        async with Token(scopes=scopes) as token:
            session_aio = AioSession(session)
            headers = {
                "Authorization": f"Bearer {await token.get()}",
            }
        return await session_aio.get(url=url, headers=headers)

    async def get_operation_name(self, project_id: str, operation_name: str, session):
        url = f"https://sqladmin.googleapis.com/sql/v1beta4/projects/{project_id}/operations/{operation_name}"
        return await self._get_conn(url=str(url), session=session)

    async def get_operation(self, project_id: str, operation_name: str):
        async with ClientSession() as session:
            operation = await self.get_operation_name(
                project_id=project_id,
                operation_name=operation_name,
                session=session,
            )
            operation = await operation.json(content_type=None)
            return operation


class CloudSqlProxyRunner(LoggingMixin):
    """
    Downloads and runs cloud-sql-proxy as subprocess of the Python process.

    The cloud-sql-proxy needs to be downloaded and started before we can connect
    to the Google Cloud SQL instance via database connection. It establishes
    secure tunnel connection to the database. It authorizes using the
    Google Cloud credentials that are passed by the configuration.

    More details about the proxy can be found here:
    https://cloud.google.com/sql/docs/mysql/sql-proxy

    :param path_prefix: Unique path prefix where proxy will be downloaded and
        directories created for unix sockets.
    :param instance_specification: Specification of the instance to connect the
        proxy to. It should be specified in the form that is described in
        https://cloud.google.com/sql/docs/mysql/sql-proxy#multiple-instances in
        -instances parameter (typically in the form of ``<project>:<region>:<instance>``
        for UNIX socket connections and in the form of
        ``<project>:<region>:<instance>=tcp:<port>`` for TCP connections.
    :param gcp_conn_id: Id of Google Cloud connection to use for
        authentication
    :param project_id: Optional id of the Google Cloud project to connect to - it overwrites
        default project id taken from the Google Cloud connection.
    :param sql_proxy_version: Specific version of SQL proxy to download
        (for example 'v1.13'). By default latest version is downloaded.
    :param sql_proxy_binary_path: If specified, then proxy will be
        used from the path specified rather than dynamically generated. This means
        that if the binary is not present in that path it will also be downloaded.
    """

    def __init__(
        self,
        path_prefix: str,
        instance_specification: str,
        gcp_conn_id: str = "google_cloud_default",
        project_id: str = PROVIDE_PROJECT_ID,
        sql_proxy_version: str | None = None,
        sql_proxy_binary_path: str | None = None,
    ) -> None:
        super().__init__()
        self.path_prefix = path_prefix
        if not self.path_prefix:
            raise AirflowException("The path_prefix must not be empty!")
        self.sql_proxy_was_downloaded = False
        self.sql_proxy_version = sql_proxy_version
        self.download_sql_proxy_dir = None
        self.sql_proxy_process: Popen | None = None
        self.instance_specification = instance_specification
        self.project_id = project_id
        self.gcp_conn_id = gcp_conn_id
        self.command_line_parameters: list[str] = []
        self.cloud_sql_proxy_socket_directory = self.path_prefix
        self.sql_proxy_path = sql_proxy_binary_path or f"{self.path_prefix}_cloud_sql_proxy"
        self.credentials_path = self.path_prefix + "_credentials.json"
        self._build_command_line_parameters()

    def _build_command_line_parameters(self) -> None:
        self.command_line_parameters.extend(["-dir", self.cloud_sql_proxy_socket_directory])
        self.command_line_parameters.extend(["-instances", self.instance_specification])

    @staticmethod
    def _is_os_64bit() -> bool:
        return platform.machine().endswith("64")

    def _download_sql_proxy_if_needed(self) -> None:
        if os.path.isfile(self.sql_proxy_path):
            self.log.info("cloud-sql-proxy is already present")
            return
        download_url = self._get_sql_proxy_download_url()
        proxy_path_tmp = self.sql_proxy_path + ".tmp"
        self.log.info("Downloading cloud_sql_proxy from %s to %s", download_url, proxy_path_tmp)
        # httpx has a breaking API change (follow_redirects vs allow_redirects)
        # and this should work with both versions (cf. issue #20088)
        if "follow_redirects" in signature(httpx.get).parameters.keys():
            response = httpx.get(download_url, follow_redirects=True)
        else:
            response = httpx.get(download_url, allow_redirects=True)  # type: ignore[call-arg]
        # Downloading to .tmp file first to avoid case where partially downloaded
        # binary is used by parallel operator which uses the same fixed binary path
        with open(proxy_path_tmp, "wb") as file:
            file.write(response.content)
        if response.status_code != 200:
            raise AirflowException(
                "The cloud-sql-proxy could not be downloaded. "
                f"Status code = {response.status_code}. Reason = {response.reason_phrase}"
            )

        self.log.info("Moving sql_proxy binary from %s to %s", proxy_path_tmp, self.sql_proxy_path)
        shutil.move(proxy_path_tmp, self.sql_proxy_path)
        os.chmod(self.sql_proxy_path, 0o744)  # Set executable bit
        self.sql_proxy_was_downloaded = True

    def _get_sql_proxy_download_url(self):
        system = platform.system().lower()
        processor = os.uname().machine
        if processor == "x86_64":
            processor = "amd64"
        if not self.sql_proxy_version:
            download_url = CLOUD_SQL_PROXY_DOWNLOAD_URL.format(system, processor)
        else:
            if not CLOUD_SQL_PROXY_VERSION_REGEX.match(self.sql_proxy_version):
                raise ValueError(
                    "The sql_proxy_version should match the regular expression "
                    f"{CLOUD_SQL_PROXY_VERSION_REGEX.pattern}"
                )
            download_url = CLOUD_SQL_PROXY_VERSION_DOWNLOAD_URL.format(
                self.sql_proxy_version, system, processor
            )
        return download_url

    def _get_credential_parameters(self) -> list[str]:
        extras = GoogleBaseHook.get_connection(conn_id=self.gcp_conn_id).extra_dejson
        key_path = get_field(extras, "key_path")
        keyfile_dict = get_field(extras, "keyfile_dict")
        if key_path:
            credential_params = ["-credential_file", key_path]
        elif keyfile_dict:
            keyfile_content = keyfile_dict if isinstance(keyfile_dict, dict) else json.loads(keyfile_dict)
            self.log.info("Saving credentials to %s", self.credentials_path)
            with open(self.credentials_path, "w") as file:
                json.dump(keyfile_content, file)
            credential_params = ["-credential_file", self.credentials_path]
        else:
            self.log.info(
                "The credentials are not supplied by neither key_path nor "
                "keyfile_dict of the gcp connection %s. Falling back to "
                "default activated account",
                self.gcp_conn_id,
            )
            credential_params = []

        if not self.instance_specification:
            project_id = get_field(extras, "project")
            if self.project_id:
                project_id = self.project_id
            if not project_id:
                raise AirflowException(
                    "For forwarding all instances, the project id "
                    "for Google Cloud should be provided either "
                    "by project_id extra in the Google Cloud connection or by "
                    "project_id provided in the operator."
                )
            credential_params.extend(["-projects", project_id])
        return credential_params

    def start_proxy(self) -> None:
        """
        Start Cloud SQL Proxy.

        You have to remember to stop the proxy if you started it!
        """
        self._download_sql_proxy_if_needed()
        if self.sql_proxy_process:
            raise AirflowException(f"The sql proxy is already running: {self.sql_proxy_process}")
        else:
            command_to_run = [self.sql_proxy_path]
            command_to_run.extend(self.command_line_parameters)
            self.log.info("Creating directory %s", self.cloud_sql_proxy_socket_directory)
            Path(self.cloud_sql_proxy_socket_directory).mkdir(parents=True, exist_ok=True)
            command_to_run.extend(self._get_credential_parameters())
            self.log.info("Running the command: `%s`", " ".join(command_to_run))

            self.sql_proxy_process = Popen(command_to_run, stdin=PIPE, stdout=PIPE, stderr=PIPE)
            self.log.info("The pid of cloud_sql_proxy: %s", self.sql_proxy_process.pid)
            while True:
                line = (
                    self.sql_proxy_process.stderr.readline().decode("utf-8")
                    if self.sql_proxy_process.stderr
                    else ""
                )
                return_code = self.sql_proxy_process.poll()
                if line == "" and return_code is not None:
                    self.sql_proxy_process = None
                    raise AirflowException(
                        f"The cloud_sql_proxy finished early with return code {return_code}!"
                    )
                if line != "":
                    self.log.info(line)
                if "googleapi: Error" in line or "invalid instance name:" in line:
                    self.stop_proxy()
                    raise AirflowException(f"Error when starting the cloud_sql_proxy {line}!")
                if "Ready for new connections" in line:
                    return

    def stop_proxy(self) -> None:
        """
        Stop running proxy.

        You should stop the proxy after you stop using it.
        """
        if not self.sql_proxy_process:
            raise AirflowException("The sql proxy is not started yet")
        else:
            self.log.info("Stopping the cloud_sql_proxy pid: %s", self.sql_proxy_process.pid)
            self.sql_proxy_process.kill()
            self.sql_proxy_process = None
        # Cleanup!
        self.log.info("Removing the socket directory: %s", self.cloud_sql_proxy_socket_directory)
        shutil.rmtree(self.cloud_sql_proxy_socket_directory, ignore_errors=True)
        if self.sql_proxy_was_downloaded:
            self.log.info("Removing downloaded proxy: %s", self.sql_proxy_path)
            # Silently ignore if the file has already been removed (concurrency)
            try:
                os.remove(self.sql_proxy_path)
            except OSError as e:
                if e.errno != errno.ENOENT:
                    raise
        else:
            self.log.info("Skipped removing proxy - it was not downloaded: %s", self.sql_proxy_path)
        if os.path.isfile(self.credentials_path):
            self.log.info("Removing generated credentials file %s", self.credentials_path)
            # Here file cannot be delete by concurrent task (each task has its own copy)
            os.remove(self.credentials_path)

    def get_proxy_version(self) -> str | None:
        """Return version of the Cloud SQL Proxy."""
        self._download_sql_proxy_if_needed()
        command_to_run = [self.sql_proxy_path]
        command_to_run.extend(["--version"])
        command_to_run.extend(self._get_credential_parameters())
        result = subprocess.check_output(command_to_run).decode("utf-8")
        matched = re.search("[Vv]ersion (.*?);", result)
        if matched:
            return matched.group(1)
        else:
            return None

    def get_socket_path(self) -> str:
        """
        Retrieve UNIX socket path used by Cloud SQL Proxy.

        :return: The dynamically generated path for the socket created by the proxy.
        """
        return self.cloud_sql_proxy_socket_directory + "/" + self.instance_specification


CONNECTION_URIS: dict[str, dict[str, dict[str, str]]] = {
    "postgres": {
        "proxy": {
            "tcp": "postgresql://{user}:{password}@127.0.0.1:{proxy_port}/{database}",
            "socket": "postgresql://{user}:{password}@{socket_path}/{database}",
        },
        "public": {
            "ssl": "postgresql://{user}:{password}@{public_ip}:{public_port}/{database}?"
            "sslmode=verify-ca&"
            "sslcert={client_cert_file}&"
            "sslkey={client_key_file}&"
            "sslrootcert={server_ca_file}",
            "non-ssl": "postgresql://{user}:{password}@{public_ip}:{public_port}/{database}",
        },
    },
    "mysql": {
        "proxy": {
            "tcp": "mysql://{user}:{password}@127.0.0.1:{proxy_port}/{database}",
            "socket": "mysql://{user}:{password}@localhost/{database}?unix_socket={socket_path}",
        },
        "public": {
            "ssl": "mysql://{user}:{password}@{public_ip}:{public_port}/{database}?ssl={ssl_spec}",
            "non-ssl": "mysql://{user}:{password}@{public_ip}:{public_port}/{database}",
        },
    },
}

CLOUD_SQL_VALID_DATABASE_TYPES = ["postgres", "mysql"]


class CloudSQLDatabaseHook(BaseHook):
    """
    Serves DB connection configuration for Google Cloud SQL (Connections of *gcpcloudsqldb://* type).

    The hook is a "meta" one. It does not perform an actual connection.

    It is there to retrieve all the parameters configured in gcpcloudsql:// connection,
    start/stop Cloud SQL Proxy if needed, dynamically generate Postgres or MySQL
    connection in the database and return an actual Postgres or MySQL hook.
    The returned Postgres/MySQL hooks are using direct connection or Cloud SQL
    Proxy socket/TCP as configured.

    Main parameters of the hook are retrieved from the standard URI components:

    * **user** - User name to authenticate to the database (from login of the URI).
    * **password** - Password to authenticate to the database (from password of the URI).
    * **public_ip** - IP to connect to for public connection (from host of the URI).
    * **public_port** - Port to connect to for public connection (from port of the URI).
    * **database** - Database to connect to (from schema of the URI).
    * **sql_proxy_binary_path** - Optional path to Cloud SQL Proxy binary. If the binary
      is not specified or the binary is not present, it is automatically downloaded.

    Remaining parameters are retrieved from the extras (URI query parameters):

    * **project_id** - Optional, Google Cloud project where the Cloud SQL
       instance exists. If missing, default project id passed is used.
    * **instance** -  Name of the instance of the Cloud SQL database instance.
    * **location** - The location of the Cloud SQL instance (for example europe-west1).
    * **database_type** - The type of the database instance (MySQL or Postgres).
    * **use_proxy** - (default False) Whether SQL proxy should be used to connect to Cloud
      SQL DB.
    * **use_ssl** - (default False) Whether SSL should be used to connect to Cloud SQL DB.
      You cannot use proxy and SSL together.
    * **sql_proxy_use_tcp** - (default False) If set to true, TCP is used to connect via
      proxy, otherwise UNIX sockets are used.
    * **sql_proxy_version** -  Specific version of the proxy to download (for example
      v1.13). If not specified, the latest version is downloaded.
    * **sslcert** - Path to client certificate to authenticate when SSL is used.
    * **sslkey** - Path to client private key to authenticate when SSL is used.
    * **sslrootcert** - Path to server's certificate to authenticate when SSL is used.

    :param gcp_cloudsql_conn_id: URL of the connection
    :param gcp_conn_id: The connection ID used to connect to Google Cloud for
        cloud-sql-proxy authentication.
    :param default_gcp_project_id: Default project id used if project_id not specified
        in the connection URL
    :param ssl_cert: Optional. Path to client certificate to authenticate when SSL is used. Overrides the
        connection field ``sslcert``.
    :param ssl_key: Optional. Path to client private key to authenticate when SSL is used. Overrides the
        connection field ``sslkey``.
    :param ssl_root_cert: Optional. Path to server's certificate to authenticate when SSL is used. Overrides
        the connection field ``sslrootcert``.
    :param ssl_secret_id: Optional. ID of the secret in Google Cloud Secret Manager that stores SSL
        certificate in the format below:

        {'sslcert': '',
         'sslkey': '',
         'sslrootcert': ''}

        Overrides the connection fields ``sslcert``, ``sslkey``, ``sslrootcert``.
        Note that according to the Secret Manager requirements, the mentioned dict should be saved as a
        string, and encoded with base64.
        Note that this parameter is incompatible with parameters ``ssl_cert``, ``ssl_key``, ``ssl_root_cert``.
    """

    conn_name_attr = "gcp_cloudsql_conn_id"
    default_conn_name = "google_cloud_sqldb_default"
    conn_type = "gcpcloudsqldb"
    hook_name = "Google Cloud SQL Database"

    def __init__(
        self,
        gcp_cloudsql_conn_id: str = "google_cloud_sql_default",
        gcp_conn_id: str = "google_cloud_default",
        impersonation_chain: str | Sequence[str] | None = None,
        default_gcp_project_id: str | None = None,
        sql_proxy_binary_path: str | None = None,
        ssl_cert: str | None = None,
        ssl_key: str | None = None,
        ssl_root_cert: str | None = None,
        ssl_secret_id: str | None = None,
    ) -> None:
        super().__init__()
        self.gcp_conn_id = gcp_conn_id
        self.gcp_cloudsql_conn_id = gcp_cloudsql_conn_id
        self.impersonation_chain = impersonation_chain
        self.cloudsql_connection = self.get_connection(self.gcp_cloudsql_conn_id)
        self.extras = self.cloudsql_connection.extra_dejson
        self.project_id = self.extras.get("project_id", default_gcp_project_id)
        self.instance = self.extras.get("instance")
        self.database = self.cloudsql_connection.schema
        self.location = self.extras.get("location")
        self.database_type = self.extras.get("database_type")
        self.use_proxy = self._get_bool(self.extras.get("use_proxy", "False"))
        self.use_ssl = self._get_bool(self.extras.get("use_ssl", "False"))
        self.sql_proxy_use_tcp = self._get_bool(self.extras.get("sql_proxy_use_tcp", "False"))
        self.sql_proxy_version = self.extras.get("sql_proxy_version")
        self.sql_proxy_binary_path = sql_proxy_binary_path
        self.user = self.cloudsql_connection.login
        self.password = self.cloudsql_connection.password
        self.public_ip = self.cloudsql_connection.host
        self.public_port = self.cloudsql_connection.port
        self.ssl_cert = ssl_cert
        self.ssl_key = ssl_key
        self.ssl_root_cert = ssl_root_cert
        self.ssl_secret_id = ssl_secret_id
        self._ssl_cert_temp_files: dict[str, _TemporaryFileWrapper] = {}
        # Port and socket path and db_hook are automatically generated
        self.sql_proxy_tcp_port = None
        self.sql_proxy_unique_path: str | None = None
        self.db_hook: PostgresHook | MySqlHook | None = None
        self.reserved_tcp_socket: socket.socket | None = None
        # Generated based on clock + clock sequence. Unique per host (!).
        # This is important as different hosts share the database
        self.db_conn_id = str(uuid.uuid1())
        self._validate_inputs()

    @property
    def sslcert(self) -> str | None:
        return self._get_ssl_temporary_file_path(cert_name="sslcert", cert_path=self.ssl_cert)

    @property
    def sslkey(self) -> str | None:
        return self._get_ssl_temporary_file_path(cert_name="sslkey", cert_path=self.ssl_key)

    @property
    def sslrootcert(self) -> str | None:
        return self._get_ssl_temporary_file_path(cert_name="sslrootcert", cert_path=self.ssl_root_cert)

    def _get_ssl_temporary_file_path(self, cert_name: str, cert_path: str | None) -> str | None:
        cert_value = self._get_cert_from_secret(cert_name)
        original_cert_path = cert_path or self.extras.get(cert_name)
        if cert_value or original_cert_path:
            if cert_name not in self._ssl_cert_temp_files:
                return self._set_temporary_ssl_file(
                    cert_name=cert_name, cert_path=original_cert_path, cert_value=cert_value
                )
            return self._ssl_cert_temp_files[cert_name].name
        return None

    def _get_cert_from_secret(self, cert_name: str) -> str | None:
        if not self.ssl_secret_id:
            return None

        secret_hook = GoogleCloudSecretManagerHook(
            gcp_conn_id=self.gcp_conn_id, impersonation_chain=self.impersonation_chain
        )
        secret: AccessSecretVersionResponse = secret_hook.access_secret(
            project_id=self.project_id,
            secret_id=self.ssl_secret_id,
        )
        secret_data = json.loads(base64.b64decode(secret.payload.data))
        if cert_name in secret_data:
            return secret_data[cert_name]
        else:
            raise AirflowException(
                "Invalid secret format. Expected dictionary with keys: `sslcert`, `sslkey`, `sslrootcert`"
            )

    def _set_temporary_ssl_file(
        self, cert_name: str, cert_path: str | None = None, cert_value: str | None = None
    ) -> str | None:
        """
        Save the certificate as a temporary file.

        This method was implemented in order to overcome psql connection error caused by excessive file
        permissions: "private key file "..." has group or world access; file must have permissions
        u=rw (0600) or less if owned by the current user, or permissions u=rw,g=r (0640) or less if owned
        by root". NamedTemporaryFile enforces using exactly one of create/read/write/append mode so the
        created file obtains least required permissions "-rw-------" that satisfies the rules.

        :param cert_name: Required. Name of the certificate (one of sslcert, sslkey, sslrootcert).
        :param cert_path: Optional. Path to the certificate.
        :param cert_value: Optional. The certificate content.

        :returns: The path to the temporary certificate file.
        """
        if all([cert_path, cert_value]):
            raise AirflowException(
                "Both parameters were specified: `cert_path`, `cert_value`. Please use only one of them."
            )
        if not any([cert_path, cert_value]):
            self.log.info("Neither cert path and cert value provided. Nothing to save.")
            return None

        _temp_file = NamedTemporaryFile(mode="w+b", prefix="/tmp/certs/")
        if cert_path:
            with open(cert_path, "rb") as cert_file:
                _temp_file.write(cert_file.read())
        elif cert_value:
            _temp_file.write(cert_value.encode("ascii"))
        _temp_file.flush()
        self._ssl_cert_temp_files[cert_name] = _temp_file
        self.log.info("Copied the certificate '%s' into a temporary file '%s'", cert_name, _temp_file.name)
        return _temp_file.name

    @staticmethod
    def _get_bool(val: Any) -> bool:
        if val == "False" or val is False:
            return False
        return True

    @staticmethod
    def _check_ssl_file(file_to_check, name) -> None:
        if not file_to_check:
            raise AirflowException(f"SSL connections requires {name} to be set")
        if not os.path.isfile(file_to_check):
            raise AirflowException(f"The {file_to_check} must be a readable file")

    def _validate_inputs(self) -> None:
        if self.project_id == "":
            raise AirflowException("The required extra 'project_id' is empty")
        if not self.location:
            raise AirflowException("The required extra 'location' is empty or None")
        if not self.instance:
            raise AirflowException("The required extra 'instance' is empty or None")
        if self.database_type not in CLOUD_SQL_VALID_DATABASE_TYPES:
            raise AirflowException(
                f"Invalid database type '{self.database_type}'. "
                f"Must be one of {CLOUD_SQL_VALID_DATABASE_TYPES}"
            )
        if self.use_proxy and self.use_ssl:
            raise AirflowException(
                "Cloud SQL Proxy does not support SSL connections."
                " SSL is not needed as Cloud SQL Proxy "
                "provides encryption on its own"
            )
        if any([self.ssl_key, self.ssl_cert, self.ssl_root_cert]) and self.ssl_secret_id:
            raise AirflowException(
                "Invalid SSL settings. Please use either all of parameters ['ssl_cert', 'ssl_cert', "
                "'ssl_root_cert'] or a single parameter 'ssl_secret_id'."
            )
        if any([self.ssl_key, self.ssl_cert, self.ssl_root_cert]):
            field_names = ["ssl_key", "ssl_cert", "ssl_root_cert"]
            if missed_values := [field for field in field_names if not getattr(self, field)]:
                s = "s are" if len(missed_values) > 1 else "is"
                missed_values_str = ", ".join(f for f in missed_values)
                raise AirflowException(f"Invalid SSL settings. Parameter{s} missing: {missed_values_str}")

    def validate_ssl_certs(self) -> None:
        """
        SSL certificates validator.

        :return: None
        """
        if self.use_ssl:
            self._check_ssl_file(self.sslcert, "sslcert")
            self._check_ssl_file(self.sslkey, "sslkey")
            self._check_ssl_file(self.sslrootcert, "sslrootcert")

    def validate_socket_path_length(self) -> None:
        """
        Validate sockets path length.

        :return: None or rises AirflowException
        """
        if self.use_proxy and not self.sql_proxy_use_tcp:
            if self.database_type == "postgres":
                suffix = "/.s.PGSQL.5432"
            else:
                suffix = ""
            expected_path = (
                f"{self._generate_unique_path()}/{self.project_id}:{self.instance}:{self.database}{suffix}"
            )
            if len(expected_path) > UNIX_PATH_MAX:
                self.log.info("Too long (%s) path: %s", len(expected_path), expected_path)
                raise AirflowException(
                    f"The UNIX socket path length cannot exceed {UNIX_PATH_MAX} characters on Linux system. "
                    "Either use shorter instance/database name or switch to TCP connection. "
                    f"The socket path for Cloud SQL proxy is now:{expected_path}"
                )

    @staticmethod
    def _generate_unique_path() -> str:
        """
        Generate a unique path.

        We don't using mkdtemp here since it can generate paths close to 60
        characters. We append project/location/instance to the path, Postgres
        will then appends its own prefix, making the resulting path exceed the
        100 character length limitation of a socket path. This generates a
        shorter path ``${tempdir()}[8 random characters]``.
        """
        random.seed()
        while True:
            candidate = os.path.join(
                gettempdir(), "".join(random.choices(string.ascii_lowercase + string.digits, k=8))
            )
            if not os.path.exists(candidate):
                return candidate

    @staticmethod
    def _quote(value) -> str | None:
        return quote_plus(value) if value else None

    def _generate_connection_uri(self) -> str:
        if self.use_proxy:
            if self.sql_proxy_use_tcp:
                if not self.sql_proxy_tcp_port:
                    self.reserve_free_tcp_port()
            if not self.sql_proxy_unique_path:
                self.sql_proxy_unique_path = self._generate_unique_path()
        if not self.database_type:
            raise ValueError("The database_type should be set")

        database_uris = CONNECTION_URIS[self.database_type]
        ssl_spec = None
        socket_path = None
        if self.use_proxy:
            proxy_uris = database_uris["proxy"]
            if self.sql_proxy_use_tcp:
                format_string = proxy_uris["tcp"]
            else:
                format_string = proxy_uris["socket"]
                socket_path = f"{self.sql_proxy_unique_path}/{self._get_instance_socket_name()}"
        else:
            public_uris = database_uris["public"]
            if self.use_ssl:
                format_string = public_uris["ssl"]
                ssl_spec = {"cert": self.sslcert, "key": self.sslkey, "ca": self.sslrootcert}
            else:
                format_string = public_uris["non-ssl"]
        if not self.user:
            raise AirflowException("The login parameter needs to be set in connection")
        if not self.public_ip:
            raise AirflowException("The location parameter needs to be set in connection")
        if not self.password:
            raise AirflowException("The password parameter needs to be set in connection")
        if not self.database:
            raise AirflowException("The database parameter needs to be set in connection")

        connection_uri = format_string.format(
            user=quote_plus(self.user) if self.user else "",
            password=quote_plus(self.password) if self.password else "",
            database=quote_plus(self.database) if self.database else "",
            public_ip=self.public_ip,
            public_port=self.public_port,
            proxy_port=self.sql_proxy_tcp_port,
            socket_path=self._quote(socket_path),
            ssl_spec=self._quote(json.dumps(ssl_spec)) if ssl_spec else "",
            client_cert_file=self._quote(self.sslcert) if self.sslcert else "",
            client_key_file=self._quote(self.sslkey) if self.sslcert else "",
            server_ca_file=self._quote(self.sslrootcert if self.sslcert else ""),
        )
        self.log.info(
            "DB connection URI %s",
            connection_uri.replace(
                quote_plus(self.password) if self.password else "PASSWORD", "XXXXXXXXXXXX"
            ),
        )
        return connection_uri

    def _get_instance_socket_name(self) -> str:
        return self.project_id + ":" + self.location + ":" + self.instance

    def _get_sqlproxy_instance_specification(self) -> str:
        instance_specification = self._get_instance_socket_name()
        if self.sql_proxy_use_tcp:
            instance_specification += f"=tcp:{self.sql_proxy_tcp_port}"
        return instance_specification

    def create_connection(self) -> Connection:
        """
        Create a connection.

        Connection ID will be randomly generated according to whether it uses
        proxy, TCP, UNIX sockets, SSL.
        """
        uri = self._generate_connection_uri()
        connection = Connection(conn_id=self.db_conn_id, uri=uri)
        self.log.info("Creating connection %s", self.db_conn_id)
        return connection

    def get_sqlproxy_runner(self) -> CloudSqlProxyRunner:
        """
        Retrieve Cloud SQL Proxy runner.

        It is used to manage the proxy lifecycle per task.

        :return: The Cloud SQL Proxy runner.
        """
        if not self.use_proxy:
            raise ValueError("Proxy runner can only be retrieved in case of use_proxy = True")
        if not self.sql_proxy_unique_path:
            raise ValueError("The sql_proxy_unique_path should be set")
        return CloudSqlProxyRunner(
            path_prefix=self.sql_proxy_unique_path,
            instance_specification=self._get_sqlproxy_instance_specification(),
            project_id=self.project_id,
            sql_proxy_version=self.sql_proxy_version,
            sql_proxy_binary_path=self.sql_proxy_binary_path,
            gcp_conn_id=self.gcp_conn_id,
        )

    def get_database_hook(self, connection: Connection) -> PostgresHook | MySqlHook:
        """
        Retrieve database hook.

        This is the actual Postgres or MySQL database hook that uses proxy or
        connects directly to the Google Cloud SQL database.
        """
        if self.database_type == "postgres":
            db_hook: PostgresHook | MySqlHook = PostgresHook(connection=connection, schema=self.database)
        else:
            db_hook = MySqlHook(connection=connection, schema=self.database)
        self.db_hook = db_hook
        return db_hook

    def cleanup_database_hook(self) -> None:
        """Clean up database hook after it was used."""
        if self.database_type == "postgres":
            if not self.db_hook:
                raise ValueError("The db_hook should be set")
            if not isinstance(self.db_hook, PostgresHook):
                raise ValueError(f"The db_hook should be PostgresHook and is {type(self.db_hook)}")
            conn = getattr(self.db_hook, "conn")
            if conn and conn.notices:
                for output in self.db_hook.conn.notices:
                    self.log.info(output)

    def reserve_free_tcp_port(self) -> None:
        """Reserve free TCP port to be used by Cloud SQL Proxy."""
        self.reserved_tcp_socket = socket.socket(socket.AF_INET, socket.SOCK_STREAM)
        self.reserved_tcp_socket.bind(("127.0.0.1", 0))
        self.sql_proxy_tcp_port = self.reserved_tcp_socket.getsockname()[1]

    def free_reserved_port(self) -> None:
        """
        Free TCP port.

        Makes it immediately ready to be used by Cloud SQL Proxy.
        """
        if self.reserved_tcp_socket:
            self.reserved_tcp_socket.close()
            self.reserved_tcp_socket = None<|MERGE_RESOLUTION|>--- conflicted
+++ resolved
@@ -50,12 +50,9 @@
 from airflow.exceptions import AirflowException
 from airflow.hooks.base import BaseHook
 from airflow.models import Connection
-<<<<<<< HEAD
-=======
 from airflow.providers.google.cloud.hooks.secret_manager import (
     GoogleCloudSecretManagerHook,
 )
->>>>>>> 17b792d8
 from airflow.providers.google.common.hooks.base_google import (
     PROVIDE_PROJECT_ID,
     GoogleBaseAsyncHook,
