#
# Licensed to the Apache Software Foundation (ASF) under one
# or more contributor license agreements.  See the NOTICE file
# distributed with this work for additional information
# regarding copyright ownership.  The ASF licenses this file
# to you under the Apache License, Version 2.0 (the
# "License"); you may not use this file except in compliance
# with the License.  You may obtain a copy of the License at
#
#   http://www.apache.org/licenses/LICENSE-2.0
#
# Unless required by applicable law or agreed to in writing,
# software distributed under the License is distributed on an
# "AS IS" BASIS, WITHOUT WARRANTIES OR CONDITIONS OF ANY
# KIND, either express or implied.  See the License for the
# specific language governing permissions and limitations
# under the License.
"""This module contains a Google Dataflow Hook."""
from __future__ import annotations

import functools
import json
import re
import shlex
import subprocess
import time
import uuid
import warnings
from copy import deepcopy
from typing import Any, Callable, Generator, Sequence, TypeVar, cast

from googleapiclient.discovery import build

from airflow.exceptions import AirflowException
from airflow.providers.apache.beam.hooks.beam import BeamHook, BeamRunnerType, beam_options_to_args
from airflow.providers.google.common.hooks.base_google import GoogleBaseHook
from airflow.utils.log.logging_mixin import LoggingMixin
from airflow.utils.timeout import timeout

# This is the default location
# https://cloud.google.com/dataflow/pipelines/specifying-exec-params
DEFAULT_DATAFLOW_LOCATION = "us-central1"


JOB_ID_PATTERN = re.compile(
    r"Submitted job: (?P<job_id_java>.*)|Created job with id: \[(?P<job_id_python>.*)\]"
)

T = TypeVar("T", bound=Callable)


def process_line_and_extract_dataflow_job_id_callback(
    on_new_job_id_callback: Callable[[str], None] | None
) -> Callable[[str], None]:
    """
    Returns callback which triggers function passed as `on_new_job_id_callback` when Dataflow job_id is found.
    To be used for `process_line_callback` in
    :py:class:`~airflow.providers.apache.beam.hooks.beam.BeamCommandRunner`

    :param on_new_job_id_callback: Callback called when the job ID is known
    """

    def _process_line_and_extract_job_id(
        line: str,
        # on_new_job_id_callback: Callable[[str], None] | None
    ) -> None:
        # Job id info: https://goo.gl/SE29y9.
        matched_job = JOB_ID_PATTERN.search(line)
        if matched_job:
            job_id = matched_job.group("job_id_java") or matched_job.group("job_id_python")
            if on_new_job_id_callback:
                on_new_job_id_callback(job_id)

    def wrap(line: str):
        return _process_line_and_extract_job_id(line)

    return wrap


def _fallback_variable_parameter(parameter_name: str, variable_key_name: str) -> Callable[[T], T]:
    def _wrapper(func: T) -> T:
        """
        Decorator that provides fallback for location from `region` key in `variables` parameters.

        :param func: function to wrap
        :return: result of the function call
        """

        @functools.wraps(func)
        def inner_wrapper(self: DataflowHook, *args, **kwargs):
            if args:
                raise AirflowException(
                    "You must use keyword arguments in this methods rather than positional"
                )

            parameter_location = kwargs.get(parameter_name)
            variables_location = kwargs.get("variables", {}).get(variable_key_name)

            if parameter_location and variables_location:
                raise AirflowException(
                    f"The mutually exclusive parameter `{parameter_name}` and `{variable_key_name}` key "
                    f"in `variables` parameter are both present. Please remove one."
                )
            if parameter_location or variables_location:
                kwargs[parameter_name] = parameter_location or variables_location
            if variables_location:
                copy_variables = deepcopy(kwargs["variables"])
                del copy_variables[variable_key_name]
                kwargs["variables"] = copy_variables

            return func(self, *args, **kwargs)

        return cast(T, inner_wrapper)

    return _wrapper


_fallback_to_location_from_variables = _fallback_variable_parameter("location", "region")
_fallback_to_project_id_from_variables = _fallback_variable_parameter("project_id", "project")


class DataflowJobStatus:
    """
    Helper class with Dataflow job statuses.
    Reference: https://cloud.google.com/dataflow/docs/reference/rest/v1b3/projects.jobs#Job.JobState
    """

    JOB_STATE_DONE = "JOB_STATE_DONE"
    JOB_STATE_UNKNOWN = "JOB_STATE_UNKNOWN"
    JOB_STATE_STOPPED = "JOB_STATE_STOPPED"
    JOB_STATE_RUNNING = "JOB_STATE_RUNNING"
    JOB_STATE_FAILED = "JOB_STATE_FAILED"
    JOB_STATE_CANCELLED = "JOB_STATE_CANCELLED"
    JOB_STATE_UPDATED = "JOB_STATE_UPDATED"
    JOB_STATE_DRAINING = "JOB_STATE_DRAINING"
    JOB_STATE_DRAINED = "JOB_STATE_DRAINED"
    JOB_STATE_PENDING = "JOB_STATE_PENDING"
    JOB_STATE_CANCELLING = "JOB_STATE_CANCELLING"
    JOB_STATE_QUEUED = "JOB_STATE_QUEUED"
    FAILED_END_STATES = {JOB_STATE_FAILED, JOB_STATE_CANCELLED}
    SUCCEEDED_END_STATES = {JOB_STATE_DONE, JOB_STATE_UPDATED, JOB_STATE_DRAINED}
    TERMINAL_STATES = SUCCEEDED_END_STATES | FAILED_END_STATES
    AWAITING_STATES = {
        JOB_STATE_RUNNING,
        JOB_STATE_PENDING,
        JOB_STATE_QUEUED,
        JOB_STATE_CANCELLING,
        JOB_STATE_DRAINING,
        JOB_STATE_STOPPED,
    }


class DataflowJobType:
    """Helper class with Dataflow job types."""

    JOB_TYPE_UNKNOWN = "JOB_TYPE_UNKNOWN"
    JOB_TYPE_BATCH = "JOB_TYPE_BATCH"
    JOB_TYPE_STREAMING = "JOB_TYPE_STREAMING"


class _DataflowJobsController(LoggingMixin):
    """
    Interface for communication with Google API.

    It's not use Apache Beam, but only Google Dataflow API.

    :param dataflow: Discovery resource
    :param project_number: The Google Cloud Project ID.
    :param location: Job location.
    :param poll_sleep: The status refresh rate for pending operations.
    :param name: The Job ID prefix used when the multiple_jobs option is passed is set to True.
    :param job_id: ID of a single job.
    :param num_retries: Maximum number of retries in case of connection problems.
    :param multiple_jobs: If set to true this task will be searched by name prefix (``name`` parameter),
        not by specific job ID, then actions will be performed on all matching jobs.
    :param drain_pipeline: Optional, set to True if want to stop streaming job by draining it
        instead of canceling.
    :param cancel_timeout: wait time in seconds for successful job canceling
    :param wait_until_finished: If True, wait for the end of pipeline execution before exiting. If False,
        it only submits job and check once is job not in terminal state.

        The default behavior depends on the type of pipeline:

        * for the streaming pipeline, wait for jobs to start,
        * for the batch pipeline, wait for the jobs to complete.
    """

    def __init__(
        self,
        dataflow: Any,
        project_number: str,
        location: str,
        poll_sleep: int = 10,
        name: str | None = None,
        job_id: str | None = None,
        num_retries: int = 0,
        multiple_jobs: bool = False,
        drain_pipeline: bool = False,
        cancel_timeout: int | None = 5 * 60,
        wait_until_finished: bool | None = None,
    ) -> None:

        super().__init__()
        self._dataflow = dataflow
        self._project_number = project_number
        self._job_name = name
        self._job_location = location
        self._multiple_jobs = multiple_jobs
        self._job_id = job_id
        self._num_retries = num_retries
        self._poll_sleep = poll_sleep
        self._cancel_timeout = cancel_timeout
        self._jobs: list[dict] | None = None
        self.drain_pipeline = drain_pipeline
        self._wait_until_finished = wait_until_finished

    def is_job_running(self) -> bool:
        """
        Helper method to check if jos is still running in dataflow

        :return: True if job is running.
        """
        self._refresh_jobs()
        if not self._jobs:
            return False

        for job in self._jobs:
            if job["currentState"] not in DataflowJobStatus.TERMINAL_STATES:
                return True
        return False

    def _get_current_jobs(self) -> list[dict]:
        """
        Helper method to get list of jobs that start with job name or id

        :return: list of jobs including id's
        """
        if not self._multiple_jobs and self._job_id:
            return [self.fetch_job_by_id(self._job_id)]
        elif self._jobs:
            return [self.fetch_job_by_id(job['id']) for job in self._jobs]
        elif self._job_name:
            jobs = self._fetch_jobs_by_prefix_name(self._job_name.lower())
            if len(jobs) == 1:
                self._job_id = jobs[0]["id"]
            return jobs
        else:
            raise Exception("Missing both dataflow job ID and name.")

    def fetch_job_by_id(self, job_id: str) -> dict:
        """
        Helper method to fetch the job with the specified Job ID.

        :param job_id: Job ID to get.
        :return: the Job
        """
        return (
            self._dataflow.projects()
            .locations()
            .jobs()
            .get(
                projectId=self._project_number,
                location=self._job_location,
                jobId=job_id,
            )
            .execute(num_retries=self._num_retries)
        )

    def fetch_job_metrics_by_id(self, job_id: str) -> dict:
        """
        Helper method to fetch the job metrics with the specified Job ID.

        :param job_id: Job ID to get.
        :return: the JobMetrics. See:
            https://cloud.google.com/dataflow/docs/reference/rest/v1b3/JobMetrics
        """
        result = (
            self._dataflow.projects()
            .locations()
            .jobs()
            .getMetrics(projectId=self._project_number, location=self._job_location, jobId=job_id)
            .execute(num_retries=self._num_retries)
        )

        self.log.debug("fetch_job_metrics_by_id %s:\n%s", job_id, result)
        return result

    def _fetch_list_job_messages_responses(self, job_id: str) -> Generator[dict, None, None]:
        """
        Helper method to fetch ListJobMessagesResponse with the specified Job ID.

        :param job_id: Job ID to get.
        :return: yields the ListJobMessagesResponse. See:
            https://cloud.google.com/dataflow/docs/reference/rest/v1b3/ListJobMessagesResponse
        """
        request = (
            self._dataflow.projects()
            .locations()
            .jobs()
            .messages()
            .list(projectId=self._project_number, location=self._job_location, jobId=job_id)
        )

        while request is not None:
            response = request.execute(num_retries=self._num_retries)
            yield response

            request = (
                self._dataflow.projects()
                .locations()
                .jobs()
                .messages()
                .list_next(previous_request=request, previous_response=response)
            )

    def fetch_job_messages_by_id(self, job_id: str) -> list[dict]:
        """
        Helper method to fetch the job messages with the specified Job ID.

        :param job_id: Job ID to get.
        :return: the list of JobMessages. See:
            https://cloud.google.com/dataflow/docs/reference/rest/v1b3/ListJobMessagesResponse#JobMessage
        """
        messages: list[dict] = []
        for response in self._fetch_list_job_messages_responses(job_id=job_id):
            messages.extend(response.get("jobMessages", []))
        return messages

    def fetch_job_autoscaling_events_by_id(self, job_id: str) -> list[dict]:
        """
        Helper method to fetch the job autoscaling events with the specified Job ID.

        :param job_id: Job ID to get.
        :return: the list of AutoscalingEvents. See:
            https://cloud.google.com/dataflow/docs/reference/rest/v1b3/ListJobMessagesResponse#autoscalingevent
        """
        autoscaling_events: list[dict] = []
        for response in self._fetch_list_job_messages_responses(job_id=job_id):
            autoscaling_events.extend(response.get("autoscalingEvents", []))
        return autoscaling_events

    def _fetch_all_jobs(self) -> list[dict]:
        request = (
            self._dataflow.projects()
            .locations()
            .jobs()
            .list(projectId=self._project_number, location=self._job_location)
        )
        all_jobs: list[dict] = []
        while request is not None:
            response = request.execute(num_retries=self._num_retries)
            jobs = response.get("jobs")
            if jobs is None:
                break
            all_jobs.extend(jobs)

            request = (
                self._dataflow.projects()
                .locations()
                .jobs()
                .list_next(previous_request=request, previous_response=response)
            )
        return all_jobs

    def _fetch_jobs_by_prefix_name(self, prefix_name: str) -> list[dict]:
        jobs = self._fetch_all_jobs()
        jobs = [job for job in jobs if job["name"].startswith(prefix_name)]
        return jobs

    def _refresh_jobs(self) -> None:
        """
        Helper method to get all jobs by name

        :return: jobs
        """
        self._jobs = self._get_current_jobs()

        if self._jobs:
            for job in self._jobs:
                self.log.info(
                    "Google Cloud DataFlow job %s is state: %s",
                    job["name"],
                    job["currentState"],
                )
        else:
            self.log.info("Google Cloud DataFlow job not available yet..")

    def _check_dataflow_job_state(self, job) -> bool:
        """
        Helper method to check the state of one job in dataflow for this task
        if job failed raise exception

        :return: True if job is done.
        :raise: Exception
        """
        if self._wait_until_finished is None:
            wait_for_running = job.get("type") == DataflowJobType.JOB_TYPE_STREAMING
        else:
            wait_for_running = not self._wait_until_finished

        if job["currentState"] == DataflowJobStatus.JOB_STATE_DONE:
            return True
        elif job["currentState"] == DataflowJobStatus.JOB_STATE_FAILED:
            raise Exception(f"Google Cloud Dataflow job {job['name']} has failed.")
        elif job["currentState"] == DataflowJobStatus.JOB_STATE_CANCELLED:
            raise Exception(f"Google Cloud Dataflow job {job['name']} was cancelled.")
        elif job["currentState"] == DataflowJobStatus.JOB_STATE_DRAINED:
            raise Exception(f"Google Cloud Dataflow job {job['name']} was drained.")
        elif job["currentState"] == DataflowJobStatus.JOB_STATE_UPDATED:
            raise Exception(f"Google Cloud Dataflow job {job['name']} was updated.")
        elif job["currentState"] == DataflowJobStatus.JOB_STATE_RUNNING and wait_for_running:
            return True
        elif job["currentState"] in DataflowJobStatus.AWAITING_STATES:
            return self._wait_until_finished is False
        self.log.debug("Current job: %s", str(job))
        raise Exception(f"Google Cloud Dataflow job {job['name']} was unknown state: {job['currentState']}")

    def wait_for_done(self) -> None:
        """Helper method to wait for result of submitted job."""
        self.log.info("Start waiting for done.")
        self._refresh_jobs()
        while self._jobs and not all(self._check_dataflow_job_state(job) for job in self._jobs):
            self.log.info("Waiting for done. Sleep %s s", self._poll_sleep)
            time.sleep(self._poll_sleep)
            self._refresh_jobs()

    def get_jobs(self, refresh: bool = False) -> list[dict]:
        """
        Returns Dataflow jobs.

        :param refresh: Forces the latest data to be fetched.
        :return: list of jobs
        """
        if not self._jobs or refresh:
            self._refresh_jobs()
        if not self._jobs:
            raise ValueError("Could not read _jobs")

        return self._jobs

    def _wait_for_states(self, expected_states: set[str]):
        """Waiting for the jobs to reach a certain state."""
        if not self._jobs:
            raise ValueError("The _jobs should be set")
        while True:
            self._refresh_jobs()
            job_states = {job["currentState"] for job in self._jobs}
            if not job_states.difference(expected_states):
                return
            unexpected_failed_end_states = DataflowJobStatus.FAILED_END_STATES - expected_states
            if unexpected_failed_end_states.intersection(job_states):
<<<<<<< HEAD
                unexpected_failed_jobs = [
                    job for job in self._jobs if job['currentState'] in unexpected_failed_end_states
                ]
=======
                unexpected_failed_jobs = {
                    job for job in self._jobs if job["currentState"] in unexpected_failed_end_states
                }
>>>>>>> 9e2eac3b
                raise AirflowException(
                    "Jobs failed: "
                    + ", ".join(
                        f"ID: {job['id']} name: {job['name']} state: {job['currentState']}"
                        for job in unexpected_failed_jobs
                    )
                )
            time.sleep(self._poll_sleep)

    def cancel(self) -> None:
        """Cancels or drains current job"""
        self._jobs = [
            job for job in self.get_jobs() if job["currentState"] not in DataflowJobStatus.TERMINAL_STATES
        ]
        job_ids = [job['id'] for job in self._jobs]
        if job_ids:
            self.log.info("Canceling jobs: %s", ", ".join(job_ids))
            for job in self._jobs:
                requested_state = (
                    DataflowJobStatus.JOB_STATE_DRAINED
                    if self.drain_pipeline and job["type"] == DataflowJobType.JOB_TYPE_STREAMING
                    else DataflowJobStatus.JOB_STATE_CANCELLED
                )
                request = (
                    self._dataflow.projects()
                    .locations()
                    .jobs()
                    .update(
                        projectId=self._project_number,
                        location=self._job_location,
                        jobId=job["id"],
                        body={"requestedState": requested_state},
                    )
                )
                request.execute(num_retries=self._num_retries)
            if self._cancel_timeout and isinstance(self._cancel_timeout, int):
                timeout_error_message = (
                    f"Canceling jobs failed due to timeout ({self._cancel_timeout}s): {', '.join(job_ids)}"
                )
                tm = timeout(seconds=self._cancel_timeout, error_message=timeout_error_message)
                with tm:
                    self._wait_for_states(
                        {DataflowJobStatus.JOB_STATE_CANCELLED, DataflowJobStatus.JOB_STATE_DRAINED}
                    )
        else:
            self.log.info("No jobs to cancel")


class DataflowHook(GoogleBaseHook):
    """
    Hook for Google Dataflow.

    All the methods in the hook where project_id is used must be called with
    keyword arguments rather than positional.
    """

    def __init__(
        self,
        gcp_conn_id: str = "google_cloud_default",
        delegate_to: str | None = None,
        poll_sleep: int = 10,
        impersonation_chain: str | Sequence[str] | None = None,
        drain_pipeline: bool = False,
        cancel_timeout: int | None = 5 * 60,
        wait_until_finished: bool | None = None,
    ) -> None:
        self.poll_sleep = poll_sleep
        self.drain_pipeline = drain_pipeline
        self.cancel_timeout = cancel_timeout
        self.wait_until_finished = wait_until_finished
        self.job_id: str | None = None
        self.beam_hook = BeamHook(BeamRunnerType.DataflowRunner)
        super().__init__(
            gcp_conn_id=gcp_conn_id,
            delegate_to=delegate_to,
            impersonation_chain=impersonation_chain,
        )

    def get_conn(self) -> build:
        """Returns a Google Cloud Dataflow service object."""
        http_authorized = self._authorize()
        return build("dataflow", "v1b3", http=http_authorized, cache_discovery=False)

    @_fallback_to_location_from_variables
    @_fallback_to_project_id_from_variables
    @GoogleBaseHook.fallback_to_default_project_id
    def start_java_dataflow(
        self,
        job_name: str,
        variables: dict,
        jar: str,
        project_id: str,
        job_class: str | None = None,
        append_job_name: bool = True,
        multiple_jobs: bool = False,
        on_new_job_id_callback: Callable[[str], None] | None = None,
        location: str = DEFAULT_DATAFLOW_LOCATION,
    ) -> None:
        """
        Starts Dataflow java job.

        :param job_name: The name of the job.
        :param variables: Variables passed to the job.
        :param project_id: Optional, the Google Cloud project ID in which to start a job.
            If set to None or missing, the default project_id from the Google Cloud connection is used.
        :param jar: Name of the jar for the job
        :param job_class: Name of the java class for the job.
        :param append_job_name: True if unique suffix has to be appended to job name.
        :param multiple_jobs: True if to check for multiple job in dataflow
        :param on_new_job_id_callback: Callback called when the job ID is known.
        :param location: Job location.
        """
        warnings.warn(
            """"This method is deprecated.
            Please use `airflow.providers.apache.beam.hooks.beam.start.start_java_pipeline`
            to start pipeline and `providers.google.cloud.hooks.dataflow.DataflowHook.wait_for_done`
            to wait for the required pipeline state.
            """,
            DeprecationWarning,
            stacklevel=3,
        )

        name = self.build_dataflow_job_name(job_name, append_job_name)

        variables["jobName"] = name
        variables["region"] = location
        variables["project"] = project_id

        if "labels" in variables:
            variables["labels"] = json.dumps(variables["labels"], separators=(",", ":"))

        self.beam_hook.start_java_pipeline(
            variables=variables,
            jar=jar,
            job_class=job_class,
            process_line_callback=process_line_and_extract_dataflow_job_id_callback(on_new_job_id_callback),
        )
        self.wait_for_done(
            job_name=name,
            location=location,
            job_id=self.job_id,
            multiple_jobs=multiple_jobs,
        )

    @_fallback_to_location_from_variables
    @_fallback_to_project_id_from_variables
    @GoogleBaseHook.fallback_to_default_project_id
    def start_template_dataflow(
        self,
        job_name: str,
        variables: dict,
        parameters: dict,
        dataflow_template: str,
        project_id: str,
        append_job_name: bool = True,
        on_new_job_id_callback: Callable[[str], None] | None = None,
        on_new_job_callback: Callable[[dict], None] | None = None,
        location: str = DEFAULT_DATAFLOW_LOCATION,
        environment: dict | None = None,
    ) -> dict:
        """
        Starts Dataflow template job.

        :param job_name: The name of the job.
        :param variables: Map of job runtime environment options.
            It will update environment argument if passed.

            .. seealso::
                For more information on possible configurations, look at the API documentation
                `https://cloud.google.com/dataflow/pipelines/specifying-exec-params
                <https://cloud.google.com/dataflow/docs/reference/rest/v1b3/RuntimeEnvironment>`__

        :param parameters: Parameters for the template
        :param dataflow_template: GCS path to the template.
        :param project_id: Optional, the Google Cloud project ID in which to start a job.
            If set to None or missing, the default project_id from the Google Cloud connection is used.
        :param append_job_name: True if unique suffix has to be appended to job name.
        :param on_new_job_id_callback: (Deprecated) Callback called when the Job is known.
        :param on_new_job_callback: Callback called when the Job is known.
        :param location: Job location.

            .. seealso::
                For more information on possible configurations, look at the API documentation
                `https://cloud.google.com/dataflow/pipelines/specifying-exec-params
                <https://cloud.google.com/dataflow/docs/reference/rest/v1b3/RuntimeEnvironment>`__

        """
        name = self.build_dataflow_job_name(job_name, append_job_name)

        environment = environment or {}
        # available keys for runtime environment are listed here:
        # https://cloud.google.com/dataflow/docs/reference/rest/v1b3/RuntimeEnvironment
        environment_keys = [
            "numWorkers",
            "maxWorkers",
            "zone",
            "serviceAccountEmail",
            "tempLocation",
            "bypassTempDirValidation",
            "machineType",
            "additionalExperiments",
            "network",
            "subnetwork",
            "additionalUserLabels",
            "kmsKeyName",
            "ipConfiguration",
            "workerRegion",
            "workerZone",
        ]

        for key in variables:
            if key in environment_keys:
                if key in environment:
                    self.log.warning(
                        "'%s' parameter in 'variables' will override of "
                        "the same one passed in 'environment'!",
                        key,
                    )
                environment.update({key: variables[key]})

        service = self.get_conn()

        request = (
            service.projects()
            .locations()
            .templates()
            .launch(
                projectId=project_id,
                location=location,
                gcsPath=dataflow_template,
                body={
                    "jobName": name,
                    "parameters": parameters,
                    "environment": environment,
                },
            )
        )
        response = request.execute(num_retries=self.num_retries)

        job = response["job"]

        if on_new_job_id_callback:
            warnings.warn(
                "on_new_job_id_callback is Deprecated. Please start using on_new_job_callback",
                DeprecationWarning,
                stacklevel=3,
            )
            on_new_job_id_callback(job.get("id"))

        if on_new_job_callback:
            on_new_job_callback(job)

        jobs_controller = _DataflowJobsController(
            dataflow=self.get_conn(),
            project_number=project_id,
            name=name,
            job_id=job["id"],
            location=location,
            poll_sleep=self.poll_sleep,
            num_retries=self.num_retries,
            drain_pipeline=self.drain_pipeline,
            cancel_timeout=self.cancel_timeout,
            wait_until_finished=self.wait_until_finished,
        )
        jobs_controller.wait_for_done()
        return response["job"]

    @GoogleBaseHook.fallback_to_default_project_id
    def start_flex_template(
        self,
        body: dict,
        location: str,
        project_id: str,
        on_new_job_id_callback: Callable[[str], None] | None = None,
        on_new_job_callback: Callable[[dict], None] | None = None,
    ):
        """
        Starts flex templates with the Dataflow  pipeline.

        :param body: The request body. See:
            https://cloud.google.com/dataflow/docs/reference/rest/v1b3/projects.locations.flexTemplates/launch#request-body
        :param location: The location of the Dataflow job (for example europe-west1)
        :param project_id: The ID of the GCP project that owns the job.
            If set to ``None`` or missing, the default project_id from the GCP connection is used.
        :param on_new_job_id_callback: (Deprecated) A callback that is called when a Job ID is detected.
        :param on_new_job_callback: A callback that is called when a Job is detected.
        :return: the Job
        """
        service = self.get_conn()
        request = (
            service.projects()
            .locations()
            .flexTemplates()
            .launch(projectId=project_id, body=body, location=location)
        )
        response = request.execute(num_retries=self.num_retries)
        job = response["job"]

        if on_new_job_id_callback:
            warnings.warn(
                "on_new_job_id_callback is Deprecated. Please start using on_new_job_callback",
                DeprecationWarning,
                stacklevel=3,
            )
            on_new_job_id_callback(job.get("id"))

        if on_new_job_callback:
            on_new_job_callback(job)

        jobs_controller = _DataflowJobsController(
            dataflow=self.get_conn(),
            project_number=project_id,
            job_id=job.get("id"),
            location=location,
            poll_sleep=self.poll_sleep,
            num_retries=self.num_retries,
            cancel_timeout=self.cancel_timeout,
            wait_until_finished=self.wait_until_finished,
        )
        jobs_controller.wait_for_done()

        return jobs_controller.get_jobs(refresh=True)[0]

    @_fallback_to_location_from_variables
    @_fallback_to_project_id_from_variables
    @GoogleBaseHook.fallback_to_default_project_id
    def start_python_dataflow(
        self,
        job_name: str,
        variables: dict,
        dataflow: str,
        py_options: list[str],
        project_id: str,
        py_interpreter: str = "python3",
        py_requirements: list[str] | None = None,
        py_system_site_packages: bool = False,
        append_job_name: bool = True,
        on_new_job_id_callback: Callable[[str], None] | None = None,
        location: str = DEFAULT_DATAFLOW_LOCATION,
    ):
        """
        Starts Dataflow job.

        :param job_name: The name of the job.
        :param variables: Variables passed to the job.
        :param dataflow: Name of the Dataflow process.
        :param py_options: Additional options.
        :param project_id: The ID of the GCP project that owns the job.
            If set to ``None`` or missing, the default project_id from the GCP connection is used.
        :param py_interpreter: Python version of the beam pipeline.
            If None, this defaults to the python3.
            To track python versions supported by beam and related
            issues check: https://issues.apache.org/jira/browse/BEAM-1251
        :param py_requirements: Additional python package(s) to install.
            If a value is passed to this parameter, a new virtual environment has been created with
            additional packages installed.

            You could also install the apache-beam package if it is not installed on your system or you want
            to use a different version.
        :param py_system_site_packages: Whether to include system_site_packages in your virtualenv.
            See virtualenv documentation for more information.

            This option is only relevant if the ``py_requirements`` parameter is not None.
        :param append_job_name: True if unique suffix has to be appended to job name.
        :param project_id: Optional, the Google Cloud project ID in which to start a job.
            If set to None or missing, the default project_id from the Google Cloud connection is used.
        :param on_new_job_id_callback: Callback called when the job ID is known.
        :param location: Job location.
        """
        warnings.warn(
            """This method is deprecated.
            Please use `airflow.providers.apache.beam.hooks.beam.start.start_python_pipeline`
            to start pipeline and `providers.google.cloud.hooks.dataflow.DataflowHook.wait_for_done`
            to wait for the required pipeline state.
            """,
            DeprecationWarning,
            stacklevel=3,
        )

        name = self.build_dataflow_job_name(job_name, append_job_name)
        variables["job_name"] = name
        variables["region"] = location
        variables["project"] = project_id

        self.beam_hook.start_python_pipeline(
            variables=variables,
            py_file=dataflow,
            py_options=py_options,
            py_interpreter=py_interpreter,
            py_requirements=py_requirements,
            py_system_site_packages=py_system_site_packages,
            process_line_callback=process_line_and_extract_dataflow_job_id_callback(on_new_job_id_callback),
        )

        self.wait_for_done(
            job_name=name,
            location=location,
            job_id=self.job_id,
        )

    @staticmethod
    def build_dataflow_job_name(job_name: str, append_job_name: bool = True) -> str:
        """Builds Dataflow job name."""
        base_job_name = str(job_name).replace("_", "-")

        if not re.match(r"^[a-z]([-a-z0-9]*[a-z0-9])?$", base_job_name):
            raise ValueError(
                f"Invalid job_name ({base_job_name}); the name must consist of only the characters "
                f"[-a-z0-9], starting with a letter and ending with a letter or number "
            )

        if append_job_name:
            safe_job_name = base_job_name + "-" + str(uuid.uuid4())[:8]
        else:
            safe_job_name = base_job_name

        return safe_job_name

    @_fallback_to_location_from_variables
    @_fallback_to_project_id_from_variables
    @GoogleBaseHook.fallback_to_default_project_id
    def is_job_dataflow_running(
        self,
        name: str,
        project_id: str,
        location: str = DEFAULT_DATAFLOW_LOCATION,
        variables: dict | None = None,
    ) -> bool:
        """
        Helper method to check if jos is still running in dataflow

        :param name: The name of the job.
        :param project_id: Optional, the Google Cloud project ID in which to start a job.
            If set to None or missing, the default project_id from the Google Cloud connection is used.
        :param location: Job location.
        :return: True if job is running.
        """
        if variables:
            warnings.warn(
                "The variables parameter has been deprecated. You should pass location using "
                "the location parameter.",
                DeprecationWarning,
                stacklevel=4,
            )
        jobs_controller = _DataflowJobsController(
            dataflow=self.get_conn(),
            project_number=project_id,
            name=name,
            location=location,
            poll_sleep=self.poll_sleep,
            drain_pipeline=self.drain_pipeline,
            num_retries=self.num_retries,
            cancel_timeout=self.cancel_timeout,
        )
        return jobs_controller.is_job_running()

    @GoogleBaseHook.fallback_to_default_project_id
    def cancel_job(
        self,
        project_id: str,
        job_name: str | None = None,
        job_id: str | None = None,
        location: str = DEFAULT_DATAFLOW_LOCATION,
    ) -> None:
        """
        Cancels the job with the specified name prefix or Job ID.

        Parameter ``name`` and ``job_id`` are mutually exclusive.

        :param job_name: Name prefix specifying which jobs are to be canceled.
        :param job_id: Job ID specifying which jobs are to be canceled.
        :param location: Job location.
        :param project_id: Optional, the Google Cloud project ID in which to start a job.
            If set to None or missing, the default project_id from the Google Cloud connection is used.
        """
        jobs_controller = _DataflowJobsController(
            dataflow=self.get_conn(),
            project_number=project_id,
            name=job_name,
            job_id=job_id,
            location=location,
            poll_sleep=self.poll_sleep,
            drain_pipeline=self.drain_pipeline,
            num_retries=self.num_retries,
            cancel_timeout=self.cancel_timeout,
        )
        jobs_controller.cancel()

    @GoogleBaseHook.fallback_to_default_project_id
    def start_sql_job(
        self,
        job_name: str,
        query: str,
        options: dict[str, Any],
        project_id: str,
        location: str = DEFAULT_DATAFLOW_LOCATION,
        on_new_job_id_callback: Callable[[str], None] | None = None,
        on_new_job_callback: Callable[[dict], None] | None = None,
    ):
        """
        Starts Dataflow SQL query.

        :param job_name: The unique name to assign to the Cloud Dataflow job.
        :param query: The SQL query to execute.
        :param options: Job parameters to be executed.
            For more information, look at:
            `https://cloud.google.com/sdk/gcloud/reference/beta/dataflow/sql/query
            <gcloud beta dataflow sql query>`__
            command reference
        :param location: The location of the Dataflow job (for example europe-west1)
        :param project_id: The ID of the GCP project that owns the job.
            If set to ``None`` or missing, the default project_id from the GCP connection is used.
        :param on_new_job_id_callback: (Deprecated) Callback called when the job ID is known.
        :param on_new_job_callback: Callback called when the job is known.
        :return: the new job object
        """
        gcp_options = [
            f"--project={project_id}",
            "--format=value(job.id)",
            f"--job-name={job_name}",
            f"--region={location}",
        ]

        if self.impersonation_chain:
            if isinstance(self.impersonation_chain, str):
                impersonation_account = self.impersonation_chain
            elif len(self.impersonation_chain) == 1:
                impersonation_account = self.impersonation_chain[0]
            else:
                raise AirflowException(
                    "Chained list of accounts is not supported, please specify only one service account"
                )
            gcp_options.append(f"--impersonate-service-account={impersonation_account}")

        cmd = [
            "gcloud",
            "dataflow",
            "sql",
            "query",
            query,
            *gcp_options,
            *(beam_options_to_args(options)),
        ]
        self.log.info("Executing command: %s", " ".join(shlex.quote(c) for c in cmd))
        with self.provide_authorized_gcloud():
            proc = subprocess.run(cmd, capture_output=True)
        self.log.info("Output: %s", proc.stdout.decode())
        self.log.warning("Stderr: %s", proc.stderr.decode())
        self.log.info("Exit code %d", proc.returncode)
        if proc.returncode != 0:
            raise AirflowException(f"Process exit with non-zero exit code. Exit code: {proc.returncode}")
        job_id = proc.stdout.decode().strip()

        self.log.info("Created job ID: %s", job_id)

        jobs_controller = _DataflowJobsController(
            dataflow=self.get_conn(),
            project_number=project_id,
            job_id=job_id,
            location=location,
            poll_sleep=self.poll_sleep,
            num_retries=self.num_retries,
            drain_pipeline=self.drain_pipeline,
            wait_until_finished=self.wait_until_finished,
        )
        job = jobs_controller.get_jobs(refresh=True)[0]

        if on_new_job_id_callback:
            warnings.warn(
                "on_new_job_id_callback is Deprecated. Please start using on_new_job_callback",
                DeprecationWarning,
                stacklevel=3,
            )
            on_new_job_id_callback(cast(str, job.get("id")))

        if on_new_job_callback:
            on_new_job_callback(job)

        jobs_controller.wait_for_done()
        return jobs_controller.get_jobs(refresh=True)[0]

    @GoogleBaseHook.fallback_to_default_project_id
    def get_job(
        self,
        job_id: str,
        project_id: str,
        location: str = DEFAULT_DATAFLOW_LOCATION,
    ) -> dict:
        """
        Gets the job with the specified Job ID.

        :param job_id: Job ID to get.
        :param project_id: Optional, the Google Cloud project ID in which to start a job.
            If set to None or missing, the default project_id from the Google Cloud connection is used.
        :param location: The location of the Dataflow job (for example europe-west1). See:
            https://cloud.google.com/dataflow/docs/concepts/regional-endpoints
        :return: the Job
        """
        jobs_controller = _DataflowJobsController(
            dataflow=self.get_conn(),
            project_number=project_id,
            location=location,
        )
        return jobs_controller.fetch_job_by_id(job_id)

    @GoogleBaseHook.fallback_to_default_project_id
    def fetch_job_metrics_by_id(
        self,
        job_id: str,
        project_id: str,
        location: str = DEFAULT_DATAFLOW_LOCATION,
    ) -> dict:
        """
        Gets the job metrics with the specified Job ID.

        :param job_id: Job ID to get.
        :param project_id: Optional, the Google Cloud project ID in which to start a job.
            If set to None or missing, the default project_id from the Google Cloud connection is used.
        :param location: The location of the Dataflow job (for example europe-west1). See:
            https://cloud.google.com/dataflow/docs/concepts/regional-endpoints
        :return: the JobMetrics. See:
            https://cloud.google.com/dataflow/docs/reference/rest/v1b3/JobMetrics
        """
        jobs_controller = _DataflowJobsController(
            dataflow=self.get_conn(),
            project_number=project_id,
            location=location,
        )
        return jobs_controller.fetch_job_metrics_by_id(job_id)

    @GoogleBaseHook.fallback_to_default_project_id
    def fetch_job_messages_by_id(
        self,
        job_id: str,
        project_id: str,
        location: str = DEFAULT_DATAFLOW_LOCATION,
    ) -> list[dict]:
        """
        Gets the job messages with the specified Job ID.

        :param job_id: Job ID to get.
        :param project_id: Optional, the Google Cloud project ID in which to start a job.
            If set to None or missing, the default project_id from the Google Cloud connection is used.
        :param location: Job location.
        :return: the list of JobMessages. See:
            https://cloud.google.com/dataflow/docs/reference/rest/v1b3/ListJobMessagesResponse#JobMessage
        """
        jobs_controller = _DataflowJobsController(
            dataflow=self.get_conn(),
            project_number=project_id,
            location=location,
        )
        return jobs_controller.fetch_job_messages_by_id(job_id)

    @GoogleBaseHook.fallback_to_default_project_id
    def fetch_job_autoscaling_events_by_id(
        self,
        job_id: str,
        project_id: str,
        location: str = DEFAULT_DATAFLOW_LOCATION,
    ) -> list[dict]:
        """
        Gets the job autoscaling events with the specified Job ID.

        :param job_id: Job ID to get.
        :param project_id: Optional, the Google Cloud project ID in which to start a job.
            If set to None or missing, the default project_id from the Google Cloud connection is used.
        :param location: Job location.
        :return: the list of AutoscalingEvents. See:
            https://cloud.google.com/dataflow/docs/reference/rest/v1b3/ListJobMessagesResponse#autoscalingevent
        """
        jobs_controller = _DataflowJobsController(
            dataflow=self.get_conn(),
            project_number=project_id,
            location=location,
        )
        return jobs_controller.fetch_job_autoscaling_events_by_id(job_id)

    @GoogleBaseHook.fallback_to_default_project_id
    def wait_for_done(
        self,
        job_name: str,
        location: str,
        project_id: str,
        job_id: str | None = None,
        multiple_jobs: bool = False,
    ) -> None:
        """
        Wait for Dataflow job.

        :param job_name: The 'jobName' to use when executing the DataFlow job
            (templated). This ends up being set in the pipeline options, so any entry
            with key ``'jobName'`` in ``options`` will be overwritten.
        :param location: location the job is running
        :param project_id: Optional, the Google Cloud project ID in which to start a job.
            If set to None or missing, the default project_id from the Google Cloud connection is used.
        :param job_id: a Dataflow job ID
        :param multiple_jobs: If pipeline creates multiple jobs then monitor all jobs
        """
        job_controller = _DataflowJobsController(
            dataflow=self.get_conn(),
            project_number=project_id,
            name=job_name,
            location=location,
            poll_sleep=self.poll_sleep,
            job_id=job_id or self.job_id,
            num_retries=self.num_retries,
            multiple_jobs=multiple_jobs,
            drain_pipeline=self.drain_pipeline,
            cancel_timeout=self.cancel_timeout,
            wait_until_finished=self.wait_until_finished,
        )
        job_controller.wait_for_done()<|MERGE_RESOLUTION|>--- conflicted
+++ resolved
@@ -449,15 +449,9 @@
                 return
             unexpected_failed_end_states = DataflowJobStatus.FAILED_END_STATES - expected_states
             if unexpected_failed_end_states.intersection(job_states):
-<<<<<<< HEAD
                 unexpected_failed_jobs = [
                     job for job in self._jobs if job['currentState'] in unexpected_failed_end_states
                 ]
-=======
-                unexpected_failed_jobs = {
-                    job for job in self._jobs if job["currentState"] in unexpected_failed_end_states
-                }
->>>>>>> 9e2eac3b
                 raise AirflowException(
                     "Jobs failed: "
                     + ", ".join(
