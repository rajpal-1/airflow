#
# Licensed to the Apache Software Foundation (ASF) under one
# or more contributor license agreements.  See the NOTICE file
# distributed with this work for additional information
# regarding copyright ownership.  The ASF licenses this file
# to you under the Apache License, Version 2.0 (the
# "License"); you may not use this file except in compliance
# with the License.  You may obtain a copy of the License at
#
#   http://www.apache.org/licenses/LICENSE-2.0
#
# Unless required by applicable law or agreed to in writing,
# software distributed under the License is distributed on an
# "AS IS" BASIS, WITHOUT WARRANTIES OR CONDITIONS OF ANY
# KIND, either express or implied.  See the License for the
# specific language governing permissions and limitations
# under the License.
#
"""This module contains a Google Cloud Dataproc hook."""

import time
import uuid
from typing import Any, Dict, List, Optional, Sequence, Tuple, Union

from google.api_core.client_options import ClientOptions
from google.api_core.exceptions import ServerError
from google.api_core.gapic_v1.method import DEFAULT, _MethodDefault
from google.api_core.operation import Operation
from google.api_core.operation_async import AsyncOperation
from google.api_core.retry import Retry
from google.cloud.dataproc_v1 import (
    Batch,
    BatchControllerAsyncClient,
    BatchControllerClient,
    Cluster,
    ClusterControllerAsyncClient,
    ClusterControllerClient,
    Job,
    JobControllerAsyncClient,
    JobControllerClient,
    JobStatus,
    WorkflowTemplate,
    WorkflowTemplateServiceAsyncClient,
    WorkflowTemplateServiceClient,
)
from google.protobuf.duration_pb2 import Duration
from google.protobuf.field_mask_pb2 import FieldMask

from airflow.exceptions import AirflowException
from airflow.providers.google.common.consts import CLIENT_INFO
from airflow.providers.google.common.hooks.base_google import GoogleBaseHook
from airflow.version import version as airflow_version


class DataProcJobBuilder:
    """A helper class for building Dataproc job."""

    def __init__(
        self,
        project_id: str,
        task_id: str,
        cluster_name: str,
        job_type: str,
        properties: Optional[Dict[str, str]] = None,
    ) -> None:
        name = f"{task_id.replace('.', '_')}_{uuid.uuid4()!s:.8}"
        self.job_type = job_type
        self.job = {
            "job": {
                "reference": {"project_id": project_id, "job_id": name},
                "placement": {"cluster_name": cluster_name},
                "labels": {'airflow-version': 'v' + airflow_version.replace('.', '-').replace('+', '-')},
                job_type: {},
            }
        }  # type: Dict[str, Any]
        if properties is not None:
            self.job["job"][job_type]["properties"] = properties

    def add_labels(self, labels: Optional[dict] = None) -> None:
        """
        Set labels for Dataproc job.

        :param labels: Labels for the job query.
        """
        if labels:
            self.job["job"]["labels"].update(labels)

    def add_variables(self, variables: Optional[Dict] = None) -> None:
        """
        Set variables for Dataproc job.

        :param variables: Variables for the job query.
        """
        if variables is not None:
            self.job["job"][self.job_type]["script_variables"] = variables

    def add_args(self, args: Optional[List[str]] = None) -> None:
        """
        Set args for Dataproc job.

        :param args: Args for the job query.
        """
        if args is not None:
            self.job["job"][self.job_type]["args"] = args

    def add_query(self, query: str) -> None:
        """
        Set query for Dataproc job.

        :param query: query for the job.
        """
        self.job["job"][self.job_type]["query_list"] = {'queries': [query]}

    def add_query_uri(self, query_uri: str) -> None:
        """
        Set query uri for Dataproc job.

        :param query_uri: URI for the job query.
        """
        self.job["job"][self.job_type]["query_file_uri"] = query_uri

    def add_jar_file_uris(self, jars: Optional[List[str]] = None) -> None:
        """
        Set jars uris for Dataproc job.

        :param jars: List of jars URIs
        """
        if jars is not None:
            self.job["job"][self.job_type]["jar_file_uris"] = jars

    def add_archive_uris(self, archives: Optional[List[str]] = None) -> None:
        """
        Set archives uris for Dataproc job.

        :param archives: List of archives URIs
        """
        if archives is not None:
            self.job["job"][self.job_type]["archive_uris"] = archives

    def add_file_uris(self, files: Optional[List[str]] = None) -> None:
        """
        Set file uris for Dataproc job.

        :param files: List of files URIs
        """
        if files is not None:
            self.job["job"][self.job_type]["file_uris"] = files

    def add_python_file_uris(self, pyfiles: Optional[List[str]] = None) -> None:
        """
        Set python file uris for Dataproc job.

        :param pyfiles: List of python files URIs
        """
        if pyfiles is not None:
            self.job["job"][self.job_type]["python_file_uris"] = pyfiles

    def set_main(self, main_jar: Optional[str] = None, main_class: Optional[str] = None) -> None:
        """
        Set Dataproc main class.

        :param main_jar: URI for the main file.
        :param main_class: Name of the main class.
        :raises: Exception
        """
        if main_class is not None and main_jar is not None:
            raise Exception("Set either main_jar or main_class")
        if main_jar:
            self.job["job"][self.job_type]["main_jar_file_uri"] = main_jar
        else:
            self.job["job"][self.job_type]["main_class"] = main_class

    def set_python_main(self, main: str) -> None:
        """
        Set Dataproc main python file uri.

        :param main: URI for the python main file.
        """
        self.job["job"][self.job_type]["main_python_file_uri"] = main

    def set_job_name(self, name: str) -> None:
        """
        Set Dataproc job name. Job name is sanitized, replacing dots by underscores.

        :param name: Job name.
        """
        sanitized_name = f"{name.replace('.', '_')}_{uuid.uuid4()!s:.8}"
        self.job["job"]["reference"]["job_id"] = sanitized_name

    def build(self) -> Dict:
        """
        Returns Dataproc job.

        :return: Dataproc job
        :rtype: dict
        """
        return self.job


class DataprocHook(GoogleBaseHook):
    """
    Hook for Google Cloud Dataproc APIs.

    All the methods in the hook where project_id is used must be called with
    keyword arguments rather than positional.
    """

    def __init__(
        self,
        gcp_conn_id: str = 'google_cloud_default',
        delegate_to: Optional[str] = None,
        impersonation_chain: Optional[Union[str, Sequence[str]]] = None,
    ) -> None:
        super().__init__(gcp_conn_id, delegate_to, impersonation_chain)

    def get_cluster_client(self, region: Optional[str] = None) -> ClusterControllerClient:
        """Returns ClusterControllerClient."""
        client_options = None
        if region and region != 'global':
            client_options = ClientOptions(api_endpoint=f'{region}-dataproc.googleapis.com:443')

        return ClusterControllerClient(
            credentials=self.get_credentials(), client_info=CLIENT_INFO, client_options=client_options
        )

    def get_template_client(self, region: Optional[str] = None) -> WorkflowTemplateServiceClient:
        """Returns WorkflowTemplateServiceClient."""
        client_options = None
        if region and region != 'global':
            client_options = ClientOptions(api_endpoint=f'{region}-dataproc.googleapis.com:443')

        return WorkflowTemplateServiceClient(
            credentials=self.get_credentials(), client_info=CLIENT_INFO, client_options=client_options
        )

    def get_job_client(self, region: Optional[str] = None) -> JobControllerClient:
        """Returns JobControllerClient."""
        client_options = None
        if region and region != 'global':
            client_options = ClientOptions(api_endpoint=f'{region}-dataproc.googleapis.com:443')

        return JobControllerClient(
<<<<<<< HEAD
            credentials=self._get_credentials(),
            client_info=CLIENT_INFO,
            client_options=client_options,
=======
            credentials=self.get_credentials(), client_info=CLIENT_INFO, client_options=client_options
>>>>>>> 874a95cc
        )

    def get_batch_client(self, region: Optional[str] = None) -> BatchControllerClient:
        """Returns BatchControllerClient"""
        client_options = None
        if region and region != 'global':
            client_options = ClientOptions(api_endpoint=f'{region}-dataproc.googleapis.com:443')

        return BatchControllerClient(
            credentials=self.get_credentials(), client_info=CLIENT_INFO, client_options=client_options
        )

    def wait_for_operation(self, operation: Operation, timeout: Optional[float] = None):
        """Waits for long-lasting operation to complete."""
        try:
            return operation.result(timeout=timeout)
        except Exception:
            error = operation.exception(timeout=timeout)
            raise AirflowException(error)

    @GoogleBaseHook.fallback_to_default_project_id
    def create_cluster(
        self,
        region: str,
        project_id: str,
        cluster_name: str,
        cluster_config: Union[Dict, Cluster, None] = None,
        virtual_cluster_config: Optional[Dict] = None,
        labels: Optional[Dict[str, str]] = None,
        request_id: Optional[str] = None,
        retry: Union[Retry, _MethodDefault] = DEFAULT,
        timeout: Optional[float] = None,
        metadata: Sequence[Tuple[str, str]] = (),
    ):
        """
        Creates a cluster in a project.

        :param project_id: Required. The ID of the Google Cloud project that the cluster belongs to.
        :param region: Required. The Cloud Dataproc region in which to handle the request.
        :param cluster_name: Name of the cluster to create
        :param labels: Labels that will be assigned to created cluster
        :param cluster_config: Required. The cluster config to create.
            If a dict is provided, it must be of the same form as the protobuf message
            :class:`~google.cloud.dataproc_v1.types.ClusterConfig`
        :param virtual_cluster_config: Optional. The virtual cluster config, used when creating a Dataproc
            cluster that does not directly control the underlying compute resources, for example, when
            creating a `Dataproc-on-GKE cluster`
            :class:`~google.cloud.dataproc_v1.types.VirtualClusterConfig`
        :param request_id: Optional. A unique id used to identify the request. If the server receives two
            ``CreateClusterRequest`` requests with the same id, then the second request will be ignored and
            the first ``google.longrunning.Operation`` created and stored in the backend is returned.
        :param retry: A retry object used to retry requests. If ``None`` is specified, requests will not be
            retried.
        :param timeout: The amount of time, in seconds, to wait for the request to complete. Note that if
            ``retry`` is specified, the timeout applies to each individual attempt.
        :param metadata: Additional metadata that is provided to the method.
        """
        # Dataproc labels must conform to the following regex:
        # [a-z]([-a-z0-9]*[a-z0-9])? (current airflow version string follows
        # semantic versioning spec: x.y.z).
        labels = labels or {}
        labels.update({'airflow-version': 'v' + airflow_version.replace('.', '-').replace('+', '-')})

        cluster = {
            "project_id": project_id,
            "cluster_name": cluster_name,
        }
        if virtual_cluster_config is not None:
            cluster['virtual_cluster_config'] = virtual_cluster_config  # type: ignore
        if cluster_config is not None:
            cluster['config'] = cluster_config  # type: ignore
            cluster['labels'] = labels  # type: ignore

        client = self.get_cluster_client(region=region)
        result = client.create_cluster(
            request={
                'project_id': project_id,
                'region': region,
                'cluster': cluster,
                'request_id': request_id,
            },
            retry=retry,
            timeout=timeout,
            metadata=metadata,
        )
        return result

    @GoogleBaseHook.fallback_to_default_project_id
    def delete_cluster(
        self,
        region: str,
        cluster_name: str,
        project_id: str,
        cluster_uuid: Optional[str] = None,
        request_id: Optional[str] = None,
        retry: Union[Retry, _MethodDefault] = DEFAULT,
        timeout: Optional[float] = None,
        metadata: Sequence[Tuple[str, str]] = (),
    ):
        """
        Deletes a cluster in a project.

        :param project_id: Required. The ID of the Google Cloud project that the cluster belongs to.
        :param region: Required. The Cloud Dataproc region in which to handle the request.
        :param cluster_name: Required. The cluster name.
        :param cluster_uuid: Optional. Specifying the ``cluster_uuid`` means the RPC should fail
            if cluster with specified UUID does not exist.
        :param request_id: Optional. A unique id used to identify the request. If the server receives two
            ``DeleteClusterRequest`` requests with the same id, then the second request will be ignored and
            the first ``google.longrunning.Operation`` created and stored in the backend is returned.
        :param retry: A retry object used to retry requests. If ``None`` is specified, requests will not be
            retried.
        :param timeout: The amount of time, in seconds, to wait for the request to complete. Note that if
            ``retry`` is specified, the timeout applies to each individual attempt.
        :param metadata: Additional metadata that is provided to the method.
        """
        client = self.get_cluster_client(region=region)
        result = client.delete_cluster(
            request={
                'project_id': project_id,
                'region': region,
                'cluster_name': cluster_name,
                'cluster_uuid': cluster_uuid,
                'request_id': request_id,
            },
            retry=retry,
            timeout=timeout,
            metadata=metadata,
        )
        return result

    @GoogleBaseHook.fallback_to_default_project_id
    def diagnose_cluster(
        self,
        region: str,
        cluster_name: str,
        project_id: str,
        retry: Union[Retry, _MethodDefault] = DEFAULT,
        timeout: Optional[float] = None,
        metadata: Sequence[Tuple[str, str]] = (),
    ):
        """
        Gets cluster diagnostic information. After the operation completes GCS uri to
        diagnose is returned

        :param project_id: Required. The ID of the Google Cloud project that the cluster belongs to.
        :param region: Required. The Cloud Dataproc region in which to handle the request.
        :param cluster_name: Required. The cluster name.
        :param retry: A retry object used to retry requests. If ``None`` is specified, requests will not be
            retried.
        :param timeout: The amount of time, in seconds, to wait for the request to complete. Note that if
            ``retry`` is specified, the timeout applies to each individual attempt.
        :param metadata: Additional metadata that is provided to the method.
        """
        client = self.get_cluster_client(region=region)
        operation = client.diagnose_cluster(
            request={'project_id': project_id, 'region': region, 'cluster_name': cluster_name},
            retry=retry,
            timeout=timeout,
            metadata=metadata,
        )
        operation.result()
        gcs_uri = str(operation.operation.response.value)
        return gcs_uri

    @GoogleBaseHook.fallback_to_default_project_id
    def get_cluster(
        self,
        region: str,
        cluster_name: str,
        project_id: str,
        retry: Union[Retry, _MethodDefault] = DEFAULT,
        timeout: Optional[float] = None,
        metadata: Sequence[Tuple[str, str]] = (),
    ):
        """
        Gets the resource representation for a cluster in a project.

        :param project_id: Required. The ID of the Google Cloud project that the cluster belongs to.
        :param region: Required. The Cloud Dataproc region in which to handle the request.
        :param cluster_name: Required. The cluster name.
        :param retry: A retry object used to retry requests. If ``None`` is specified, requests will not be
            retried.
        :param timeout: The amount of time, in seconds, to wait for the request to complete. Note that if
            ``retry`` is specified, the timeout applies to each individual attempt.
        :param metadata: Additional metadata that is provided to the method.
        """
        client = self.get_cluster_client(region=region)
        result = client.get_cluster(
            request={'project_id': project_id, 'region': region, 'cluster_name': cluster_name},
            retry=retry,
            timeout=timeout,
            metadata=metadata,
        )
        return result

    @GoogleBaseHook.fallback_to_default_project_id
    def list_clusters(
        self,
        region: str,
        filter_: str,
        project_id: str,
        page_size: Optional[int] = None,
        retry: Union[Retry, _MethodDefault] = DEFAULT,
        timeout: Optional[float] = None,
        metadata: Sequence[Tuple[str, str]] = (),
    ):
        """
        Lists all regions/{region}/clusters in a project.

        :param project_id: Required. The ID of the Google Cloud project that the cluster belongs to.
        :param region: Required. The Cloud Dataproc region in which to handle the request.
        :param filter_: Optional. A filter constraining the clusters to list. Filters are case-sensitive.
        :param page_size: The maximum number of resources contained in the underlying API response. If page
            streaming is performed per- resource, this parameter does not affect the return value. If page
            streaming is performed per-page, this determines the maximum number of resources in a page.
        :param retry: A retry object used to retry requests. If ``None`` is specified, requests will not be
            retried.
        :param timeout: The amount of time, in seconds, to wait for the request to complete. Note that if
            ``retry`` is specified, the timeout applies to each individual attempt.
        :param metadata: Additional metadata that is provided to the method.
        """
        client = self.get_cluster_client(region=region)
        result = client.list_clusters(
            request={'project_id': project_id, 'region': region, 'filter': filter_, 'page_size': page_size},
            retry=retry,
            timeout=timeout,
            metadata=metadata,
        )
        return result

    @GoogleBaseHook.fallback_to_default_project_id
    def update_cluster(
        self,
        cluster_name: str,
        cluster: Union[Dict, Cluster],
        update_mask: Union[Dict, FieldMask],
        project_id: str,
        region: str,
        graceful_decommission_timeout: Optional[Union[Dict, Duration]] = None,
        request_id: Optional[str] = None,
        retry: Union[Retry, _MethodDefault] = DEFAULT,
        timeout: Optional[float] = None,
        metadata: Sequence[Tuple[str, str]] = (),
    ):
        """
        Updates a cluster in a project.

        :param project_id: Required. The ID of the Google Cloud project the cluster belongs to.
        :param region: Required. The Cloud Dataproc region in which to handle the request.
        :param cluster_name: Required. The cluster name.
        :param cluster: Required. The changes to the cluster.

            If a dict is provided, it must be of the same form as the protobuf message
            :class:`~google.cloud.dataproc_v1.types.Cluster`
        :param update_mask: Required. Specifies the path, relative to ``Cluster``, of the field to update. For
            example, to change the number of workers in a cluster to 5, the ``update_mask`` parameter would be
            specified as ``config.worker_config.num_instances``, and the ``PATCH`` request body would specify
            the new value, as follows:

            ::

                 { "config":{ "workerConfig":{ "numInstances":"5" } } }

            Similarly, to change the number of preemptible workers in a cluster to 5, the ``update_mask``
            parameter would be ``config.secondary_worker_config.num_instances``, and the ``PATCH`` request
            body would be set as follows:

            ::

                 { "config":{ "secondaryWorkerConfig":{ "numInstances":"5" } } }

            If a dict is provided, it must be of the same form as the protobuf message
            :class:`~google.cloud.dataproc_v1.types.FieldMask`
        :param graceful_decommission_timeout: Optional. Timeout for graceful YARN decommissioning. Graceful
            decommissioning allows removing nodes from the cluster without interrupting jobs in progress.
            Timeout specifies how long to wait for jobs in progress to finish before forcefully removing nodes
            (and potentially interrupting jobs). Default timeout is 0 (for forceful decommission), and the
            maximum allowed timeout is 1 day.

            Only supported on Dataproc image versions 1.2 and higher.

            If a dict is provided, it must be of the same form as the protobuf message
            :class:`~google.cloud.dataproc_v1.types.Duration`
        :param request_id: Optional. A unique id used to identify the request. If the server receives two
            ``UpdateClusterRequest`` requests with the same id, then the second request will be ignored and
            the first ``google.longrunning.Operation`` created and stored in the backend is returned.
        :param retry: A retry object used to retry requests. If ``None`` is specified, requests will not be
            retried.
        :param timeout: The amount of time, in seconds, to wait for the request to complete. Note that if
            ``retry`` is specified, the timeout applies to each individual attempt.
        :param metadata: Additional metadata that is provided to the method.
        """
        if region is None:
            raise TypeError("missing 1 required keyword argument: 'region'")
        client = self.get_cluster_client(region=region)
        operation = client.update_cluster(
            request={
                'project_id': project_id,
                'region': region,
                'cluster_name': cluster_name,
                'cluster': cluster,
                'update_mask': update_mask,
                'graceful_decommission_timeout': graceful_decommission_timeout,
                'request_id': request_id,
            },
            retry=retry,
            timeout=timeout,
            metadata=metadata,
        )
        return operation

    @GoogleBaseHook.fallback_to_default_project_id
    def create_workflow_template(
        self,
        template: Union[Dict, WorkflowTemplate],
        project_id: str,
        region: str,
        retry: Union[Retry, _MethodDefault] = DEFAULT,
        timeout: Optional[float] = None,
        metadata: Sequence[Tuple[str, str]] = (),
    ) -> WorkflowTemplate:
        """
        Creates new workflow template.

        :param project_id: Required. The ID of the Google Cloud project the cluster belongs to.
        :param region: Required. The Cloud Dataproc region in which to handle the request.
        :param template: The Dataproc workflow template to create. If a dict is provided,
            it must be of the same form as the protobuf message WorkflowTemplate.
        :param retry: A retry object used to retry requests. If ``None`` is specified, requests will not be
            retried.
        :param timeout: The amount of time, in seconds, to wait for the request to complete. Note that if
            ``retry`` is specified, the timeout applies to each individual attempt.
        :param metadata: Additional metadata that is provided to the method.
        """
        if region is None:
            raise TypeError("missing 1 required keyword argument: 'region'")
        metadata = metadata or ()
        client = self.get_template_client(region)
        parent = f'projects/{project_id}/regions/{region}'
        return client.create_workflow_template(
            request={'parent': parent, 'template': template}, retry=retry, timeout=timeout, metadata=metadata
        )

    @GoogleBaseHook.fallback_to_default_project_id
    def instantiate_workflow_template(
        self,
        template_name: str,
        project_id: str,
        region: str,
        version: Optional[int] = None,
        request_id: Optional[str] = None,
        parameters: Optional[Dict[str, str]] = None,
        retry: Union[Retry, _MethodDefault] = DEFAULT,
        timeout: Optional[float] = None,
        metadata: Sequence[Tuple[str, str]] = (),
    ):
        """
        Instantiates a template and begins execution.

        :param template_name: Name of template to instantiate.
        :param project_id: Required. The ID of the Google Cloud project the cluster belongs to.
        :param region: Required. The Cloud Dataproc region in which to handle the request.
        :param version: Optional. The version of workflow template to instantiate. If specified,
            the workflow will be instantiated only if the current version of
            the workflow template has the supplied version.
            This option cannot be used to instantiate a previous version of
            workflow template.
        :param request_id: Optional. A tag that prevents multiple concurrent workflow instances
            with the same tag from running. This mitigates risk of concurrent
            instances started due to retries.
        :param parameters: Optional. Map from parameter names to values that should be used for those
            parameters. Values may not exceed 100 characters.
        :param retry: A retry object used to retry requests. If ``None`` is specified, requests will not be
            retried.
        :param timeout: The amount of time, in seconds, to wait for the request to complete. Note that if
            ``retry`` is specified, the timeout applies to each individual attempt.
        :param metadata: Additional metadata that is provided to the method.
        """
        if region is None:
            raise TypeError("missing 1 required keyword argument: 'region'")
        metadata = metadata or ()
        client = self.get_template_client(region)
        name = f'projects/{project_id}/regions/{region}/workflowTemplates/{template_name}'
        operation = client.instantiate_workflow_template(
            request={'name': name, 'version': version, 'request_id': request_id, 'parameters': parameters},
            retry=retry,
            timeout=timeout,
            metadata=metadata,
        )
        return operation

    @GoogleBaseHook.fallback_to_default_project_id
    def instantiate_inline_workflow_template(
        self,
        template: Union[Dict, WorkflowTemplate],
        project_id: str,
        region: str,
        request_id: Optional[str] = None,
        retry: Union[Retry, _MethodDefault] = DEFAULT,
        timeout: Optional[float] = None,
        metadata: Sequence[Tuple[str, str]] = (),
    ):
        """
        Instantiates a template and begins execution.

        :param template: The workflow template to instantiate. If a dict is provided,
            it must be of the same form as the protobuf message WorkflowTemplate
        :param project_id: Required. The ID of the Google Cloud project the cluster belongs to.
        :param region: Required. The Cloud Dataproc region in which to handle the request.
        :param request_id: Optional. A tag that prevents multiple concurrent workflow instances
            with the same tag from running. This mitigates risk of concurrent
            instances started due to retries.
        :param retry: A retry object used to retry requests. If ``None`` is specified, requests will not be
            retried.
        :param timeout: The amount of time, in seconds, to wait for the request to complete. Note that if
            ``retry`` is specified, the timeout applies to each individual attempt.
        :param metadata: Additional metadata that is provided to the method.
        """
        if region is None:
            raise TypeError("missing 1 required keyword argument: 'region'")
        metadata = metadata or ()
        client = self.get_template_client(region)
        parent = f'projects/{project_id}/regions/{region}'
        operation = client.instantiate_inline_workflow_template(
            request={'parent': parent, 'template': template, 'request_id': request_id},
            retry=retry,
            timeout=timeout,
            metadata=metadata,
        )
        return operation

    @GoogleBaseHook.fallback_to_default_project_id
    def wait_for_job(
        self,
        job_id: str,
        project_id: str,
        region: str,
        wait_time: int = 10,
        timeout: Optional[int] = None,
    ) -> None:
        """
        Helper method which polls a job to check if it finishes.

        :param job_id: Id of the Dataproc job
        :param project_id: Required. The ID of the Google Cloud project the cluster belongs to.
        :param region: Required. The Cloud Dataproc region in which to handle the request.
        :param wait_time: Number of seconds between checks
        :param timeout: How many seconds wait for job to be ready. Used only if ``asynchronous`` is False
        """
        if region is None:
            raise TypeError("missing 1 required keyword argument: 'region'")
        state = None
        start = time.monotonic()
        while state not in (JobStatus.State.ERROR, JobStatus.State.DONE, JobStatus.State.CANCELLED):
            if timeout and start + timeout < time.monotonic():
                raise AirflowException(f"Timeout: dataproc job {job_id} is not ready after {timeout}s")
            time.sleep(wait_time)
            try:
                job = self.get_job(project_id=project_id, region=region, job_id=job_id)
                state = job.status.state
            except ServerError as err:
                self.log.info("Retrying. Dataproc API returned server error when waiting for job: %s", err)

        if state == JobStatus.State.ERROR:
            raise AirflowException(f'Job failed:\n{job}')
        if state == JobStatus.State.CANCELLED:
            raise AirflowException(f'Job was cancelled:\n{job}')

    @GoogleBaseHook.fallback_to_default_project_id
    def get_job(
        self,
        job_id: str,
        project_id: str,
        region: str,
        retry: Union[Retry, _MethodDefault] = DEFAULT,
        timeout: Optional[float] = None,
        metadata: Sequence[Tuple[str, str]] = (),
    ) -> Job:
        """
        Gets the resource representation for a job in a project.

        :param job_id: Id of the Dataproc job
        :param project_id: Required. The ID of the Google Cloud project the cluster belongs to.
        :param region: Required. The Cloud Dataproc region in which to handle the request.
        :param retry: A retry object used to retry requests. If ``None`` is specified, requests will not be
            retried.
        :param timeout: The amount of time, in seconds, to wait for the request to complete. Note that if
            ``retry`` is specified, the timeout applies to each individual attempt.
        :param metadata: Additional metadata that is provided to the method.
        """
        if region is None:
            raise TypeError("missing 1 required keyword argument: 'region'")
        client = self.get_job_client(region=region)
        job = client.get_job(
            request={'project_id': project_id, 'region': region, 'job_id': job_id},
            retry=retry,
            timeout=timeout,
            metadata=metadata,
        )
        return job

    @GoogleBaseHook.fallback_to_default_project_id
    def submit_job(
        self,
        job: Union[dict, Job],
        project_id: str,
        region: str,
        request_id: Optional[str] = None,
        retry: Union[Retry, _MethodDefault] = DEFAULT,
        timeout: Optional[float] = None,
        metadata: Sequence[Tuple[str, str]] = (),
    ) -> Job:
        """
        Submits a job to a cluster.

        :param job: The job resource. If a dict is provided,
            it must be of the same form as the protobuf message Job
        :param project_id: Required. The ID of the Google Cloud project the cluster belongs to.
        :param region: Required. The Cloud Dataproc region in which to handle the request.
        :param request_id: Optional. A tag that prevents multiple concurrent workflow instances
            with the same tag from running. This mitigates risk of concurrent
            instances started due to retries.
        :param retry: A retry object used to retry requests. If ``None`` is specified, requests will not be
            retried.
        :param timeout: The amount of time, in seconds, to wait for the request to complete. Note that if
            ``retry`` is specified, the timeout applies to each individual attempt.
        :param metadata: Additional metadata that is provided to the method.
        """
        if region is None:
            raise TypeError("missing 1 required keyword argument: 'region'")
        client = self.get_job_client(region=region)
        return client.submit_job(
            request={'project_id': project_id, 'region': region, 'job': job, 'request_id': request_id},
            retry=retry,
            timeout=timeout,
            metadata=metadata,
        )

    @GoogleBaseHook.fallback_to_default_project_id
    def cancel_job(
        self,
        job_id: str,
        project_id: str,
        region: Optional[str] = None,
        retry: Union[Retry, _MethodDefault] = DEFAULT,
        timeout: Optional[float] = None,
        metadata: Sequence[Tuple[str, str]] = (),
    ) -> Job:
        """
        Starts a job cancellation request.

        :param project_id: Required. The ID of the Google Cloud project that the job belongs to.
        :param region: Required. The Cloud Dataproc region in which to handle the request.
        :param job_id: Required. The job ID.
        :param retry: A retry object used to retry requests. If ``None`` is specified, requests will not be
            retried.
        :param timeout: The amount of time, in seconds, to wait for the request to complete. Note that if
            ``retry`` is specified, the timeout applies to each individual attempt.
        :param metadata: Additional metadata that is provided to the method.
        """
        client = self.get_job_client(region=region)

        job = client.cancel_job(
            request={'project_id': project_id, 'region': region, 'job_id': job_id},
            retry=retry,
            timeout=timeout,
            metadata=metadata,
        )
        return job

    @GoogleBaseHook.fallback_to_default_project_id
    def create_batch(
        self,
        region: str,
        project_id: str,
        batch: Union[Dict, Batch],
        batch_id: Optional[str] = None,
        request_id: Optional[str] = None,
        retry: Union[Retry, _MethodDefault] = DEFAULT,
        timeout: Optional[float] = None,
        metadata: Sequence[Tuple[str, str]] = (),
    ) -> Operation:
        """
        Creates a batch workload.

        :param project_id: Required. The ID of the Google Cloud project that the cluster belongs to.
        :param region: Required. The Cloud Dataproc region in which to handle the request.
        :param batch: Required. The batch to create.
        :param batch_id: Optional. The ID to use for the batch, which will become the final component
            of the batch's resource name.
            This value must be 4-63 characters. Valid characters are /[a-z][0-9]-/.
        :param request_id: Optional. A unique id used to identify the request. If the server receives two
            ``CreateBatchRequest`` requests with the same id, then the second request will be ignored and
            the first ``google.longrunning.Operation`` created and stored in the backend is returned.
        :param retry: A retry object used to retry requests. If ``None`` is specified, requests will not be
            retried.
        :param timeout: The amount of time, in seconds, to wait for the request to complete. Note that if
            ``retry`` is specified, the timeout applies to each individual attempt.
        :param metadata: Additional metadata that is provided to the method.
        """
        client = self.get_batch_client(region)
        parent = f'projects/{project_id}/regions/{region}'

        result = client.create_batch(
            request={
                'parent': parent,
                'batch': batch,
                'batch_id': batch_id,
                'request_id': request_id,
            },
            retry=retry,
            timeout=timeout,
            metadata=metadata,
        )
        return result

    @GoogleBaseHook.fallback_to_default_project_id
    def delete_batch(
        self,
        batch_id: str,
        region: str,
        project_id: str,
        retry: Union[Retry, _MethodDefault] = DEFAULT,
        timeout: Optional[float] = None,
        metadata: Sequence[Tuple[str, str]] = (),
    ) -> None:
        """
        Deletes the batch workload resource.

        :param batch_id: Required. The ID to use for the batch, which will become the final component
            of the batch's resource name.
            This value must be 4-63 characters. Valid characters are /[a-z][0-9]-/.
        :param project_id: Required. The ID of the Google Cloud project that the cluster belongs to.
        :param region: Required. The Cloud Dataproc region in which to handle the request.
        :param retry: A retry object used to retry requests. If ``None`` is specified, requests will not be
            retried.
        :param timeout: The amount of time, in seconds, to wait for the request to complete. Note that if
            ``retry`` is specified, the timeout applies to each individual attempt.
        :param metadata: Additional metadata that is provided to the method.
        """
        client = self.get_batch_client(region)
        name = f"projects/{project_id}/regions/{region}/batches/{batch_id}"

        client.delete_batch(
            request={
                'name': name,
            },
            retry=retry,
            timeout=timeout,
            metadata=metadata,
        )

    @GoogleBaseHook.fallback_to_default_project_id
    def get_batch(
        self,
        batch_id: str,
        region: str,
        project_id: str,
        retry: Union[Retry, _MethodDefault] = DEFAULT,
        timeout: Optional[float] = None,
        metadata: Sequence[Tuple[str, str]] = (),
    ) -> Batch:
        """
        Gets the batch workload resource representation.

        :param batch_id: Required. The ID to use for the batch, which will become the final component
            of the batch's resource name.
            This value must be 4-63 characters. Valid characters are /[a-z][0-9]-/.
        :param project_id: Required. The ID of the Google Cloud project that the cluster belongs to.
        :param region: Required. The Cloud Dataproc region in which to handle the request.
        :param retry: A retry object used to retry requests. If ``None`` is specified, requests will not be
            retried.
        :param timeout: The amount of time, in seconds, to wait for the request to complete. Note that if
            ``retry`` is specified, the timeout applies to each individual attempt.
        :param metadata: Additional metadata that is provided to the method.
        """
        client = self.get_batch_client(region)
        name = f"projects/{project_id}/regions/{region}/batches/{batch_id}"

        result = client.get_batch(
            request={
                'name': name,
            },
            retry=retry,
            timeout=timeout,
            metadata=metadata,
        )
        return result

    @GoogleBaseHook.fallback_to_default_project_id
    def list_batches(
        self,
        region: str,
        project_id: str,
        page_size: Optional[int] = None,
        page_token: Optional[str] = None,
        retry: Union[Retry, _MethodDefault] = DEFAULT,
        timeout: Optional[float] = None,
        metadata: Sequence[Tuple[str, str]] = (),
    ):
        """
        Lists batch workloads.

        :param project_id: Required. The ID of the Google Cloud project that the cluster belongs to.
        :param region: Required. The Cloud Dataproc region in which to handle the request.
        :param page_size: Optional. The maximum number of batches to return in each response. The service may
            return fewer than this value. The default page size is 20; the maximum page size is 1000.
        :param page_token: Optional. A page token received from a previous ``ListBatches`` call.
            Provide this token to retrieve the subsequent page.
        :param retry: A retry object used to retry requests. If ``None`` is specified, requests will not be
            retried.
        :param timeout: The amount of time, in seconds, to wait for the request to complete. Note that if
            ``retry`` is specified, the timeout applies to each individual attempt.
        :param metadata: Additional metadata that is provided to the method.
        """
        client = self.get_batch_client(region)
        parent = f'projects/{project_id}/regions/{region}'

        result = client.list_batches(
            request={
                'parent': parent,
                'page_size': page_size,
                'page_token': page_token,
            },
            retry=retry,
            timeout=timeout,
            metadata=metadata,
        )
        return result


class DataprocAsyncHook(GoogleBaseHook):
    """
    Asynchronous Hook for Google Cloud Dataproc APIs.

    All the methods in the hook where project_id is used must be called with
    keyword arguments rather than positional.
    """

    def __init__(
        self,
        gcp_conn_id: str = 'google_cloud_default',
        delegate_to: Optional[str] = None,
        impersonation_chain: Optional[Union[str, Sequence[str]]] = None,
    ) -> None:
        super().__init__(gcp_conn_id, delegate_to, impersonation_chain)

    def get_cluster_client(self, region: Optional[str] = None) -> ClusterControllerAsyncClient:
        """Returns ClusterControllerAsyncClient."""
        client_options = None
        if region and region != 'global':
            client_options = ClientOptions(api_endpoint=f'{region}-dataproc.googleapis.com:443')

        return ClusterControllerAsyncClient(
            credentials=self._get_credentials(), client_info=CLIENT_INFO, client_options=client_options
        )

    def get_template_client(self, region: Optional[str] = None) -> WorkflowTemplateServiceAsyncClient:
        """Returns WorkflowTemplateServiceAsyncClient."""
        client_options = None
        if region and region != 'global':
            client_options = ClientOptions(api_endpoint=f'{region}-dataproc.googleapis.com:443')

        return WorkflowTemplateServiceAsyncClient(
            credentials=self._get_credentials(), client_info=CLIENT_INFO, client_options=client_options
        )

    def get_job_client(self, region: Optional[str] = None) -> JobControllerAsyncClient:
        """Returns JobControllerAsyncClient."""
        client_options = None
        if region and region != 'global':
            client_options = ClientOptions(api_endpoint=f'{region}-dataproc.googleapis.com:443')

        return JobControllerAsyncClient(
            credentials=self._get_credentials(),
            client_info=CLIENT_INFO,
            client_options=client_options,
        )

    def get_batch_client(self, region: Optional[str] = None) -> BatchControllerAsyncClient:
        """Returns BatchControllerAsyncClient"""
        client_options = None
        if region and region != 'global':
            client_options = ClientOptions(api_endpoint=f'{region}-dataproc.googleapis.com:443')

        return BatchControllerAsyncClient(
            credentials=self._get_credentials(), client_info=CLIENT_INFO, client_options=client_options
        )

    @GoogleBaseHook.fallback_to_default_project_id
    async def create_cluster(
        self,
        region: str,
        project_id: str,
        cluster_name: str,
        cluster_config: Union[Dict, Cluster, None] = None,
        virtual_cluster_config: Optional[Dict] = None,
        labels: Optional[Dict[str, str]] = None,
        request_id: Optional[str] = None,
        retry: Union[Retry, _MethodDefault] = DEFAULT,
        timeout: Optional[float] = None,
        metadata: Sequence[Tuple[str, str]] = (),
    ):
        """
        Creates a cluster in a project.

        :param project_id: Required. The ID of the Google Cloud project that the cluster belongs to.
        :param region: Required. The Cloud Dataproc region in which to handle the request.
        :param cluster_name: Name of the cluster to create
        :param labels: Labels that will be assigned to created cluster
        :param cluster_config: Required. The cluster config to create.
            If a dict is provided, it must be of the same form as the protobuf message
            :class:`~google.cloud.dataproc_v1.types.ClusterConfig`
        :param virtual_cluster_config: Optional. The virtual cluster config, used when creating a Dataproc
            cluster that does not directly control the underlying compute resources, for example, when
            creating a `Dataproc-on-GKE cluster`
            :class:`~google.cloud.dataproc_v1.types.VirtualClusterConfig`
        :param request_id: Optional. A unique id used to identify the request. If the server receives two
            ``CreateClusterRequest`` requests with the same id, then the second request will be ignored and
            the first ``google.longrunning.Operation`` created and stored in the backend is returned.
        :param retry: A retry object used to retry requests. If ``None`` is specified, requests will not be
            retried.
        :param timeout: The amount of time, in seconds, to wait for the request to complete. Note that if
            ``retry`` is specified, the timeout applies to each individual attempt.
        :param metadata: Additional metadata that is provided to the method.
        """
        # Dataproc labels must conform to the following regex:
        # [a-z]([-a-z0-9]*[a-z0-9])? (current airflow version string follows
        # semantic versioning spec: x.y.z).
        labels = labels or {}
        labels.update({'airflow-version': 'v' + airflow_version.replace('.', '-').replace('+', '-')})

        cluster = {
            "project_id": project_id,
            "cluster_name": cluster_name,
        }
        if virtual_cluster_config is not None:
            cluster['virtual_cluster_config'] = virtual_cluster_config  # type: ignore
        if cluster_config is not None:
            cluster['config'] = cluster_config  # type: ignore
            cluster['labels'] = labels  # type: ignore

        client = self.get_cluster_client(region=region)
        result = await client.create_cluster(
            request={
                'project_id': project_id,
                'region': region,
                'cluster': cluster,
                'request_id': request_id,
            },
            retry=retry,
            timeout=timeout,
            metadata=metadata,
        )
        return result

    @GoogleBaseHook.fallback_to_default_project_id
    async def delete_cluster(
        self,
        region: str,
        cluster_name: str,
        project_id: str,
        cluster_uuid: Optional[str] = None,
        request_id: Optional[str] = None,
        retry: Union[Retry, _MethodDefault] = DEFAULT,
        timeout: Optional[float] = None,
        metadata: Sequence[Tuple[str, str]] = (),
    ):
        """
        Deletes a cluster in a project.

        :param project_id: Required. The ID of the Google Cloud project that the cluster belongs to.
        :param region: Required. The Cloud Dataproc region in which to handle the request.
        :param cluster_name: Required. The cluster name.
        :param cluster_uuid: Optional. Specifying the ``cluster_uuid`` means the RPC should fail
            if cluster with specified UUID does not exist.
        :param request_id: Optional. A unique id used to identify the request. If the server receives two
            ``DeleteClusterRequest`` requests with the same id, then the second request will be ignored and
            the first ``google.longrunning.Operation`` created and stored in the backend is returned.
        :param retry: A retry object used to retry requests. If ``None`` is specified, requests will not be
            retried.
        :param timeout: The amount of time, in seconds, to wait for the request to complete. Note that if
            ``retry`` is specified, the timeout applies to each individual attempt.
        :param metadata: Additional metadata that is provided to the method.
        """
        client = self.get_cluster_client(region=region)
        result = client.delete_cluster(
            request={
                'project_id': project_id,
                'region': region,
                'cluster_name': cluster_name,
                'cluster_uuid': cluster_uuid,
                'request_id': request_id,
            },
            retry=retry,
            timeout=timeout,
            metadata=metadata,
        )
        return result

    @GoogleBaseHook.fallback_to_default_project_id
    async def diagnose_cluster(
        self,
        region: str,
        cluster_name: str,
        project_id: str,
        retry: Union[Retry, _MethodDefault] = DEFAULT,
        timeout: Optional[float] = None,
        metadata: Sequence[Tuple[str, str]] = (),
    ):
        """
        Gets cluster diagnostic information. After the operation completes GCS uri to
        diagnose is returned

        :param project_id: Required. The ID of the Google Cloud project that the cluster belongs to.
        :param region: Required. The Cloud Dataproc region in which to handle the request.
        :param cluster_name: Required. The cluster name.
        :param retry: A retry object used to retry requests. If ``None`` is specified, requests will not be
            retried.
        :param timeout: The amount of time, in seconds, to wait for the request to complete. Note that if
            ``retry`` is specified, the timeout applies to each individual attempt.
        :param metadata: Additional metadata that is provided to the method.
        """
        client = self.get_cluster_client(region=region)
        operation = await client.diagnose_cluster(
            request={'project_id': project_id, 'region': region, 'cluster_name': cluster_name},
            retry=retry,
            timeout=timeout,
            metadata=metadata,
        )
        operation.result()
        gcs_uri = str(operation.operation.response.value)
        return gcs_uri

    @GoogleBaseHook.fallback_to_default_project_id
    async def get_cluster(
        self,
        region: str,
        cluster_name: str,
        project_id: str,
        retry: Union[Retry, _MethodDefault] = DEFAULT,
        timeout: Optional[float] = None,
        metadata: Sequence[Tuple[str, str]] = (),
    ):
        """
        Gets the resource representation for a cluster in a project.

        :param project_id: Required. The ID of the Google Cloud project that the cluster belongs to.
        :param region: Required. The Cloud Dataproc region in which to handle the request.
        :param cluster_name: Required. The cluster name.
        :param retry: A retry object used to retry requests. If ``None`` is specified, requests will not be
            retried.
        :param timeout: The amount of time, in seconds, to wait for the request to complete. Note that if
            ``retry`` is specified, the timeout applies to each individual attempt.
        :param metadata: Additional metadata that is provided to the method.
        """
        client = self.get_cluster_client(region=region)
        result = await client.get_cluster(
            request={'project_id': project_id, 'region': region, 'cluster_name': cluster_name},
            retry=retry,
            timeout=timeout,
            metadata=metadata,
        )
        return result

    @GoogleBaseHook.fallback_to_default_project_id
    async def list_clusters(
        self,
        region: str,
        filter_: str,
        project_id: str,
        page_size: Optional[int] = None,
        retry: Union[Retry, _MethodDefault] = DEFAULT,
        timeout: Optional[float] = None,
        metadata: Sequence[Tuple[str, str]] = (),
    ):
        """
        Lists all regions/{region}/clusters in a project.

        :param project_id: Required. The ID of the Google Cloud project that the cluster belongs to.
        :param region: Required. The Cloud Dataproc region in which to handle the request.
        :param filter_: Optional. A filter constraining the clusters to list. Filters are case-sensitive.
        :param page_size: The maximum number of resources contained in the underlying API response. If page
            streaming is performed per- resource, this parameter does not affect the return value. If page
            streaming is performed per-page, this determines the maximum number of resources in a page.
        :param retry: A retry object used to retry requests. If ``None`` is specified, requests will not be
            retried.
        :param timeout: The amount of time, in seconds, to wait for the request to complete. Note that if
            ``retry`` is specified, the timeout applies to each individual attempt.
        :param metadata: Additional metadata that is provided to the method.
        """
        client = self.get_cluster_client(region=region)
        result = await client.list_clusters(
            request={'project_id': project_id, 'region': region, 'filter': filter_, 'page_size': page_size},
            retry=retry,
            timeout=timeout,
            metadata=metadata,
        )
        return result

    @GoogleBaseHook.fallback_to_default_project_id
    async def update_cluster(
        self,
        cluster_name: str,
        cluster: Union[Dict, Cluster],
        update_mask: Union[Dict, FieldMask],
        project_id: str,
        region: str,
        graceful_decommission_timeout: Optional[Union[Dict, Duration]] = None,
        request_id: Optional[str] = None,
        retry: Union[Retry, _MethodDefault] = DEFAULT,
        timeout: Optional[float] = None,
        metadata: Sequence[Tuple[str, str]] = (),
    ):
        """
        Updates a cluster in a project.

        :param project_id: Required. The ID of the Google Cloud project the cluster belongs to.
        :param region: Required. The Cloud Dataproc region in which to handle the request.
        :param cluster_name: Required. The cluster name.
        :param cluster: Required. The changes to the cluster.

            If a dict is provided, it must be of the same form as the protobuf message
            :class:`~google.cloud.dataproc_v1.types.Cluster`
        :param update_mask: Required. Specifies the path, relative to ``Cluster``, of the field to update. For
            example, to change the number of workers in a cluster to 5, the ``update_mask`` parameter would be
            specified as ``config.worker_config.num_instances``, and the ``PATCH`` request body would specify
            the new value, as follows:

            ::

                 { "config":{ "workerConfig":{ "numInstances":"5" } } }

            Similarly, to change the number of preemptible workers in a cluster to 5, the ``update_mask``
            parameter would be ``config.secondary_worker_config.num_instances``, and the ``PATCH`` request
            body would be set as follows:

            ::

                 { "config":{ "secondaryWorkerConfig":{ "numInstances":"5" } } }

            If a dict is provided, it must be of the same form as the protobuf message
            :class:`~google.cloud.dataproc_v1.types.FieldMask`
        :param graceful_decommission_timeout: Optional. Timeout for graceful YARN decommissioning. Graceful
            decommissioning allows removing nodes from the cluster without interrupting jobs in progress.
            Timeout specifies how long to wait for jobs in progress to finish before forcefully removing nodes
            (and potentially interrupting jobs). Default timeout is 0 (for forceful decommission), and the
            maximum allowed timeout is 1 day.

            Only supported on Dataproc image versions 1.2 and higher.

            If a dict is provided, it must be of the same form as the protobuf message
            :class:`~google.cloud.dataproc_v1.types.Duration`
        :param request_id: Optional. A unique id used to identify the request. If the server receives two
            ``UpdateClusterRequest`` requests with the same id, then the second request will be ignored and
            the first ``google.longrunning.Operation`` created and stored in the backend is returned.
        :param retry: A retry object used to retry requests. If ``None`` is specified, requests will not be
            retried.
        :param timeout: The amount of time, in seconds, to wait for the request to complete. Note that if
            ``retry`` is specified, the timeout applies to each individual attempt.
        :param metadata: Additional metadata that is provided to the method.
        """
        if region is None:
            raise TypeError("missing 1 required keyword argument: 'region'")
        client = self.get_cluster_client(region=region)
        operation = await client.update_cluster(
            request={
                'project_id': project_id,
                'region': region,
                'cluster_name': cluster_name,
                'cluster': cluster,
                'update_mask': update_mask,
                'graceful_decommission_timeout': graceful_decommission_timeout,
                'request_id': request_id,
            },
            retry=retry,
            timeout=timeout,
            metadata=metadata,
        )
        return operation

    @GoogleBaseHook.fallback_to_default_project_id
    async def create_workflow_template(
        self,
        template: Union[Dict, WorkflowTemplate],
        project_id: str,
        region: str,
        retry: Union[Retry, _MethodDefault] = DEFAULT,
        timeout: Optional[float] = None,
        metadata: Sequence[Tuple[str, str]] = (),
    ) -> WorkflowTemplate:
        """
        Creates new workflow template.

        :param project_id: Required. The ID of the Google Cloud project the cluster belongs to.
        :param region: Required. The Cloud Dataproc region in which to handle the request.
        :param template: The Dataproc workflow template to create. If a dict is provided,
            it must be of the same form as the protobuf message WorkflowTemplate.
        :param retry: A retry object used to retry requests. If ``None`` is specified, requests will not be
            retried.
        :param timeout: The amount of time, in seconds, to wait for the request to complete. Note that if
            ``retry`` is specified, the timeout applies to each individual attempt.
        :param metadata: Additional metadata that is provided to the method.
        """
        if region is None:
            raise TypeError("missing 1 required keyword argument: 'region'")
        metadata = metadata or ()
        client = self.get_template_client(region)
        parent = f'projects/{project_id}/regions/{region}'
        return await client.create_workflow_template(
            request={'parent': parent, 'template': template}, retry=retry, timeout=timeout, metadata=metadata
        )

    @GoogleBaseHook.fallback_to_default_project_id
    async def instantiate_workflow_template(
        self,
        template_name: str,
        project_id: str,
        region: str,
        version: Optional[int] = None,
        request_id: Optional[str] = None,
        parameters: Optional[Dict[str, str]] = None,
        retry: Union[Retry, _MethodDefault] = DEFAULT,
        timeout: Optional[float] = None,
        metadata: Sequence[Tuple[str, str]] = (),
    ):
        """
        Instantiates a template and begins execution.

        :param template_name: Name of template to instantiate.
        :param project_id: Required. The ID of the Google Cloud project the cluster belongs to.
        :param region: Required. The Cloud Dataproc region in which to handle the request.
        :param version: Optional. The version of workflow template to instantiate. If specified,
            the workflow will be instantiated only if the current version of
            the workflow template has the supplied version.
            This option cannot be used to instantiate a previous version of
            workflow template.
        :param request_id: Optional. A tag that prevents multiple concurrent workflow instances
            with the same tag from running. This mitigates risk of concurrent
            instances started due to retries.
        :param parameters: Optional. Map from parameter names to values that should be used for those
            parameters. Values may not exceed 100 characters.
        :param retry: A retry object used to retry requests. If ``None`` is specified, requests will not be
            retried.
        :param timeout: The amount of time, in seconds, to wait for the request to complete. Note that if
            ``retry`` is specified, the timeout applies to each individual attempt.
        :param metadata: Additional metadata that is provided to the method.
        """
        if region is None:
            raise TypeError("missing 1 required keyword argument: 'region'")
        metadata = metadata or ()
        client = self.get_template_client(region)
        name = f'projects/{project_id}/regions/{region}/workflowTemplates/{template_name}'
        operation = await client.instantiate_workflow_template(
            request={'name': name, 'version': version, 'request_id': request_id, 'parameters': parameters},
            retry=retry,
            timeout=timeout,
            metadata=metadata,
        )
        return operation

    @GoogleBaseHook.fallback_to_default_project_id
    async def instantiate_inline_workflow_template(
        self,
        template: Union[Dict, WorkflowTemplate],
        project_id: str,
        region: str,
        request_id: Optional[str] = None,
        retry: Union[Retry, _MethodDefault] = DEFAULT,
        timeout: Optional[float] = None,
        metadata: Sequence[Tuple[str, str]] = (),
    ):
        """
        Instantiates a template and begins execution.

        :param template: The workflow template to instantiate. If a dict is provided,
            it must be of the same form as the protobuf message WorkflowTemplate
        :param project_id: Required. The ID of the Google Cloud project the cluster belongs to.
        :param region: Required. The Cloud Dataproc region in which to handle the request.
        :param request_id: Optional. A tag that prevents multiple concurrent workflow instances
            with the same tag from running. This mitigates risk of concurrent
            instances started due to retries.
        :param retry: A retry object used to retry requests. If ``None`` is specified, requests will not be
            retried.
        :param timeout: The amount of time, in seconds, to wait for the request to complete. Note that if
            ``retry`` is specified, the timeout applies to each individual attempt.
        :param metadata: Additional metadata that is provided to the method.
        """
        if region is None:
            raise TypeError("missing 1 required keyword argument: 'region'")
        metadata = metadata or ()
        client = self.get_template_client(region)
        parent = f'projects/{project_id}/regions/{region}'
        operation = await client.instantiate_inline_workflow_template(
            request={'parent': parent, 'template': template, 'request_id': request_id},
            retry=retry,
            timeout=timeout,
            metadata=metadata,
        )
        return operation

    @GoogleBaseHook.fallback_to_default_project_id
    async def get_job(
        self,
        job_id: str,
        project_id: str,
        region: str,
        retry: Union[Retry, _MethodDefault] = DEFAULT,
        timeout: Optional[float] = None,
        metadata: Sequence[Tuple[str, str]] = (),
    ) -> Job:
        """
        Gets the resource representation for a job in a project.

        :param job_id: Id of the Dataproc job
        :param project_id: Required. The ID of the Google Cloud project the cluster belongs to.
        :param region: Required. The Cloud Dataproc region in which to handle the request.
        :param retry: A retry object used to retry requests. If ``None`` is specified, requests will not be
            retried.
        :param timeout: The amount of time, in seconds, to wait for the request to complete. Note that if
            ``retry`` is specified, the timeout applies to each individual attempt.
        :param metadata: Additional metadata that is provided to the method.
        """
        if region is None:
            raise TypeError("missing 1 required keyword argument: 'region'")
        client = self.get_job_client(region=region)
        job = await client.get_job(
            request={'project_id': project_id, 'region': region, 'job_id': job_id},
            retry=retry,
            timeout=timeout,
            metadata=metadata,
        )
        return job

    @GoogleBaseHook.fallback_to_default_project_id
    async def submit_job(
        self,
        job: Union[dict, Job],
        project_id: str,
        region: str,
        request_id: Optional[str] = None,
        retry: Union[Retry, _MethodDefault] = DEFAULT,
        timeout: Optional[float] = None,
        metadata: Sequence[Tuple[str, str]] = (),
    ) -> Job:
        """
        Submits a job to a cluster.

        :param job: The job resource. If a dict is provided,
            it must be of the same form as the protobuf message Job
        :param project_id: Required. The ID of the Google Cloud project the cluster belongs to.
        :param region: Required. The Cloud Dataproc region in which to handle the request.
        :param request_id: Optional. A tag that prevents multiple concurrent workflow instances
            with the same tag from running. This mitigates risk of concurrent
            instances started due to retries.
        :param retry: A retry object used to retry requests. If ``None`` is specified, requests will not be
            retried.
        :param timeout: The amount of time, in seconds, to wait for the request to complete. Note that if
            ``retry`` is specified, the timeout applies to each individual attempt.
        :param metadata: Additional metadata that is provided to the method.
        """
        if region is None:
            raise TypeError("missing 1 required keyword argument: 'region'")
        client = self.get_job_client(region=region)
        return await client.submit_job(
            request={'project_id': project_id, 'region': region, 'job': job, 'request_id': request_id},
            retry=retry,
            timeout=timeout,
            metadata=metadata,
        )

    @GoogleBaseHook.fallback_to_default_project_id
    async def cancel_job(
        self,
        job_id: str,
        project_id: str,
        region: Optional[str] = None,
        retry: Union[Retry, _MethodDefault] = DEFAULT,
        timeout: Optional[float] = None,
        metadata: Sequence[Tuple[str, str]] = (),
    ) -> Job:
        """
        Starts a job cancellation request.

        :param project_id: Required. The ID of the Google Cloud project that the job belongs to.
        :param region: Required. The Cloud Dataproc region in which to handle the request.
        :param job_id: Required. The job ID.
        :param retry: A retry object used to retry requests. If ``None`` is specified, requests will not be
            retried.
        :param timeout: The amount of time, in seconds, to wait for the request to complete. Note that if
            ``retry`` is specified, the timeout applies to each individual attempt.
        :param metadata: Additional metadata that is provided to the method.
        """
        client = self.get_job_client(region=region)

        job = await client.cancel_job(
            request={'project_id': project_id, 'region': region, 'job_id': job_id},
            retry=retry,
            timeout=timeout,
            metadata=metadata,
        )
        return job

    @GoogleBaseHook.fallback_to_default_project_id
    async def create_batch(
        self,
        region: str,
        project_id: str,
        batch: Union[Dict, Batch],
        batch_id: Optional[str] = None,
        request_id: Optional[str] = None,
        retry: Union[Retry, _MethodDefault] = DEFAULT,
        timeout: Optional[float] = None,
        metadata: Sequence[Tuple[str, str]] = (),
    ) -> AsyncOperation:
        """
        Creates a batch workload.

        :param project_id: Required. The ID of the Google Cloud project that the cluster belongs to.
        :param region: Required. The Cloud Dataproc region in which to handle the request.
        :param batch: Required. The batch to create.
        :param batch_id: Optional. The ID to use for the batch, which will become the final component
            of the batch's resource name.
            This value must be 4-63 characters. Valid characters are /[a-z][0-9]-/.
        :param request_id: Optional. A unique id used to identify the request. If the server receives two
            ``CreateBatchRequest`` requests with the same id, then the second request will be ignored and
            the first ``google.longrunning.Operation`` created and stored in the backend is returned.
        :param retry: A retry object used to retry requests. If ``None`` is specified, requests will not be
            retried.
        :param timeout: The amount of time, in seconds, to wait for the request to complete. Note that if
            ``retry`` is specified, the timeout applies to each individual attempt.
        :param metadata: Additional metadata that is provided to the method.
        """
        client = self.get_batch_client(region)
        parent = f'projects/{project_id}/regions/{region}'

        result = await client.create_batch(
            request={
                'parent': parent,
                'batch': batch,
                'batch_id': batch_id,
                'request_id': request_id,
            },
            retry=retry,
            timeout=timeout,
            metadata=metadata,
        )
        return result

    @GoogleBaseHook.fallback_to_default_project_id
    async def delete_batch(
        self,
        batch_id: str,
        region: str,
        project_id: str,
        retry: Union[Retry, _MethodDefault] = DEFAULT,
        timeout: Optional[float] = None,
        metadata: Sequence[Tuple[str, str]] = (),
    ) -> None:
        """
        Deletes the batch workload resource.

        :param batch_id: Required. The ID to use for the batch, which will become the final component
            of the batch's resource name.
            This value must be 4-63 characters. Valid characters are /[a-z][0-9]-/.
        :param project_id: Required. The ID of the Google Cloud project that the cluster belongs to.
        :param region: Required. The Cloud Dataproc region in which to handle the request.
        :param retry: A retry object used to retry requests. If ``None`` is specified, requests will not be
            retried.
        :param timeout: The amount of time, in seconds, to wait for the request to complete. Note that if
            ``retry`` is specified, the timeout applies to each individual attempt.
        :param metadata: Additional metadata that is provided to the method.
        """
        client = self.get_batch_client(region)
        name = f"projects/{project_id}/regions/{region}/batches/{batch_id}"

        await client.delete_batch(
            request={
                'name': name,
            },
            retry=retry,
            timeout=timeout,
            metadata=metadata,
        )

    @GoogleBaseHook.fallback_to_default_project_id
    async def get_batch(
        self,
        batch_id: str,
        region: str,
        project_id: str,
        retry: Union[Retry, _MethodDefault] = DEFAULT,
        timeout: Optional[float] = None,
        metadata: Sequence[Tuple[str, str]] = (),
    ) -> Batch:
        """
        Gets the batch workload resource representation.

        :param batch_id: Required. The ID to use for the batch, which will become the final component
            of the batch's resource name.
            This value must be 4-63 characters. Valid characters are /[a-z][0-9]-/.
        :param project_id: Required. The ID of the Google Cloud project that the cluster belongs to.
        :param region: Required. The Cloud Dataproc region in which to handle the request.
        :param retry: A retry object used to retry requests. If ``None`` is specified, requests will not be
            retried.
        :param timeout: The amount of time, in seconds, to wait for the request to complete. Note that if
            ``retry`` is specified, the timeout applies to each individual attempt.
        :param metadata: Additional metadata that is provided to the method.
        """
        client = self.get_batch_client(region)
        name = f"projects/{project_id}/regions/{region}/batches/{batch_id}"

        result = await client.get_batch(
            request={
                'name': name,
            },
            retry=retry,
            timeout=timeout,
            metadata=metadata,
        )
        return result

    @GoogleBaseHook.fallback_to_default_project_id
    async def list_batches(
        self,
        region: str,
        project_id: str,
        page_size: Optional[int] = None,
        page_token: Optional[str] = None,
        retry: Union[Retry, _MethodDefault] = DEFAULT,
        timeout: Optional[float] = None,
        metadata: Sequence[Tuple[str, str]] = (),
    ):
        """
        Lists batch workloads.

        :param project_id: Required. The ID of the Google Cloud project that the cluster belongs to.
        :param region: Required. The Cloud Dataproc region in which to handle the request.
        :param page_size: Optional. The maximum number of batches to return in each response. The service may
            return fewer than this value. The default page size is 20; the maximum page size is 1000.
        :param page_token: Optional. A page token received from a previous ``ListBatches`` call.
            Provide this token to retrieve the subsequent page.
        :param retry: A retry object used to retry requests. If ``None`` is specified, requests will not be
            retried.
        :param timeout: The amount of time, in seconds, to wait for the request to complete. Note that if
            ``retry`` is specified, the timeout applies to each individual attempt.
        :param metadata: Additional metadata that is provided to the method.
        """
        client = self.get_batch_client(region)
        parent = f'projects/{project_id}/regions/{region}'

        result = await client.list_batches(
            request={
                'parent': parent,
                'page_size': page_size,
                'page_token': page_token,
            },
            retry=retry,
            timeout=timeout,
            metadata=metadata,
        )
        return result<|MERGE_RESOLUTION|>--- conflicted
+++ resolved
@@ -240,13 +240,7 @@
             client_options = ClientOptions(api_endpoint=f'{region}-dataproc.googleapis.com:443')
 
         return JobControllerClient(
-<<<<<<< HEAD
-            credentials=self._get_credentials(),
-            client_info=CLIENT_INFO,
-            client_options=client_options,
-=======
             credentials=self.get_credentials(), client_info=CLIENT_INFO, client_options=client_options
->>>>>>> 874a95cc
         )
 
     def get_batch_client(self, region: Optional[str] = None) -> BatchControllerClient:
