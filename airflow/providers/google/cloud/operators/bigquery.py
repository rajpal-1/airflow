--- conflicted
+++ resolved
@@ -886,12 +886,9 @@
     def generate_query(self, hook: BigQueryHook) -> str:
         """
         Generate a select query if selected fields are given or with *
-<<<<<<< HEAD
         for the given dataset and table id.
-=======
-        for the given dataset and table id
+
         :param hook BigQuery Hook
->>>>>>> c082aec0
         """
         query = "select "
         if self.selected_fields:
