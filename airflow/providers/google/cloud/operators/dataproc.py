#
# Licensed to the Apache Software Foundation (ASF) under one
# or more contributor license agreements.  See the NOTICE file
# distributed with this work for additional information
# regarding copyright ownership.  The ASF licenses this file
# to you under the Apache License, Version 2.0 (the
# "License"); you may not use this file except in compliance
# with the License.  You may obtain a copy of the License at
#
#   http://www.apache.org/licenses/LICENSE-2.0
#
# Unless required by applicable law or agreed to in writing,
# software distributed under the License is distributed on an
# "AS IS" BASIS, WITHOUT WARRANTIES OR CONDITIONS OF ANY
# KIND, either express or implied.  See the License for the
# specific language governing permissions and limitations
# under the License.
"""This module contains Google Dataproc operators."""
from __future__ import annotations

import inspect
import ntpath
import os
import re
import time
import uuid
import warnings
from datetime import datetime, timedelta
from typing import TYPE_CHECKING, Sequence

from google.api_core import operation  # type: ignore
from google.api_core.exceptions import AlreadyExists, NotFound
from google.api_core.gapic_v1.method import DEFAULT, _MethodDefault
from google.api_core.retry import Retry, exponential_sleep_generator
from google.cloud.dataproc_v1 import Batch, Cluster, JobStatus
from google.protobuf.duration_pb2 import Duration
from google.protobuf.field_mask_pb2 import FieldMask

from airflow.exceptions import AirflowException
from airflow.models import BaseOperator
from airflow.providers.google.cloud.hooks.dataproc import DataprocHook, DataProcJobBuilder
from airflow.providers.google.cloud.hooks.gcs import GCSHook
from airflow.providers.google.cloud.links.dataproc import (
    DATAPROC_BATCH_LINK,
    DATAPROC_BATCHES_LINK,
    DATAPROC_CLUSTER_LINK,
    DATAPROC_JOB_LOG_LINK,
    DATAPROC_WORKFLOW_LINK,
    DATAPROC_WORKFLOW_TEMPLATE_LINK,
    DataprocLink,
    DataprocListLink,
)
from airflow.providers.google.cloud.triggers.dataproc import DataprocBaseTrigger
from airflow.utils import timezone

if TYPE_CHECKING:
    from airflow.utils.context import Context


class ClusterGenerator:
    """
    Create a new Dataproc Cluster.

    :param cluster_name: The name of the DataProc cluster to create. (templated)
    :param project_id: The ID of the google cloud project in which
        to create the cluster. (templated)
    :param num_workers: The # of workers to spin up. If set to zero will
        spin up cluster in a single node mode
    :param storage_bucket: The storage bucket to use, setting to None lets dataproc
        generate a custom one for you
    :param init_actions_uris: List of GCS uri's containing
        dataproc initialization scripts
    :param init_action_timeout: Amount of time executable scripts in
        init_actions_uris has to complete
    :param metadata: dict of key-value google compute engine metadata entries
        to add to all instances
    :param image_version: the version of software inside the Dataproc cluster
    :param custom_image: custom Dataproc image for more info see
        https://cloud.google.com/dataproc/docs/guides/dataproc-images
    :param custom_image_project_id: project id for the custom Dataproc image, for more info see
        https://cloud.google.com/dataproc/docs/guides/dataproc-images
    :param custom_image_family: family for the custom Dataproc image,
        family name can be provide using --family flag while creating custom image, for more info see
        https://cloud.google.com/dataproc/docs/guides/dataproc-images
    :param autoscaling_policy: The autoscaling policy used by the cluster. Only resource names
        including projectid and location (region) are valid. Example:
        ``projects/[projectId]/locations/[dataproc_region]/autoscalingPolicies/[policy_id]``
    :param properties: dict of properties to set on
        config files (e.g. spark-defaults.conf), see
        https://cloud.google.com/dataproc/docs/reference/rest/v1/projects.regions.clusters#SoftwareConfig
    :param optional_components: List of optional cluster components, for more info see
        https://cloud.google.com/dataproc/docs/reference/rest/v1/ClusterConfig#Component
    :param num_masters: The # of master nodes to spin up
    :param master_machine_type: Compute engine machine type to use for the primary node
    :param master_disk_type: Type of the boot disk for the primary node
        (default is ``pd-standard``).
        Valid values: ``pd-ssd`` (Persistent Disk Solid State Drive) or
        ``pd-standard`` (Persistent Disk Hard Disk Drive).
    :param master_disk_size: Disk size for the primary node
    :param worker_machine_type: Compute engine machine type to use for the worker nodes
    :param worker_disk_type: Type of the boot disk for the worker node
        (default is ``pd-standard``).
        Valid values: ``pd-ssd`` (Persistent Disk Solid State Drive) or
        ``pd-standard`` (Persistent Disk Hard Disk Drive).
    :param worker_disk_size: Disk size for the worker nodes
    :param num_preemptible_workers: The # of preemptible worker nodes to spin up
    :param labels: dict of labels to add to the cluster
    :param zone: The zone where the cluster will be located. Set to None to auto-zone. (templated)
    :param network_uri: The network uri to be used for machine communication, cannot be
        specified with subnetwork_uri
    :param subnetwork_uri: The subnetwork uri to be used for machine communication,
        cannot be specified with network_uri
    :param internal_ip_only: If true, all instances in the cluster will only
        have internal IP addresses. This can only be enabled for subnetwork
        enabled networks
    :param tags: The GCE tags to add to all instances
    :param region: The specified region where the dataproc cluster is created.
    :param gcp_conn_id: The connection ID to use connecting to Google Cloud.
    :param service_account: The service account of the dataproc instances.
    :param service_account_scopes: The URIs of service account scopes to be included.
    :param idle_delete_ttl: The longest duration that cluster would keep alive while
        staying idle. Passing this threshold will cause cluster to be auto-deleted.
        A duration in seconds.
    :param auto_delete_time:  The time when cluster will be auto-deleted.
    :param auto_delete_ttl: The life duration of cluster, the cluster will be
        auto-deleted at the end of this duration.
        A duration in seconds. (If auto_delete_time is set this parameter will be ignored)
    :param customer_managed_key: The customer-managed key used for disk encryption
        ``projects/[PROJECT_STORING_KEYS]/locations/[LOCATION]/keyRings/[KEY_RING_NAME]/cryptoKeys/[KEY_NAME]`` # noqa
    :param enable_component_gateway: Provides access to the web interfaces of default and selected optional
        components on the cluster.
    """

    def __init__(
        self,
        project_id: str,
        num_workers: int | None = None,
        zone: str | None = None,
        network_uri: str | None = None,
        subnetwork_uri: str | None = None,
        internal_ip_only: bool | None = None,
        tags: list[str] | None = None,
        storage_bucket: str | None = None,
        init_actions_uris: list[str] | None = None,
        init_action_timeout: str = "10m",
        metadata: dict | None = None,
        custom_image: str | None = None,
        custom_image_project_id: str | None = None,
        custom_image_family: str | None = None,
        image_version: str | None = None,
        autoscaling_policy: str | None = None,
        properties: dict | None = None,
        optional_components: list[str] | None = None,
        num_masters: int = 1,
        master_machine_type: str = "n1-standard-4",
        master_disk_type: str = "pd-standard",
        master_disk_size: int = 1024,
        worker_machine_type: str = "n1-standard-4",
        worker_disk_type: str = "pd-standard",
        worker_disk_size: int = 1024,
        num_preemptible_workers: int = 0,
        service_account: str | None = None,
        service_account_scopes: list[str] | None = None,
        idle_delete_ttl: int | None = None,
        auto_delete_time: datetime | None = None,
        auto_delete_ttl: int | None = None,
        customer_managed_key: str | None = None,
        enable_component_gateway: bool | None = False,
        **kwargs,
    ) -> None:

        self.project_id = project_id
        self.num_masters = num_masters
        self.num_workers = num_workers
        self.num_preemptible_workers = num_preemptible_workers
        self.storage_bucket = storage_bucket
        self.init_actions_uris = init_actions_uris
        self.init_action_timeout = init_action_timeout
        self.metadata = metadata
        self.custom_image = custom_image
        self.custom_image_project_id = custom_image_project_id
        self.custom_image_family = custom_image_family
        self.image_version = image_version
        self.properties = properties or {}
        self.optional_components = optional_components
        self.master_machine_type = master_machine_type
        self.master_disk_type = master_disk_type
        self.master_disk_size = master_disk_size
        self.autoscaling_policy = autoscaling_policy
        self.worker_machine_type = worker_machine_type
        self.worker_disk_type = worker_disk_type
        self.worker_disk_size = worker_disk_size
        self.zone = zone
        self.network_uri = network_uri
        self.subnetwork_uri = subnetwork_uri
        self.internal_ip_only = internal_ip_only
        self.tags = tags
        self.service_account = service_account
        self.service_account_scopes = service_account_scopes
        self.idle_delete_ttl = idle_delete_ttl
        self.auto_delete_time = auto_delete_time
        self.auto_delete_ttl = auto_delete_ttl
        self.customer_managed_key = customer_managed_key
        self.enable_component_gateway = enable_component_gateway
        self.single_node = num_workers == 0

        if self.custom_image and self.image_version:
            raise ValueError("The custom_image and image_version can't be both set")

        if self.custom_image_family and self.image_version:
            raise ValueError("The image_version and custom_image_family can't be both set")

        if self.custom_image_family and self.custom_image:
            raise ValueError("The custom_image and custom_image_family can't be both set")

        if self.single_node and self.num_preemptible_workers > 0:
            raise ValueError("Single node cannot have preemptible workers.")

    def _get_init_action_timeout(self) -> dict:
        match = re.match(r"^(\d+)([sm])$", self.init_action_timeout)
        if match:
            val = float(match.group(1))
            if match.group(2) == "s":
                return {"seconds": int(val)}
            elif match.group(2) == "m":
                return {"seconds": int(timedelta(minutes=val).total_seconds())}

        raise AirflowException(
            "DataprocClusterCreateOperator init_action_timeout"
            " should be expressed in minutes or seconds. i.e. 10m, 30s"
        )

    def _build_gce_cluster_config(self, cluster_data):
        if self.zone:
            zone_uri = f"https://www.googleapis.com/compute/v1/projects/{self.project_id}/zones/{self.zone}"
            cluster_data["gce_cluster_config"]["zone_uri"] = zone_uri

        if self.metadata:
            cluster_data["gce_cluster_config"]["metadata"] = self.metadata

        if self.network_uri:
            cluster_data["gce_cluster_config"]["network_uri"] = self.network_uri

        if self.subnetwork_uri:
            cluster_data["gce_cluster_config"]["subnetwork_uri"] = self.subnetwork_uri

        if self.internal_ip_only:
            if not self.subnetwork_uri:
                raise AirflowException("Set internal_ip_only to true only when you pass a subnetwork_uri.")
            cluster_data["gce_cluster_config"]["internal_ip_only"] = True

        if self.tags:
            cluster_data["gce_cluster_config"]["tags"] = self.tags

        if self.service_account:
            cluster_data["gce_cluster_config"]["service_account"] = self.service_account

        if self.service_account_scopes:
            cluster_data["gce_cluster_config"]["service_account_scopes"] = self.service_account_scopes

        return cluster_data

    def _build_lifecycle_config(self, cluster_data):
        if self.idle_delete_ttl:
            cluster_data["lifecycle_config"]["idle_delete_ttl"] = {"seconds": self.idle_delete_ttl}

        if self.auto_delete_time:
            utc_auto_delete_time = timezone.convert_to_utc(self.auto_delete_time)
            cluster_data["lifecycle_config"]["auto_delete_time"] = utc_auto_delete_time.strftime(
                "%Y-%m-%dT%H:%M:%S.%fZ"
            )
        elif self.auto_delete_ttl:
            cluster_data["lifecycle_config"]["auto_delete_ttl"] = {"seconds": int(self.auto_delete_ttl)}

        return cluster_data

    def _build_cluster_data(self):
        if self.zone:
            master_type_uri = (
                f"projects/{self.project_id}/zones/{self.zone}/machineTypes/{self.master_machine_type}"
            )
            worker_type_uri = (
                f"projects/{self.project_id}/zones/{self.zone}/machineTypes/{self.worker_machine_type}"
            )
        else:
            master_type_uri = self.master_machine_type
            worker_type_uri = self.worker_machine_type

        cluster_data = {
            "gce_cluster_config": {},
            "master_config": {
                "num_instances": self.num_masters,
                "machine_type_uri": master_type_uri,
                "disk_config": {
                    "boot_disk_type": self.master_disk_type,
                    "boot_disk_size_gb": self.master_disk_size,
                },
            },
            "worker_config": {
                "num_instances": self.num_workers,
                "machine_type_uri": worker_type_uri,
                "disk_config": {
                    "boot_disk_type": self.worker_disk_type,
                    "boot_disk_size_gb": self.worker_disk_size,
                },
            },
            "secondary_worker_config": {},
            "software_config": {},
            "lifecycle_config": {},
            "encryption_config": {},
            "autoscaling_config": {},
            "endpoint_config": {},
        }
        if self.num_preemptible_workers > 0:
            cluster_data["secondary_worker_config"] = {
                "num_instances": self.num_preemptible_workers,
                "machine_type_uri": worker_type_uri,
                "disk_config": {
                    "boot_disk_type": self.worker_disk_type,
                    "boot_disk_size_gb": self.worker_disk_size,
                },
                "is_preemptible": True,
            }

        if self.storage_bucket:
            cluster_data["config_bucket"] = self.storage_bucket

        if self.image_version:
            cluster_data["software_config"]["image_version"] = self.image_version

        elif self.custom_image:
            project_id = self.custom_image_project_id or self.project_id
            custom_image_url = (
                f"https://www.googleapis.com/compute/beta/projects/{project_id}"
                f"/global/images/{self.custom_image}"
            )
            cluster_data["master_config"]["image_uri"] = custom_image_url
            if not self.single_node:
                cluster_data["worker_config"]["image_uri"] = custom_image_url

        elif self.custom_image_family:
            project_id = self.custom_image_project_id or self.project_id
            custom_image_url = (
                "https://www.googleapis.com/compute/beta/projects/"
                f"{project_id}/global/images/family/{self.custom_image_family}"
            )
            cluster_data["master_config"]["image_uri"] = custom_image_url
            if not self.single_node:
                cluster_data["worker_config"]["image_uri"] = custom_image_url

        cluster_data = self._build_gce_cluster_config(cluster_data)

        if self.single_node:
            self.properties["dataproc:dataproc.allow.zero.workers"] = "true"

        if self.properties:
            cluster_data["software_config"]["properties"] = self.properties

        if self.optional_components:
            cluster_data["software_config"]["optional_components"] = self.optional_components

        cluster_data = self._build_lifecycle_config(cluster_data)

        if self.init_actions_uris:
            init_actions_dict = [
                {"executable_file": uri, "execution_timeout": self._get_init_action_timeout()}
                for uri in self.init_actions_uris
            ]
            cluster_data["initialization_actions"] = init_actions_dict

        if self.customer_managed_key:
            cluster_data["encryption_config"] = {"gce_pd_kms_key_name": self.customer_managed_key}
        if self.autoscaling_policy:
            cluster_data["autoscaling_config"] = {"policy_uri": self.autoscaling_policy}
        if self.enable_component_gateway:
            cluster_data["endpoint_config"] = {"enable_http_port_access": self.enable_component_gateway}

        return cluster_data

    def make(self):
        """
        Helper method for easier migration.
        :return: Dict representing Dataproc cluster.
        """
        return self._build_cluster_data()


class DataprocCreateClusterOperator(BaseOperator):
    """
    Create a new cluster on Google Cloud Dataproc. The operator will wait until the
    creation is successful or an error occurs in the creation process. If the cluster
    already exists and ``use_if_exists`` is True then the operator will:

    - if cluster state is ERROR then delete it if specified and raise error
    - if cluster state is CREATING wait for it and then check for ERROR state
    - if cluster state is DELETING wait for it and then create new cluster

    Please refer to

    https://cloud.google.com/dataproc/docs/reference/rest/v1/projects.regions.clusters

    for a detailed explanation on the different parameters. Most of the configuration
    parameters detailed in the link are available as a parameter to this operator.

    .. seealso::
        For more information on how to use this operator, take a look at the guide:
        :ref:`howto/operator:DataprocCreateClusterOperator`

    :param project_id: The ID of the google cloud project in which
        to create the cluster. (templated)
    :param cluster_name: Name of the cluster to create
    :param labels: Labels that will be assigned to created cluster
    :param cluster_config: Required. The cluster config to create.
        If a dict is provided, it must be of the same form as the protobuf message
        :class:`~google.cloud.dataproc_v1.types.ClusterConfig`
    :param virtual_cluster_config: Optional. The virtual cluster config, used when creating a Dataproc
        cluster that does not directly control the underlying compute resources, for example, when creating a
        `Dataproc-on-GKE cluster
        <https://cloud.google.com/dataproc/docs/concepts/jobs/dataproc-gke#create-a-dataproc-on-gke-cluster>`
    :param region: The specified region where the dataproc cluster is created.
    :param delete_on_error: If true the cluster will be deleted if created with ERROR state. Default
        value is true.
    :param use_if_exists: If true use existing cluster
    :param request_id: Optional. A unique id used to identify the request. If the server receives two
        ``DeleteClusterRequest`` requests with the same id, then the second request will be ignored and the
        first ``google.longrunning.Operation`` created and stored in the backend is returned.
    :param retry: A retry object used to retry requests. If ``None`` is specified, requests will not be
        retried.
    :param timeout: The amount of time, in seconds, to wait for the request to complete. Note that if
        ``retry`` is specified, the timeout applies to each individual attempt.
    :param metadata: Additional metadata that is provided to the method.
    :param gcp_conn_id: The connection ID to use connecting to Google Cloud.
    :param impersonation_chain: Optional service account to impersonate using short-term
        credentials, or chained list of accounts required to get the access_token
        of the last account in the list, which will be impersonated in the request.
        If set as a string, the account must grant the originating account
        the Service Account Token Creator IAM role.
        If set as a sequence, the identities from the list must grant
        Service Account Token Creator IAM role to the directly preceding identity, with first
        account from the list granting this role to the originating account (templated).
    """

    template_fields: Sequence[str] = (
        "project_id",
        "region",
        "cluster_config",
        "virtual_cluster_config",
        "cluster_name",
        "labels",
        "impersonation_chain",
    )
    template_fields_renderers = {"cluster_config": "json", "virtual_cluster_config": "json"}

    operator_extra_links = (DataprocLink(),)

    def __init__(
        self,
        *,
        cluster_name: str,
        region: str,
        project_id: str | None = None,
        cluster_config: dict | Cluster | None = None,
        virtual_cluster_config: dict | None = None,
        labels: dict | None = None,
        request_id: str | None = None,
        delete_on_error: bool = True,
        use_if_exists: bool = True,
        retry: Retry | _MethodDefault = DEFAULT,
        timeout: float = 1 * 60 * 60,
        metadata: Sequence[tuple[str, str]] = (),
        gcp_conn_id: str = "google_cloud_default",
        impersonation_chain: str | Sequence[str] | None = None,
        **kwargs,
    ) -> None:

        # TODO: remove one day
        if cluster_config is None and virtual_cluster_config is None:
            warnings.warn(
                f"Passing cluster parameters by keywords to `{type(self).__name__}` will be deprecated. "
                "Please provide cluster_config object using `cluster_config` parameter. "
                "You can use `airflow.dataproc.ClusterGenerator.generate_cluster` "
                "method to obtain cluster object.",
                DeprecationWarning,
                stacklevel=1,
            )
            # Remove result of apply defaults
            if "params" in kwargs:
                del kwargs["params"]

            # Create cluster object from kwargs
            if project_id is None:
                raise AirflowException(
                    "project_id argument is required when building cluster from keywords parameters"
                )
            kwargs["project_id"] = project_id
            cluster_config = ClusterGenerator(**kwargs).make()

            # Remove from kwargs cluster params passed for backward compatibility
            cluster_params = inspect.signature(ClusterGenerator.__init__).parameters
            for arg in cluster_params:
                if arg in kwargs:
                    del kwargs[arg]

        super().__init__(**kwargs)

        self.cluster_config = cluster_config
        self.cluster_name = cluster_name
        self.labels = labels
        self.project_id = project_id
        self.region = region
        self.request_id = request_id
        self.retry = retry
        self.timeout = timeout
        self.metadata = metadata
        self.gcp_conn_id = gcp_conn_id
        self.delete_on_error = delete_on_error
        self.use_if_exists = use_if_exists
        self.impersonation_chain = impersonation_chain
        self.virtual_cluster_config = virtual_cluster_config

    def _create_cluster(self, hook: DataprocHook):
        operation = hook.create_cluster(
            project_id=self.project_id,
            region=self.region,
            cluster_name=self.cluster_name,
            labels=self.labels,
            cluster_config=self.cluster_config,
            virtual_cluster_config=self.virtual_cluster_config,
            request_id=self.request_id,
            retry=self.retry,
            timeout=self.timeout,
            metadata=self.metadata,
        )
        cluster = operation.result()
        self.log.info("Cluster created.")
        return cluster

    def _delete_cluster(self, hook):
        self.log.info("Deleting the cluster")
        hook.delete_cluster(region=self.region, cluster_name=self.cluster_name, project_id=self.project_id)

    def _get_cluster(self, hook: DataprocHook) -> Cluster:
        return hook.get_cluster(
            project_id=self.project_id,
            region=self.region,
            cluster_name=self.cluster_name,
            retry=self.retry,
            timeout=self.timeout,
            metadata=self.metadata,
        )

    def _handle_error_state(self, hook: DataprocHook, cluster: Cluster) -> None:
        if cluster.status.state != cluster.status.State.ERROR:
            return
        self.log.info("Cluster is in ERROR state")
        gcs_uri = hook.diagnose_cluster(
            region=self.region, cluster_name=self.cluster_name, project_id=self.project_id
        )
        self.log.info("Diagnostic information for cluster %s available at: %s", self.cluster_name, gcs_uri)
        if self.delete_on_error:
            self._delete_cluster(hook)
            raise AirflowException("Cluster was created but was in ERROR state.")
        raise AirflowException("Cluster was created but is in ERROR state")

    def _wait_for_cluster_in_deleting_state(self, hook: DataprocHook) -> None:
        time_left = self.timeout
        for time_to_sleep in exponential_sleep_generator(initial=10, maximum=120):
            if time_left < 0:
                raise AirflowException(f"Cluster {self.cluster_name} is still DELETING state, aborting")
            time.sleep(time_to_sleep)
            time_left = time_left - time_to_sleep
            try:
                self._get_cluster(hook)
            except NotFound:
                break

    def _wait_for_cluster_in_creating_state(self, hook: DataprocHook) -> Cluster:
        time_left = self.timeout
        cluster = self._get_cluster(hook)
        for time_to_sleep in exponential_sleep_generator(initial=10, maximum=120):
            if cluster.status.state != cluster.status.State.CREATING:
                break
            if time_left < 0:
                raise AirflowException(f"Cluster {self.cluster_name} is still CREATING state, aborting")
            time.sleep(time_to_sleep)
            time_left = time_left - time_to_sleep
            cluster = self._get_cluster(hook)
        return cluster

    def execute(self, context: Context) -> dict:
        self.log.info("Creating cluster: %s", self.cluster_name)
        hook = DataprocHook(gcp_conn_id=self.gcp_conn_id, impersonation_chain=self.impersonation_chain)
        # Save data required to display extra link no matter what the cluster status will be
        DataprocLink.persist(
            context=context, task_instance=self, url=DATAPROC_CLUSTER_LINK, resource=self.cluster_name
        )
        try:
            # First try to create a new cluster
            cluster = self._create_cluster(hook)
        except AlreadyExists:
            if not self.use_if_exists:
                raise
            self.log.info("Cluster already exists.")
            cluster = self._get_cluster(hook)

        # Check if cluster is not in ERROR state
        self._handle_error_state(hook, cluster)
        if cluster.status.state == cluster.status.State.CREATING:
            # Wait for cluster to be created
            cluster = self._wait_for_cluster_in_creating_state(hook)
            self._handle_error_state(hook, cluster)
        elif cluster.status.state == cluster.status.State.DELETING:
            # Wait for cluster to be deleted
            self._wait_for_cluster_in_deleting_state(hook)
            # Create new cluster
            cluster = self._create_cluster(hook)
            self._handle_error_state(hook, cluster)

        return Cluster.to_dict(cluster)


class DataprocScaleClusterOperator(BaseOperator):
    """
    Scale, up or down, a cluster on Google Cloud Dataproc.
    The operator will wait until the cluster is re-scaled.

    **Example**: ::

        t1 = DataprocClusterScaleOperator(
                task_id='dataproc_scale',
                project_id='my-project',
                cluster_name='cluster-1',
                num_workers=10,
                num_preemptible_workers=10,
                graceful_decommission_timeout='1h',
                dag=dag)

    .. seealso::
        For more detail on about scaling clusters have a look at the reference:
        https://cloud.google.com/dataproc/docs/concepts/configuring-clusters/scaling-clusters

    :param cluster_name: The name of the cluster to scale. (templated)
    :param project_id: The ID of the google cloud project in which
        the cluster runs. (templated)
    :param region: The region for the dataproc cluster. (templated)
    :param num_workers: The new number of workers
    :param num_preemptible_workers: The new number of preemptible workers
    :param graceful_decommission_timeout: Timeout for graceful YARN decommissioning.
        Maximum value is 1d
    :param gcp_conn_id: The connection ID to use connecting to Google Cloud.
    :param impersonation_chain: Optional service account to impersonate using short-term
        credentials, or chained list of accounts required to get the access_token
        of the last account in the list, which will be impersonated in the request.
        If set as a string, the account must grant the originating account
        the Service Account Token Creator IAM role.
        If set as a sequence, the identities from the list must grant
        Service Account Token Creator IAM role to the directly preceding identity, with first
        account from the list granting this role to the originating account (templated).
    """

    template_fields: Sequence[str] = ("cluster_name", "project_id", "region", "impersonation_chain")

    operator_extra_links = (DataprocLink(),)

    def __init__(
        self,
        *,
        cluster_name: str,
        project_id: str | None = None,
        region: str = "global",
        num_workers: int = 2,
        num_preemptible_workers: int = 0,
        graceful_decommission_timeout: str | None = None,
        gcp_conn_id: str = "google_cloud_default",
        impersonation_chain: str | Sequence[str] | None = None,
        **kwargs,
    ) -> None:
        super().__init__(**kwargs)
        self.project_id = project_id
        self.region = region
        self.cluster_name = cluster_name
        self.num_workers = num_workers
        self.num_preemptible_workers = num_preemptible_workers
        self.graceful_decommission_timeout = graceful_decommission_timeout
        self.gcp_conn_id = gcp_conn_id
        self.impersonation_chain = impersonation_chain

        # TODO: Remove one day
        warnings.warn(
            f"The `{type(self).__name__}` operator is deprecated, "
            "please use `DataprocUpdateClusterOperator` instead.",
            DeprecationWarning,
            stacklevel=1,
        )

    def _build_scale_cluster_data(self) -> dict:
        scale_data = {
            "config": {
                "worker_config": {"num_instances": self.num_workers},
                "secondary_worker_config": {"num_instances": self.num_preemptible_workers},
            }
        }
        return scale_data

    @property
    def _graceful_decommission_timeout_object(self) -> dict[str, int] | None:
        if not self.graceful_decommission_timeout:
            return None

        timeout = None
        match = re.match(r"^(\d+)([smdh])$", self.graceful_decommission_timeout)
        if match:
            if match.group(2) == "s":
                timeout = int(match.group(1))
            elif match.group(2) == "m":
                val = float(match.group(1))
                timeout = int(timedelta(minutes=val).total_seconds())
            elif match.group(2) == "h":
                val = float(match.group(1))
                timeout = int(timedelta(hours=val).total_seconds())
            elif match.group(2) == "d":
                val = float(match.group(1))
                timeout = int(timedelta(days=val).total_seconds())

        if not timeout:
            raise AirflowException(
                "DataprocClusterScaleOperator "
                " should be expressed in day, hours, minutes or seconds. "
                " i.e. 1d, 4h, 10m, 30s"
            )

        return {"seconds": timeout}

    def execute(self, context: Context) -> None:
        """Scale, up or down, a cluster on Google Cloud Dataproc."""
        self.log.info("Scaling cluster: %s", self.cluster_name)

        scaling_cluster_data = self._build_scale_cluster_data()
        update_mask = ["config.worker_config.num_instances", "config.secondary_worker_config.num_instances"]

        hook = DataprocHook(gcp_conn_id=self.gcp_conn_id, impersonation_chain=self.impersonation_chain)
        # Save data required to display extra link no matter what the cluster status will be
        DataprocLink.persist(
            context=context, task_instance=self, url=DATAPROC_CLUSTER_LINK, resource=self.cluster_name
        )
        operation = hook.update_cluster(
            project_id=self.project_id,
            region=self.region,
            cluster_name=self.cluster_name,
            cluster=scaling_cluster_data,
            graceful_decommission_timeout=self._graceful_decommission_timeout_object,
            update_mask={"paths": update_mask},
        )
        operation.result()
        self.log.info("Cluster scaling finished")


class DataprocDeleteClusterOperator(BaseOperator):
    """
    Deletes a cluster in a project.

    :param region: Required. The Cloud Dataproc region in which to handle the request (templated).
    :param cluster_name: Required. The cluster name (templated).
    :param project_id: Optional. The ID of the Google Cloud project that the cluster belongs to (templated).
    :param cluster_uuid: Optional. Specifying the ``cluster_uuid`` means the RPC should fail
        if cluster with specified UUID does not exist.
    :param request_id: Optional. A unique id used to identify the request. If the server receives two
        ``DeleteClusterRequest`` requests with the same id, then the second request will be ignored and the
        first ``google.longrunning.Operation`` created and stored in the backend is returned.
    :param retry: A retry object used to retry requests. If ``None`` is specified, requests will not be
        retried.
    :param timeout: The amount of time, in seconds, to wait for the request to complete. Note that if
        ``retry`` is specified, the timeout applies to each individual attempt.
    :param metadata: Additional metadata that is provided to the method.
    :param gcp_conn_id: The connection ID to use connecting to Google Cloud.
    :param impersonation_chain: Optional service account to impersonate using short-term
        credentials, or chained list of accounts required to get the access_token
        of the last account in the list, which will be impersonated in the request.
        If set as a string, the account must grant the originating account
        the Service Account Token Creator IAM role.
        If set as a sequence, the identities from the list must grant
        Service Account Token Creator IAM role to the directly preceding identity, with first
        account from the list granting this role to the originating account (templated).
    """

    template_fields: Sequence[str] = ("project_id", "region", "cluster_name", "impersonation_chain")

    def __init__(
        self,
        *,
        region: str,
        cluster_name: str,
        project_id: str | None = None,
        cluster_uuid: str | None = None,
        request_id: str | None = None,
        retry: Retry | _MethodDefault = DEFAULT,
        timeout: float | None = None,
        metadata: Sequence[tuple[str, str]] = (),
        gcp_conn_id: str = "google_cloud_default",
        impersonation_chain: str | Sequence[str] | None = None,
        **kwargs,
    ):
        super().__init__(**kwargs)
        self.project_id = project_id
        self.region = region
        self.cluster_name = cluster_name
        self.cluster_uuid = cluster_uuid
        self.request_id = request_id
        self.retry = retry
        self.timeout = timeout
        self.metadata = metadata
        self.gcp_conn_id = gcp_conn_id
        self.impersonation_chain = impersonation_chain

    def execute(self, context: Context) -> None:
        hook = DataprocHook(gcp_conn_id=self.gcp_conn_id, impersonation_chain=self.impersonation_chain)
        self.log.info("Deleting cluster: %s", self.cluster_name)
        operation = hook.delete_cluster(
            project_id=self.project_id,
            region=self.region,
            cluster_name=self.cluster_name,
            cluster_uuid=self.cluster_uuid,
            request_id=self.request_id,
            retry=self.retry,
            timeout=self.timeout,
            metadata=self.metadata,
        )
        operation.result()
        self.log.info("Cluster deleted.")


class DataprocJobBaseOperator(BaseOperator):
    """
    The base class for operators that launch job on DataProc.

    :param region: The specified region where the dataproc cluster is created.
    :param job_name: The job name used in the DataProc cluster. This name by default
        is the task_id appended with the execution data, but can be templated. The
        name will always be appended with a random number to avoid name clashes.
    :param cluster_name: The name of the DataProc cluster.
    :param project_id: The ID of the Google Cloud project the cluster belongs to,
        if not specified the project will be inferred from the provided GCP connection.
    :param dataproc_properties: Map for the Hive properties. Ideal to put in
        default arguments (templated)
    :param dataproc_jars: HCFS URIs of jar files to add to the CLASSPATH of the Hive server and Hadoop
        MapReduce (MR) tasks. Can contain Hive SerDes and UDFs. (templated)
    :param gcp_conn_id: The connection ID to use connecting to Google Cloud.
    :param delegate_to: The account to impersonate using domain-wide delegation of authority,
        if any. For this to work, the service account making the request must have
        domain-wide delegation enabled.
    :param labels: The labels to associate with this job. Label keys must contain 1 to 63 characters,
        and must conform to RFC 1035. Label values may be empty, but, if present, must contain 1 to 63
        characters, and must conform to RFC 1035. No more than 32 labels can be associated with a job.
    :param job_error_states: Job states that should be considered error states.
        Any states in this set will result in an error being raised and failure of the
        task. Eg, if the ``CANCELLED`` state should also be considered a task failure,
        pass in ``{'ERROR', 'CANCELLED'}``. Possible values are currently only
        ``'ERROR'`` and ``'CANCELLED'``, but could change in the future. Defaults to
        ``{'ERROR'}``.
    :param impersonation_chain: Optional service account to impersonate using short-term
        credentials, or chained list of accounts required to get the access_token
        of the last account in the list, which will be impersonated in the request.
        If set as a string, the account must grant the originating account
        the Service Account Token Creator IAM role.
        If set as a sequence, the identities from the list must grant
        Service Account Token Creator IAM role to the directly preceding identity, with first
        account from the list granting this role to the originating account (templated).
    :param asynchronous: Flag to return after submitting the job to the Dataproc API.
        This is useful for submitting long running jobs and
        waiting on them asynchronously using the DataprocJobSensor
    :param deferrable: Run operator in the deferrable mode
    :param polling_interval_seconds: time in seconds between polling for job completion.
        The value is considered only when running in deferrable mode. Must be greater than 0.

    :var dataproc_job_id: The actual "jobId" as submitted to the Dataproc API.
        This is useful for identifying or linking to the job in the Google Cloud Console
        Dataproc UI, as the actual "jobId" submitted to the Dataproc API is appended with
        an 8 character random string.
    :vartype dataproc_job_id: str
    """

    job_type = ""

    operator_extra_links = (DataprocLink(),)

    def __init__(
        self,
        *,
        region: str,
        job_name: str = "{{task.task_id}}_{{ds_nodash}}",
        cluster_name: str = "cluster-1",
        project_id: str | None = None,
        dataproc_properties: dict | None = None,
        dataproc_jars: list[str] | None = None,
        gcp_conn_id: str = "google_cloud_default",
        delegate_to: str | None = None,
        labels: dict | None = None,
        job_error_states: set[str] | None = None,
        impersonation_chain: str | Sequence[str] | None = None,
        asynchronous: bool = False,
        deferrable: bool = False,
        polling_interval_seconds: int = 10,
        **kwargs,
    ) -> None:
        super().__init__(**kwargs)
        if deferrable and polling_interval_seconds <= 0:
            raise ValueError("Invalid value for polling_interval_seconds. Expected value greater than 0")
        self.gcp_conn_id = gcp_conn_id
        self.delegate_to = delegate_to
        self.labels = labels
        self.job_name = job_name
        self.cluster_name = cluster_name
        self.dataproc_properties = dataproc_properties
        self.dataproc_jars = dataproc_jars
        self.region = region

        self.job_error_states = job_error_states if job_error_states is not None else {"ERROR"}
        self.impersonation_chain = impersonation_chain
        self.hook = DataprocHook(gcp_conn_id=gcp_conn_id, impersonation_chain=impersonation_chain)
        self.project_id = self.hook.project_id if project_id is None else project_id
        self.job_template: DataProcJobBuilder | None = None
        self.job: dict | None = None
        self.dataproc_job_id = None
        self.asynchronous = asynchronous
        self.deferrable = deferrable
        self.polling_interval_seconds = polling_interval_seconds

    def create_job_template(self) -> DataProcJobBuilder:
        """Initialize `self.job_template` with default values"""
        if self.project_id is None:
            raise AirflowException(
                "project id should either be set via project_id "
                "parameter or retrieved from the connection,"
            )
        job_template = DataProcJobBuilder(
            project_id=self.project_id,
            task_id=self.task_id,
            cluster_name=self.cluster_name,
            job_type=self.job_type,
            properties=self.dataproc_properties,
        )
        job_template.set_job_name(self.job_name)
        job_template.add_jar_file_uris(self.dataproc_jars)
        job_template.add_labels(self.labels)
        self.job_template = job_template
        return job_template

    def _generate_job_template(self) -> str:
        if self.job_template:
            job = self.job_template.build()
            return job["job"]
        raise Exception("Create a job template before")

    def execute(self, context: Context):
        if self.job_template:
            self.job = self.job_template.build()
            if self.job is None:
                raise Exception("The job should be set here.")
            self.dataproc_job_id = self.job["job"]["reference"]["job_id"]
            self.log.info("Submitting %s job %s", self.job_type, self.dataproc_job_id)
            job_object = self.hook.submit_job(
                project_id=self.project_id, job=self.job["job"], region=self.region
            )
            job_id = job_object.reference.job_id
            self.log.info("Job %s submitted successfully.", job_id)
            # Save data required for extra links no matter what the job status will be
            DataprocLink.persist(
                context=context, task_instance=self, url=DATAPROC_JOB_LOG_LINK, resource=job_id
            )

            if self.deferrable:
                self.defer(
                    trigger=DataprocBaseTrigger(
                        job_id=job_id,
                        project_id=self.project_id,
                        region=self.region,
                        delegate_to=self.delegate_to,
                        gcp_conn_id=self.gcp_conn_id,
                        impersonation_chain=self.impersonation_chain,
                        polling_interval_seconds=self.polling_interval_seconds,
                    ),
                    method_name="execute_complete",
                )
            if not self.asynchronous:
                self.log.info("Waiting for job %s to complete", job_id)
                self.hook.wait_for_job(job_id=job_id, region=self.region, project_id=self.project_id)
                self.log.info("Job %s completed successfully.", job_id)
            return job_id
        else:
            raise AirflowException("Create a job template before")

    def execute_complete(self, context, event=None) -> None:
        """
        Callback for when the trigger fires - returns immediately.
        Relies on trigger to throw an exception, otherwise it assumes execution was
        successful.
        """
        job_state = event["job_state"]
        job_id = event["job_id"]
        if job_state == JobStatus.State.ERROR:
            raise AirflowException(f"Job failed:\n{job_id}")
        if job_state == JobStatus.State.CANCELLED:
            raise AirflowException(f"Job was cancelled:\n{job_id}")
        self.log.info("%s completed successfully.", self.task_id)

    def on_kill(self) -> None:
        """
        Callback called when the operator is killed.
        Cancel any running job.
        """
        if self.dataproc_job_id:
            self.hook.cancel_job(project_id=self.project_id, job_id=self.dataproc_job_id, region=self.region)


class DataprocSubmitPigJobOperator(DataprocJobBaseOperator):
    """
    Start a Pig query Job on a Cloud DataProc cluster. The parameters of the operation
    will be passed to the cluster.

    It's a good practice to define dataproc_* parameters in the default_args of the dag
    like the cluster name and UDFs.

    .. code-block:: python

        default_args = {
            "cluster_name": "cluster-1",
            "dataproc_pig_jars": [
                "gs://example/udf/jar/datafu/1.2.0/datafu.jar",
                "gs://example/udf/jar/gpig/1.2/gpig.jar",
            ],
        }

    You can pass a pig script as string or file reference. Use variables to pass on
    variables for the pig script to be resolved on the cluster or use the parameters to
    be resolved in the script as template parameters.

    **Example**: ::

        t1 = DataProcPigOperator(
                task_id='dataproc_pig',
                query='a_pig_script.pig',
                variables={'out': 'gs://example/output/{{ds}}'},
                dag=dag)

    .. seealso::
        For more detail on about job submission have a look at the reference:
        https://cloud.google.com/dataproc/reference/rest/v1/projects.regions.jobs

    :param query: The query or reference to the query
        file (pg or pig extension). (templated)
    :param query_uri: The HCFS URI of the script that contains the Pig queries.
    :param variables: Map of named parameters for the query. (templated)
    """

    template_fields: Sequence[str] = (
        "query",
        "variables",
        "job_name",
        "cluster_name",
        "region",
        "dataproc_jars",
        "dataproc_properties",
        "impersonation_chain",
    )
    template_ext = (".pg", ".pig")
    ui_color = "#0273d4"
    job_type = "pig_job"

    operator_extra_links = (DataprocLink(),)

    def __init__(
        self,
        *,
        query: str | None = None,
        query_uri: str | None = None,
        variables: dict | None = None,
        **kwargs,
    ) -> None:
        # TODO: Remove one day
        warnings.warn(
            "The `{cls}` operator is deprecated, please use `DataprocSubmitJobOperator` instead. You can use"
            " `generate_job` method of `{cls}` to generate dictionary representing your job"
            " and use it with the new operator.".format(cls=type(self).__name__),
            DeprecationWarning,
            stacklevel=1,
        )

        super().__init__(**kwargs)
        self.query = query
        self.query_uri = query_uri
        self.variables = variables

    def generate_job(self):
        """
        Helper method for easier migration to `DataprocSubmitJobOperator`.
        :return: Dict representing Dataproc job
        """
        job_template = self.create_job_template()

        if self.query is None:
            if self.query_uri is None:
                raise AirflowException("One of query or query_uri should be set here")
            job_template.add_query_uri(self.query_uri)
        else:
            job_template.add_query(self.query)
        job_template.add_variables(self.variables)
        return self._generate_job_template()

    def execute(self, context: Context):
        job_template = self.create_job_template()
        if self.query is None:
            if self.query_uri is None:
                raise AirflowException("One of query or query_uri should be set here")
            job_template.add_query_uri(self.query_uri)
        else:
            job_template.add_query(self.query)
        job_template.add_variables(self.variables)

        super().execute(context)


class DataprocSubmitHiveJobOperator(DataprocJobBaseOperator):
    """
    Start a Hive query Job on a Cloud DataProc cluster.

    :param query: The query or reference to the query file (q extension).
    :param query_uri: The HCFS URI of the script that contains the Hive queries.
    :param variables: Map of named parameters for the query.
    """

    template_fields: Sequence[str] = (
        "query",
        "variables",
        "job_name",
        "cluster_name",
        "region",
        "dataproc_jars",
        "dataproc_properties",
        "impersonation_chain",
    )
    template_ext = (".q", ".hql")
    ui_color = "#0273d4"
    job_type = "hive_job"

    def __init__(
        self,
        *,
        query: str | None = None,
        query_uri: str | None = None,
        variables: dict | None = None,
        **kwargs,
    ) -> None:
        # TODO: Remove one day
        warnings.warn(
            "The `{cls}` operator is deprecated, please use `DataprocSubmitJobOperator` instead. You can use"
            " `generate_job` method of `{cls}` to generate dictionary representing your job"
            " and use it with the new operator.".format(cls=type(self).__name__),
            DeprecationWarning,
            stacklevel=1,
        )

        super().__init__(**kwargs)
        self.query = query
        self.query_uri = query_uri
        self.variables = variables
        if self.query is not None and self.query_uri is not None:
            raise AirflowException("Only one of `query` and `query_uri` can be passed.")

    def generate_job(self):
        """
        Helper method for easier migration to `DataprocSubmitJobOperator`.
        :return: Dict representing Dataproc job
        """
        job_template = self.create_job_template()
        if self.query is None:
            if self.query_uri is None:
                raise AirflowException("One of query or query_uri should be set here")
            job_template.add_query_uri(self.query_uri)
        else:
            job_template.add_query(self.query)
        job_template.add_variables(self.variables)
        return self._generate_job_template()

    def execute(self, context: Context):
        job_template = self.create_job_template()
        if self.query is None:
            if self.query_uri is None:
                raise AirflowException("One of query or query_uri should be set here")
            job_template.add_query_uri(self.query_uri)
        else:
            job_template.add_query(self.query)
        job_template.add_variables(self.variables)
        super().execute(context)


class DataprocSubmitSparkSqlJobOperator(DataprocJobBaseOperator):
    """
    Start a Spark SQL query Job on a Cloud DataProc cluster.

    :param query: The query or reference to the query file (q extension). (templated)
    :param query_uri: The HCFS URI of the script that contains the SQL queries.
    :param variables: Map of named parameters for the query. (templated)
    """

    template_fields: Sequence[str] = (
        "query",
        "variables",
        "job_name",
        "cluster_name",
        "region",
        "dataproc_jars",
        "dataproc_properties",
        "impersonation_chain",
    )
    template_ext = (".q",)
    template_fields_renderers = {"sql": "sql"}
    ui_color = "#0273d4"
    job_type = "spark_sql_job"

    def __init__(
        self,
        *,
        query: str | None = None,
        query_uri: str | None = None,
        variables: dict | None = None,
        **kwargs,
    ) -> None:
        # TODO: Remove one day
        warnings.warn(
            "The `{cls}` operator is deprecated, please use `DataprocSubmitJobOperator` instead. You can use"
            " `generate_job` method of `{cls}` to generate dictionary representing your job"
            " and use it with the new operator.".format(cls=type(self).__name__),
            DeprecationWarning,
            stacklevel=1,
        )

        super().__init__(**kwargs)
        self.query = query
        self.query_uri = query_uri
        self.variables = variables
        if self.query is not None and self.query_uri is not None:
            raise AirflowException("Only one of `query` and `query_uri` can be passed.")

    def generate_job(self):
        """
        Helper method for easier migration to `DataprocSubmitJobOperator`.
        :return: Dict representing Dataproc job
        """
        job_template = self.create_job_template()
        if self.query is None:
            job_template.add_query_uri(self.query_uri)
        else:
            job_template.add_query(self.query)
        job_template.add_variables(self.variables)
        return self._generate_job_template()

    def execute(self, context: Context):
        job_template = self.create_job_template()
        if self.query is None:
            if self.query_uri is None:
                raise AirflowException("One of query or query_uri should be set here")
            job_template.add_query_uri(self.query_uri)
        else:
            job_template.add_query(self.query)
        job_template.add_variables(self.variables)
        super().execute(context)


class DataprocSubmitSparkJobOperator(DataprocJobBaseOperator):
    """
    Start a Spark Job on a Cloud DataProc cluster.

    :param main_jar: The HCFS URI of the jar file that contains the main class
        (use this or the main_class, not both together).
    :param main_class: Name of the job class. (use this or the main_jar, not both
        together).
    :param arguments: Arguments for the job. (templated)
    :param archives: List of archived files that will be unpacked in the work
        directory. Should be stored in Cloud Storage.
    :param files: List of files to be copied to the working directory
    """

    template_fields: Sequence[str] = (
        "arguments",
        "job_name",
        "cluster_name",
        "region",
        "dataproc_jars",
        "dataproc_properties",
        "impersonation_chain",
    )
    ui_color = "#0273d4"
    job_type = "spark_job"

    def __init__(
        self,
        *,
        main_jar: str | None = None,
        main_class: str | None = None,
        arguments: list | None = None,
        archives: list | None = None,
        files: list | None = None,
        **kwargs,
    ) -> None:
        # TODO: Remove one day
        warnings.warn(
            "The `{cls}` operator is deprecated, please use `DataprocSubmitJobOperator` instead. You can use"
            " `generate_job` method of `{cls}` to generate dictionary representing your job"
            " and use it with the new operator.".format(cls=type(self).__name__),
            DeprecationWarning,
            stacklevel=1,
        )

        super().__init__(**kwargs)
        self.main_jar = main_jar
        self.main_class = main_class
        self.arguments = arguments
        self.archives = archives
        self.files = files

    def generate_job(self):
        """
        Helper method for easier migration to `DataprocSubmitJobOperator`.
        :return: Dict representing Dataproc job
        """
        job_template = self.create_job_template()
        job_template.set_main(self.main_jar, self.main_class)
        job_template.add_args(self.arguments)
        job_template.add_archive_uris(self.archives)
        job_template.add_file_uris(self.files)
        return self._generate_job_template()

    def execute(self, context: Context):
        job_template = self.create_job_template()
        job_template.set_main(self.main_jar, self.main_class)
        job_template.add_args(self.arguments)
        job_template.add_archive_uris(self.archives)
        job_template.add_file_uris(self.files)
        super().execute(context)


class DataprocSubmitHadoopJobOperator(DataprocJobBaseOperator):
    """
    Start a Hadoop Job on a Cloud DataProc cluster.

    :param main_jar: The HCFS URI of the jar file containing the main class
        (use this or the main_class, not both together).
    :param main_class: Name of the job class. (use this or the main_jar, not both
        together).
    :param arguments: Arguments for the job. (templated)
    :param archives: List of archived files that will be unpacked in the work
        directory. Should be stored in Cloud Storage.
    :param files: List of files to be copied to the working directory
    """

    template_fields: Sequence[str] = (
        "arguments",
        "job_name",
        "cluster_name",
        "region",
        "dataproc_jars",
        "dataproc_properties",
        "impersonation_chain",
    )
    ui_color = "#0273d4"
    job_type = "hadoop_job"

    def __init__(
        self,
        *,
        main_jar: str | None = None,
        main_class: str | None = None,
        arguments: list | None = None,
        archives: list | None = None,
        files: list | None = None,
        **kwargs,
    ) -> None:
        # TODO: Remove one day
        warnings.warn(
            "The `{cls}` operator is deprecated, please use `DataprocSubmitJobOperator` instead. You can use"
            " `generate_job` method of `{cls}` to generate dictionary representing your job"
            " and use it with the new operator.".format(cls=type(self).__name__),
            DeprecationWarning,
            stacklevel=1,
        )

        super().__init__(**kwargs)
        self.main_jar = main_jar
        self.main_class = main_class
        self.arguments = arguments
        self.archives = archives
        self.files = files

    def generate_job(self):
        """
        Helper method for easier migration to `DataprocSubmitJobOperator`.
        :return: Dict representing Dataproc job
        """
        job_template = self.create_job_template()
        job_template.set_main(self.main_jar, self.main_class)
        job_template.add_args(self.arguments)
        job_template.add_archive_uris(self.archives)
        job_template.add_file_uris(self.files)
        return self._generate_job_template()

    def execute(self, context: Context):
        job_template = self.create_job_template()
        job_template.set_main(self.main_jar, self.main_class)
        job_template.add_args(self.arguments)
        job_template.add_archive_uris(self.archives)
        job_template.add_file_uris(self.files)
        super().execute(context)


class DataprocSubmitPySparkJobOperator(DataprocJobBaseOperator):
    """
    Start a PySpark Job on a Cloud DataProc cluster.

    :param main: [Required] The Hadoop Compatible Filesystem (HCFS) URI of the main
            Python file to use as the driver. Must be a .py file. (templated)
    :param arguments: Arguments for the job. (templated)
    :param archives: List of archived files that will be unpacked in the work
        directory. Should be stored in Cloud Storage.
    :param files: List of files to be copied to the working directory
    :param pyfiles: List of Python files to pass to the PySpark framework.
        Supported file types: .py, .egg, and .zip
    """

    template_fields: Sequence[str] = (
        "main",
        "arguments",
        "job_name",
        "cluster_name",
        "region",
        "dataproc_jars",
        "dataproc_properties",
        "impersonation_chain",
    )
    ui_color = "#0273d4"
    job_type = "pyspark_job"

    @staticmethod
    def _generate_temp_filename(filename):
        date = time.strftime("%Y%m%d%H%M%S")
        return f"{date}_{str(uuid.uuid4())[:8]}_{ntpath.basename(filename)}"

    def _upload_file_temp(self, bucket, local_file):
        """Upload a local file to a Google Cloud Storage bucket."""
        temp_filename = self._generate_temp_filename(local_file)
        if not bucket:
            raise AirflowException(
                "If you want Airflow to upload the local file to a temporary bucket, set "
                "the 'temp_bucket' key in the connection string"
            )

        self.log.info("Uploading %s to %s", local_file, temp_filename)

        GCSHook(gcp_conn_id=self.gcp_conn_id, impersonation_chain=self.impersonation_chain).upload(
            bucket_name=bucket,
            object_name=temp_filename,
            mime_type="application/x-python",
            filename=local_file,
        )
        return f"gs://{bucket}/{temp_filename}"

    def __init__(
        self,
        *,
        main: str,
        arguments: list | None = None,
        archives: list | None = None,
        pyfiles: list | None = None,
        files: list | None = None,
        **kwargs,
    ) -> None:
        # TODO: Remove one day
        warnings.warn(
            "The `{cls}` operator is deprecated, please use `DataprocSubmitJobOperator` instead. You can use"
            " `generate_job` method of `{cls}` to generate dictionary representing your job"
            " and use it with the new operator.".format(cls=type(self).__name__),
            DeprecationWarning,
            stacklevel=1,
        )

        super().__init__(**kwargs)
        self.main = main
        self.arguments = arguments
        self.archives = archives
        self.files = files
        self.pyfiles = pyfiles

    def generate_job(self):
        """
        Helper method for easier migration to `DataprocSubmitJobOperator`.
        :return: Dict representing Dataproc job
        """
        job_template = self.create_job_template()
        #  Check if the file is local, if that is the case, upload it to a bucket
        if os.path.isfile(self.main):
            cluster_info = self.hook.get_cluster(
                project_id=self.project_id, region=self.region, cluster_name=self.cluster_name
            )
            bucket = cluster_info["config"]["config_bucket"]
            self.main = f"gs://{bucket}/{self.main}"
        job_template.set_python_main(self.main)
        job_template.add_args(self.arguments)
        job_template.add_archive_uris(self.archives)
        job_template.add_file_uris(self.files)
        job_template.add_python_file_uris(self.pyfiles)

        return self._generate_job_template()

    def execute(self, context: Context):
        job_template = self.create_job_template()
        #  Check if the file is local, if that is the case, upload it to a bucket
        if os.path.isfile(self.main):
            cluster_info = self.hook.get_cluster(
                project_id=self.project_id, region=self.region, cluster_name=self.cluster_name
            )
            bucket = cluster_info["config"]["config_bucket"]
            self.main = self._upload_file_temp(bucket, self.main)

        job_template.set_python_main(self.main)
        job_template.add_args(self.arguments)
        job_template.add_archive_uris(self.archives)
        job_template.add_file_uris(self.files)
        job_template.add_python_file_uris(self.pyfiles)
        super().execute(context)


class DataprocCreateWorkflowTemplateOperator(BaseOperator):
    """
    Creates new workflow template.

    :param project_id: Optional. The ID of the Google Cloud project the cluster belongs to.
    :param region: Required. The Cloud Dataproc region in which to handle the request.
    :param template: The Dataproc workflow template to create. If a dict is provided,
        it must be of the same form as the protobuf message WorkflowTemplate.
    :param retry: A retry object used to retry requests. If ``None`` is specified, requests will not be
        retried.
    :param timeout: The amount of time, in seconds, to wait for the request to complete. Note that if
        ``retry`` is specified, the timeout applies to each individual attempt.
    :param metadata: Additional metadata that is provided to the method.
    """

    template_fields: Sequence[str] = ("region", "template")
    template_fields_renderers = {"template": "json"}
    operator_extra_links = (DataprocLink(),)

    def __init__(
        self,
        *,
        template: dict,
        region: str,
        project_id: str | None = None,
        retry: Retry | _MethodDefault = DEFAULT,
        timeout: float | None = None,
        metadata: Sequence[tuple[str, str]] = (),
        gcp_conn_id: str = "google_cloud_default",
        impersonation_chain: str | Sequence[str] | None = None,
        **kwargs,
    ):
        super().__init__(**kwargs)
        self.region = region
        self.template = template
        self.project_id = project_id
        self.retry = retry
        self.timeout = timeout
        self.metadata = metadata
        self.gcp_conn_id = gcp_conn_id
        self.impersonation_chain = impersonation_chain

    def execute(self, context: Context):
        hook = DataprocHook(gcp_conn_id=self.gcp_conn_id, impersonation_chain=self.impersonation_chain)
        self.log.info("Creating template")
        try:
            workflow = hook.create_workflow_template(
                region=self.region,
                template=self.template,
                project_id=self.project_id,
                retry=self.retry,
                timeout=self.timeout,
                metadata=self.metadata,
            )
            self.log.info("Workflow %s created", workflow.name)
        except AlreadyExists:
            self.log.info("Workflow with given id already exists")
        DataprocLink.persist(
            context=context,
            task_instance=self,
            url=DATAPROC_WORKFLOW_TEMPLATE_LINK,
            resource=self.template["id"],
        )


class DataprocInstantiateWorkflowTemplateOperator(BaseOperator):
    """
    Instantiate a WorkflowTemplate on Google Cloud Dataproc. The operator will wait
    until the WorkflowTemplate is finished executing.

    .. seealso::
        Please refer to:
        https://cloud.google.com/dataproc/docs/reference/rest/v1beta2/projects.regions.workflowTemplates/instantiate

    :param template_id: The id of the template. (templated)
    :param project_id: The ID of the google cloud project in which
        the template runs
    :param region: The specified region where the dataproc cluster is created.
    :param parameters: a map of parameters for Dataproc Template in key-value format:
        map (key: string, value: string)
        Example: { "date_from": "2019-08-01", "date_to": "2019-08-02"}.
        Values may not exceed 100 characters. Please refer to:
        https://cloud.google.com/dataproc/docs/concepts/workflows/workflow-parameters
    :param request_id: Optional. A unique id used to identify the request. If the server receives two
        ``SubmitJobRequest`` requests with the same id, then the second request will be ignored and the first
        ``Job`` created and stored in the backend is returned.
        It is recommended to always set this value to a UUID.
    :param retry: A retry object used to retry requests. If ``None`` is specified, requests will not be
        retried.
    :param timeout: The amount of time, in seconds, to wait for the request to complete. Note that if
        ``retry`` is specified, the timeout applies to each individual attempt.
    :param metadata: Additional metadata that is provided to the method.
    :param gcp_conn_id: The connection ID to use connecting to Google Cloud.
    :param impersonation_chain: Optional service account to impersonate using short-term
        credentials, or chained list of accounts required to get the access_token
        of the last account in the list, which will be impersonated in the request.
        If set as a string, the account must grant the originating account
        the Service Account Token Creator IAM role.
        If set as a sequence, the identities from the list must grant
        Service Account Token Creator IAM role to the directly preceding identity, with first
        account from the list granting this role to the originating account (templated).
    """

    template_fields: Sequence[str] = ("template_id", "impersonation_chain", "request_id", "parameters")
    template_fields_renderers = {"parameters": "json"}
    operator_extra_links = (DataprocLink(),)

    def __init__(
        self,
        *,
        template_id: str,
        region: str,
        project_id: str | None = None,
        version: int | None = None,
        request_id: str | None = None,
        parameters: dict[str, str] | None = None,
        retry: Retry | _MethodDefault = DEFAULT,
        timeout: float | None = None,
        metadata: Sequence[tuple[str, str]] = (),
        gcp_conn_id: str = "google_cloud_default",
        impersonation_chain: str | Sequence[str] | None = None,
        **kwargs,
    ) -> None:
        super().__init__(**kwargs)

        self.template_id = template_id
        self.parameters = parameters
        self.version = version
        self.project_id = project_id
        self.region = region
        self.retry = retry
        self.timeout = timeout
        self.metadata = metadata
        self.request_id = request_id
        self.gcp_conn_id = gcp_conn_id
        self.impersonation_chain = impersonation_chain

    def execute(self, context: Context):
        hook = DataprocHook(gcp_conn_id=self.gcp_conn_id, impersonation_chain=self.impersonation_chain)
        self.log.info("Instantiating template %s", self.template_id)
        operation = hook.instantiate_workflow_template(
            project_id=self.project_id,
            region=self.region,
            template_name=self.template_id,
            version=self.version,
            request_id=self.request_id,
            parameters=self.parameters,
            retry=self.retry,
            timeout=self.timeout,
            metadata=self.metadata,
        )
<<<<<<< HEAD
        # Save data required by extra links no matter what the job status will be
        workflow_id = operation.operation.name.split('/')[-1]
        DataprocLink.persist(
            context=context, task_instance=self, url=DATAPROC_WORKFLOW_LINK, resource=workflow_id
        )
        self.log.info('Template instantiated. Workflow Id : %s', workflow_id)
        operation.result()
        self.log.info('Workflow %s completed successfully', workflow_id)
=======
        operation.result()
        workflow_id = operation.operation.name.split("/")[-1]
        DataprocLink.persist(
            context=context, task_instance=self, url=DATAPROC_WORKFLOW_LINK, resource=workflow_id
        )
        self.log.info("Template instantiated.")
>>>>>>> 2dc78b7e


class DataprocInstantiateInlineWorkflowTemplateOperator(BaseOperator):
    """
    Instantiate a WorkflowTemplate Inline on Google Cloud Dataproc. The operator will
    wait until the WorkflowTemplate is finished executing.

    .. seealso::
        For more information on how to use this operator, take a look at the guide:
        :ref:`howto/operator:DataprocInstantiateInlineWorkflowTemplateOperator`

        For more detail on about instantiate inline have a look at the reference:
        https://cloud.google.com/dataproc/docs/reference/rest/v1/projects.regions.workflowTemplates/instantiateInline

    :param template: The template contents. (templated)
    :param project_id: The ID of the google cloud project in which
        the template runs
    :param region: The specified region where the dataproc cluster is created.
    :param parameters: a map of parameters for Dataproc Template in key-value format:
        map (key: string, value: string)
        Example: { "date_from": "2019-08-01", "date_to": "2019-08-02"}.
        Values may not exceed 100 characters. Please refer to:
        https://cloud.google.com/dataproc/docs/concepts/workflows/workflow-parameters
    :param request_id: Optional. A unique id used to identify the request. If the server receives two
        ``SubmitJobRequest`` requests with the same id, then the second request will be ignored and the first
        ``Job`` created and stored in the backend is returned.
        It is recommended to always set this value to a UUID.
    :param retry: A retry object used to retry requests. If ``None`` is specified, requests will not be
        retried.
    :param timeout: The amount of time, in seconds, to wait for the request to complete. Note that if
        ``retry`` is specified, the timeout applies to each individual attempt.
    :param metadata: Additional metadata that is provided to the method.
    :param gcp_conn_id: The connection ID to use connecting to Google Cloud.
    :param impersonation_chain: Optional service account to impersonate using short-term
        credentials, or chained list of accounts required to get the access_token
        of the last account in the list, which will be impersonated in the request.
        If set as a string, the account must grant the originating account
        the Service Account Token Creator IAM role.
        If set as a sequence, the identities from the list must grant
        Service Account Token Creator IAM role to the directly preceding identity, with first
        account from the list granting this role to the originating account (templated).
    """

    template_fields: Sequence[str] = ("template", "impersonation_chain")
    template_fields_renderers = {"template": "json"}
    operator_extra_links = (DataprocLink(),)

    def __init__(
        self,
        *,
        template: dict,
        region: str,
        project_id: str | None = None,
        request_id: str | None = None,
        retry: Retry | _MethodDefault = DEFAULT,
        timeout: float | None = None,
        metadata: Sequence[tuple[str, str]] = (),
        gcp_conn_id: str = "google_cloud_default",
        impersonation_chain: str | Sequence[str] | None = None,
        **kwargs,
    ) -> None:
        super().__init__(**kwargs)
        self.template = template
        self.project_id = project_id
        self.region = region
        self.template = template
        self.request_id = request_id
        self.retry = retry
        self.timeout = timeout
        self.metadata = metadata
        self.gcp_conn_id = gcp_conn_id
        self.impersonation_chain = impersonation_chain

    def execute(self, context: Context):
<<<<<<< HEAD
        self.log.info('Instantiating Inline Template')
        self.hook = DataprocHook(gcp_conn_id=self.gcp_conn_id, impersonation_chain=self.impersonation_chain)
        operation = self.hook.instantiate_inline_workflow_template(
=======
        self.log.info("Instantiating Inline Template")
        hook = DataprocHook(gcp_conn_id=self.gcp_conn_id, impersonation_chain=self.impersonation_chain)
        operation = hook.instantiate_inline_workflow_template(
>>>>>>> 2dc78b7e
            template=self.template,
            project_id=self.project_id,
            region=self.region,
            request_id=self.request_id,
            retry=self.retry,
            timeout=self.timeout,
            metadata=self.metadata,
        )
<<<<<<< HEAD
        # Save data required by extra links no matter what the job status will be
        self.workflow_id = operation.operation.name.split('/')[-1]
=======
        operation.result()
        workflow_id = operation.operation.name.split("/")[-1]
>>>>>>> 2dc78b7e
        DataprocLink.persist(
            context=context, task_instance=self, url=DATAPROC_WORKFLOW_LINK, resource=self.workflow_id
        )
<<<<<<< HEAD
        self.log.info('Template instantiated. Workflow Id : %s', self.workflow_id)
        operation.result()
        self.log.info('Workflow %s completed successfully', self.workflow_id)
=======
        self.log.info("Template instantiated.")
>>>>>>> 2dc78b7e


class DataprocSubmitJobOperator(BaseOperator):
    """
    Submits a job to a cluster.

    :param project_id: Optional. The ID of the Google Cloud project that the job belongs to.
    :param region: Required. The Cloud Dataproc region in which to handle the request.
    :param job: Required. The job resource.
        If a dict is provided, it must be of the same form as the protobuf message
        :class:`~google.cloud.dataproc_v1.types.Job`
    :param request_id: Optional. A unique id used to identify the request. If the server receives two
        ``SubmitJobRequest`` requests with the same id, then the second request will be ignored and the first
        ``Job`` created and stored in the backend is returned.
        It is recommended to always set this value to a UUID.
    :param retry: A retry object used to retry requests. If ``None`` is specified, requests will not be
        retried.
    :param timeout: The amount of time, in seconds, to wait for the request to complete. Note that if
        ``retry`` is specified, the timeout applies to each individual attempt.
    :param metadata: Additional metadata that is provided to the method.
    :param gcp_conn_id:
    :param impersonation_chain: Optional service account to impersonate using short-term
        credentials, or chained list of accounts required to get the access_token
        of the last account in the list, which will be impersonated in the request.
        If set as a string, the account must grant the originating account
        the Service Account Token Creator IAM role.
        If set as a sequence, the identities from the list must grant
        Service Account Token Creator IAM role to the directly preceding identity, with first
        account from the list granting this role to the originating account (templated).
    :param asynchronous: Flag to return after submitting the job to the Dataproc API.
        This is useful for submitting long running jobs and
        waiting on them asynchronously using the DataprocJobSensor
    :param deferrable: Run operator in the deferrable mode
    :param polling_interval_seconds: time in seconds between polling for job completion.
        The value is considered only when running in deferrable mode. Must be greater than 0.
    :param cancel_on_kill: Flag which indicates whether cancel the hook's job or not, when on_kill is called
    :param wait_timeout: How many seconds wait for job to be ready. Used only if ``asynchronous`` is False
    """

    template_fields: Sequence[str] = ("project_id", "region", "job", "impersonation_chain", "request_id")
    template_fields_renderers = {"job": "json"}

    operator_extra_links = (DataprocLink(),)

    def __init__(
        self,
        *,
        job: dict,
        region: str,
        project_id: str | None = None,
        request_id: str | None = None,
        retry: Retry | _MethodDefault = DEFAULT,
        timeout: float | None = None,
        metadata: Sequence[tuple[str, str]] = (),
        gcp_conn_id: str = "google_cloud_default",
        impersonation_chain: str | Sequence[str] | None = None,
        asynchronous: bool = False,
        deferrable: bool = False,
        polling_interval_seconds: int = 10,
        cancel_on_kill: bool = True,
        wait_timeout: int | None = None,
        **kwargs,
    ) -> None:
        super().__init__(**kwargs)
        if deferrable and polling_interval_seconds <= 0:
            raise ValueError("Invalid value for polling_interval_seconds. Expected value greater than 0")
        self.project_id = project_id
        self.region = region
        self.job = job
        self.request_id = request_id
        self.retry = retry
        self.timeout = timeout
        self.metadata = metadata
        self.gcp_conn_id = gcp_conn_id
        self.impersonation_chain = impersonation_chain
        self.asynchronous = asynchronous
        self.deferrable = deferrable
        self.polling_interval_seconds = polling_interval_seconds
        self.cancel_on_kill = cancel_on_kill
        self.hook: DataprocHook | None = None
        self.job_id: str | None = None
        self.wait_timeout = wait_timeout

    def execute(self, context: Context):
        self.log.info("Submitting job")
        self.hook = DataprocHook(gcp_conn_id=self.gcp_conn_id, impersonation_chain=self.impersonation_chain)
        job_object = self.hook.submit_job(
            project_id=self.project_id,
            region=self.region,
            job=self.job,
            request_id=self.request_id,
            retry=self.retry,
            timeout=self.timeout,
            metadata=self.metadata,
        )
        new_job_id: str = job_object.reference.job_id
        self.log.info("Job %s submitted successfully.", new_job_id)
        # Save data required by extra links no matter what the job status will be
        DataprocLink.persist(
            context=context, task_instance=self, url=DATAPROC_JOB_LOG_LINK, resource=new_job_id
        )

        self.job_id = new_job_id
        if self.deferrable:
            self.defer(
                trigger=DataprocBaseTrigger(
                    job_id=self.job_id,
                    project_id=self.project_id,
                    region=self.region,
                    gcp_conn_id=self.gcp_conn_id,
                    impersonation_chain=self.impersonation_chain,
                    polling_interval_seconds=self.polling_interval_seconds,
                ),
                method_name="execute_complete",
            )
        elif not self.asynchronous:
            self.log.info("Waiting for job %s to complete", new_job_id)
            self.hook.wait_for_job(
                job_id=new_job_id, region=self.region, project_id=self.project_id, timeout=self.wait_timeout
            )
            self.log.info("Job %s completed successfully.", new_job_id)

        return self.job_id

    def execute_complete(self, context, event=None) -> None:
        """
        Callback for when the trigger fires - returns immediately.
        Relies on trigger to throw an exception, otherwise it assumes execution was
        successful.
        """
        job_state = event["job_state"]
        job_id = event["job_id"]
        if job_state == JobStatus.State.ERROR:
            raise AirflowException(f"Job failed:\n{job_id}")
        if job_state == JobStatus.State.CANCELLED:
            raise AirflowException(f"Job was cancelled:\n{job_id}")
        self.log.info("%s completed successfully.", self.task_id)

    def on_kill(self):
        if self.job_id and self.cancel_on_kill:
            self.hook.cancel_job(job_id=self.job_id, project_id=self.project_id, region=self.region)


class DataprocUpdateClusterOperator(BaseOperator):
    """
    Updates a cluster in a project.

    :param region: Required. The Cloud Dataproc region in which to handle the request.
    :param project_id: Optional. The ID of the Google Cloud project the cluster belongs to.
    :param cluster_name: Required. The cluster name.
    :param cluster: Required. The changes to the cluster.

        If a dict is provided, it must be of the same form as the protobuf message
        :class:`~google.cloud.dataproc_v1.types.Cluster`
    :param update_mask: Required. Specifies the path, relative to ``Cluster``, of the field to update. For
        example, to change the number of workers in a cluster to 5, the ``update_mask`` parameter would be
        specified as ``config.worker_config.num_instances``, and the ``PATCH`` request body would specify the
        new value. If a dict is provided, it must be of the same form as the protobuf message
        :class:`~google.protobuf.field_mask_pb2.FieldMask`
    :param graceful_decommission_timeout: Optional. Timeout for graceful YARN decommissioning. Graceful
        decommissioning allows removing nodes from the cluster without interrupting jobs in progress. Timeout
        specifies how long to wait for jobs in progress to finish before forcefully removing nodes (and
        potentially interrupting jobs). Default timeout is 0 (for forceful decommission), and the maximum
        allowed timeout is 1 day.
    :param request_id: Optional. A unique id used to identify the request. If the server receives two
        ``UpdateClusterRequest`` requests with the same id, then the second request will be ignored and the
        first ``google.longrunning.Operation`` created and stored in the backend is returned.
    :param retry: A retry object used to retry requests. If ``None`` is specified, requests will not be
        retried.
    :param timeout: The amount of time, in seconds, to wait for the request to complete. Note that if
        ``retry`` is specified, the timeout applies to each individual attempt.
    :param metadata: Additional metadata that is provided to the method.
    :param gcp_conn_id: The connection ID to use connecting to Google Cloud.
    :param impersonation_chain: Optional service account to impersonate using short-term
        credentials, or chained list of accounts required to get the access_token
        of the last account in the list, which will be impersonated in the request.
        If set as a string, the account must grant the originating account
        the Service Account Token Creator IAM role.
        If set as a sequence, the identities from the list must grant
        Service Account Token Creator IAM role to the directly preceding identity, with first
        account from the list granting this role to the originating account (templated).
    """

    template_fields: Sequence[str] = (
        "cluster_name",
        "cluster",
        "region",
        "request_id",
        "project_id",
        "impersonation_chain",
    )
    operator_extra_links = (DataprocLink(),)

    def __init__(
        self,
        *,
        cluster_name: str,
        cluster: dict | Cluster,
        update_mask: dict | FieldMask,
        graceful_decommission_timeout: dict | Duration,
        region: str,
        request_id: str | None = None,
        project_id: str | None = None,
        retry: Retry | _MethodDefault = DEFAULT,
        timeout: float | None = None,
        metadata: Sequence[tuple[str, str]] = (),
        gcp_conn_id: str = "google_cloud_default",
        impersonation_chain: str | Sequence[str] | None = None,
        **kwargs,
    ):
        super().__init__(**kwargs)
        self.project_id = project_id
        self.region = region
        self.cluster_name = cluster_name
        self.cluster = cluster
        self.update_mask = update_mask
        self.graceful_decommission_timeout = graceful_decommission_timeout
        self.request_id = request_id
        self.retry = retry
        self.timeout = timeout
        self.metadata = metadata
        self.gcp_conn_id = gcp_conn_id
        self.impersonation_chain = impersonation_chain

    def execute(self, context: Context):
        hook = DataprocHook(gcp_conn_id=self.gcp_conn_id, impersonation_chain=self.impersonation_chain)
        # Save data required by extra links no matter what the cluster status will be
        DataprocLink.persist(
            context=context, task_instance=self, url=DATAPROC_CLUSTER_LINK, resource=self.cluster_name
        )
        self.log.info("Updating %s cluster.", self.cluster_name)
        operation = hook.update_cluster(
            project_id=self.project_id,
            region=self.region,
            cluster_name=self.cluster_name,
            cluster=self.cluster,
            update_mask=self.update_mask,
            graceful_decommission_timeout=self.graceful_decommission_timeout,
            request_id=self.request_id,
            retry=self.retry,
            timeout=self.timeout,
            metadata=self.metadata,
        )
        operation.result()
        self.log.info("Updated %s cluster.", self.cluster_name)


class DataprocCreateBatchOperator(BaseOperator):
    """
    Creates a batch workload.

    :param project_id: Optional. The ID of the Google Cloud project that the cluster belongs to. (templated)
    :param region: Required. The Cloud Dataproc region in which to handle the request. (templated)
    :param batch: Required. The batch to create. (templated)
    :param batch_id: Optional. The ID to use for the batch, which will become the final component
        of the batch's resource name.
        This value must be 4-63 characters. Valid characters are /[a-z][0-9]-/. (templated)
    :param request_id: Optional. A unique id used to identify the request. If the server receives two
        ``CreateBatchRequest`` requests with the same id, then the second request will be ignored and
        the first ``google.longrunning.Operation`` created and stored in the backend is returned.
    :param retry: A retry object used to retry requests. If ``None`` is specified, requests will not be
        retried.
    :param result_retry: Result retry object used to retry requests. Is used to decrease delay between
        executing chained tasks in a DAG by specifying exact amount of seconds for executing.
    :param timeout: The amount of time, in seconds, to wait for the request to complete. Note that if
        ``retry`` is specified, the timeout applies to each individual attempt.
    :param metadata: Additional metadata that is provided to the method.
    :param gcp_conn_id: The connection ID to use connecting to Google Cloud.
    :param impersonation_chain: Optional service account to impersonate using short-term
        credentials, or chained list of accounts required to get the access_token
        of the last account in the list, which will be impersonated in the request.
        If set as a string, the account must grant the originating account
        the Service Account Token Creator IAM role.
        If set as a sequence, the identities from the list must grant
        Service Account Token Creator IAM role to the directly preceding identity, with first
        account from the list granting this role to the originating account (templated).
    """

    template_fields: Sequence[str] = (
        "project_id",
        "batch",
        "batch_id",
        "region",
        "impersonation_chain",
    )
    operator_extra_links = (DataprocLink(),)

    def __init__(
        self,
        *,
        region: str | None = None,
        project_id: str | None = None,
        batch: dict | Batch,
        batch_id: str | None = None,
        request_id: str | None = None,
        retry: Retry | _MethodDefault = DEFAULT,
        timeout: float | None = None,
        metadata: Sequence[tuple[str, str]] = (),
        gcp_conn_id: str = "google_cloud_default",
        impersonation_chain: str | Sequence[str] | None = None,
        result_retry: Retry | _MethodDefault = DEFAULT,
        **kwargs,
    ):
        super().__init__(**kwargs)
        self.region = region
        self.project_id = project_id
        self.batch = batch
        self.batch_id = batch_id
        self.request_id = request_id
        self.retry = retry
        self.result_retry = result_retry
        self.timeout = timeout
        self.metadata = metadata
        self.gcp_conn_id = gcp_conn_id
        self.impersonation_chain = impersonation_chain
        self.operation: operation.Operation | None = None

    def execute(self, context: Context):
        hook = DataprocHook(gcp_conn_id=self.gcp_conn_id, impersonation_chain=self.impersonation_chain)
        self.log.info("Creating batch")
        if self.region is None:
            raise AirflowException("Region should be set here")
        try:
            self.operation = hook.create_batch(
                region=self.region,
                project_id=self.project_id,
                batch=self.batch,
                batch_id=self.batch_id,
                request_id=self.request_id,
                retry=self.retry,
                timeout=self.timeout,
                metadata=self.metadata,
            )
            if self.operation is None:
                raise RuntimeError("The operation should be set here!")
            result = hook.wait_for_operation(
                timeout=self.timeout, result_retry=self.result_retry, operation=self.operation
            )
            self.log.info("Batch %s created", self.batch_id)
        except AlreadyExists:
            self.log.info("Batch with given id already exists")
            if self.batch_id is None:
                raise AirflowException("Batch Id should be set here")
            result = hook.get_batch(
                batch_id=self.batch_id,
                region=self.region,
                project_id=self.project_id,
                retry=self.retry,
                timeout=self.timeout,
                metadata=self.metadata,
            )

            # The existing batch may be a in a number of states other than 'SUCCEEDED'
            if result.state != Batch.State.SUCCEEDED:
                if result.state == Batch.State.FAILED or result.state == Batch.State.CANCELLED:
                    raise AirflowException(
                        f"Existing Batch {self.batch_id} failed or cancelled. "
                        f"Error: {result.state_message}"
                    )
                else:
                    # Batch state is either: RUNNING, PENDING, CANCELLING, or UNSPECIFIED
                    self.log.info(
                        f"Batch {self.batch_id} is in state {result.state.name}."
                        "Waiting for state change..."
                    )
                    result = hook.wait_for_operation(timeout=self.timeout, operation=result)

        batch_id = self.batch_id or result.name.split("/")[-1]
        DataprocLink.persist(context=context, task_instance=self, url=DATAPROC_BATCH_LINK, resource=batch_id)
        return Batch.to_dict(result)

    def on_kill(self):
        if self.operation:
            self.operation.cancel()


class DataprocDeleteBatchOperator(BaseOperator):
    """
    Deletes the batch workload resource.

    :param batch_id: Required. The ID to use for the batch, which will become the final component
        of the batch's resource name.
        This value must be 4-63 characters. Valid characters are /[a-z][0-9]-/.
    :param region: Required. The Cloud Dataproc region in which to handle the request.
    :param project_id: Optional. The ID of the Google Cloud project that the cluster belongs to.
    :param retry: A retry object used to retry requests. If ``None`` is specified, requests will not be
        retried.
    :param timeout: The amount of time, in seconds, to wait for the request to complete. Note that if
        ``retry`` is specified, the timeout applies to each individual attempt.
    :param metadata: Additional metadata that is provided to the method.
    :param gcp_conn_id: The connection ID to use connecting to Google Cloud.
    :param impersonation_chain: Optional service account to impersonate using short-term
        credentials, or chained list of accounts required to get the access_token
        of the last account in the list, which will be impersonated in the request.
        If set as a string, the account must grant the originating account
        the Service Account Token Creator IAM role.
        If set as a sequence, the identities from the list must grant
        Service Account Token Creator IAM role to the directly preceding identity, with first
        account from the list granting this role to the originating account (templated).
    """

    template_fields: Sequence[str] = ("batch_id", "region", "project_id", "impersonation_chain")

    def __init__(
        self,
        *,
        batch_id: str,
        region: str,
        project_id: str | None = None,
        retry: Retry | _MethodDefault = DEFAULT,
        timeout: float | None = None,
        metadata: Sequence[tuple[str, str]] = (),
        gcp_conn_id: str = "google_cloud_default",
        impersonation_chain: str | Sequence[str] | None = None,
        **kwargs,
    ):
        super().__init__(**kwargs)
        self.batch_id = batch_id
        self.region = region
        self.project_id = project_id
        self.retry = retry
        self.timeout = timeout
        self.metadata = metadata
        self.gcp_conn_id = gcp_conn_id
        self.impersonation_chain = impersonation_chain

    def execute(self, context: Context):
        hook = DataprocHook(gcp_conn_id=self.gcp_conn_id, impersonation_chain=self.impersonation_chain)
        self.log.info("Deleting batch: %s", self.batch_id)
        hook.delete_batch(
            batch_id=self.batch_id,
            region=self.region,
            project_id=self.project_id,
            retry=self.retry,
            timeout=self.timeout,
            metadata=self.metadata,
        )
        self.log.info("Batch deleted.")


class DataprocGetBatchOperator(BaseOperator):
    """
    Gets the batch workload resource representation.

    :param batch_id: Required. The ID to use for the batch, which will become the final component
        of the batch's resource name.
        This value must be 4-63 characters. Valid characters are /[a-z][0-9]-/.
    :param region: Required. The Cloud Dataproc region in which to handle the request.
    :param project_id: Optional. The ID of the Google Cloud project that the cluster belongs to.
    :param retry: A retry object used to retry requests. If ``None`` is specified, requests will not be
        retried.
    :param timeout: The amount of time, in seconds, to wait for the request to complete. Note that if
        ``retry`` is specified, the timeout applies to each individual attempt.
    :param metadata: Additional metadata that is provided to the method.
    :param gcp_conn_id: The connection ID to use connecting to Google Cloud.
    :param impersonation_chain: Optional service account to impersonate using short-term
        credentials, or chained list of accounts required to get the access_token
        of the last account in the list, which will be impersonated in the request.
        If set as a string, the account must grant the originating account
        the Service Account Token Creator IAM role.
        If set as a sequence, the identities from the list must grant
        Service Account Token Creator IAM role to the directly preceding identity, with first
        account from the list granting this role to the originating account (templated).
    """

    template_fields: Sequence[str] = ("batch_id", "region", "project_id", "impersonation_chain")
    operator_extra_links = (DataprocLink(),)

    def __init__(
        self,
        *,
        batch_id: str,
        region: str,
        project_id: str | None = None,
        retry: Retry | _MethodDefault = DEFAULT,
        timeout: float | None = None,
        metadata: Sequence[tuple[str, str]] = (),
        gcp_conn_id: str = "google_cloud_default",
        impersonation_chain: str | Sequence[str] | None = None,
        **kwargs,
    ):
        super().__init__(**kwargs)
        self.batch_id = batch_id
        self.region = region
        self.project_id = project_id
        self.retry = retry
        self.timeout = timeout
        self.metadata = metadata
        self.gcp_conn_id = gcp_conn_id
        self.impersonation_chain = impersonation_chain

    def execute(self, context: Context):
        hook = DataprocHook(gcp_conn_id=self.gcp_conn_id, impersonation_chain=self.impersonation_chain)
        self.log.info("Getting batch: %s", self.batch_id)
        batch = hook.get_batch(
            batch_id=self.batch_id,
            region=self.region,
            project_id=self.project_id,
            retry=self.retry,
            timeout=self.timeout,
            metadata=self.metadata,
        )
        DataprocLink.persist(
            context=context, task_instance=self, url=DATAPROC_BATCH_LINK, resource=self.batch_id
        )
        return Batch.to_dict(batch)


class DataprocListBatchesOperator(BaseOperator):
    """
    Lists batch workloads.

    :param region: Required. The Cloud Dataproc region in which to handle the request.
    :param project_id: Optional. The ID of the Google Cloud project that the cluster belongs to.
    :param page_size: Optional. The maximum number of batches to return in each response. The service may
        return fewer than this value. The default page size is 20; the maximum page size is 1000.
    :param page_token: Optional. A page token received from a previous ``ListBatches`` call.
        Provide this token to retrieve the subsequent page.
    :param retry: Optional, a retry object used  to retry requests. If `None` is specified, requests
        will not be retried.
    :param timeout: Optional, the amount of time, in seconds, to wait for the request to complete.
        Note that if `retry` is specified, the timeout applies to each individual attempt.
    :param metadata: Optional, additional metadata that is provided to the method.
    :param gcp_conn_id: Optional, the connection ID used to connect to Google Cloud Platform.
    :param impersonation_chain: Optional service account to impersonate using short-term
        credentials, or chained list of accounts required to get the access_token
        of the last account in the list, which will be impersonated in the request.
        If set as a string, the account must grant the originating account
        the Service Account Token Creator IAM role.
        If set as a sequence, the identities from the list must grant
        Service Account Token Creator IAM role to the directly preceding identity, with first
        account from the list granting this role to the originating account (templated).

    :rtype: List[dict]
    """

    template_fields: Sequence[str] = ("region", "project_id", "impersonation_chain")
    operator_extra_links = (DataprocListLink(),)

    def __init__(
        self,
        *,
        region: str,
        project_id: str | None = None,
        page_size: int | None = None,
        page_token: str | None = None,
        retry: Retry | _MethodDefault = DEFAULT,
        timeout: float | None = None,
        metadata: Sequence[tuple[str, str]] = (),
        gcp_conn_id: str = "google_cloud_default",
        impersonation_chain: str | Sequence[str] | None = None,
        **kwargs,
    ) -> None:
        super().__init__(**kwargs)
        self.region = region
        self.project_id = project_id
        self.page_size = page_size
        self.page_token = page_token
        self.retry = retry
        self.timeout = timeout
        self.metadata = metadata
        self.gcp_conn_id = gcp_conn_id
        self.impersonation_chain = impersonation_chain

    def execute(self, context: Context):
        hook = DataprocHook(gcp_conn_id=self.gcp_conn_id, impersonation_chain=self.impersonation_chain)
        results = hook.list_batches(
            region=self.region,
            project_id=self.project_id,
            page_size=self.page_size,
            page_token=self.page_token,
            retry=self.retry,
            timeout=self.timeout,
            metadata=self.metadata,
        )
        DataprocListLink.persist(context=context, task_instance=self, url=DATAPROC_BATCHES_LINK)
        return [Batch.to_dict(result) for result in results]<|MERGE_RESOLUTION|>--- conflicted
+++ resolved
@@ -1679,23 +1679,13 @@
             timeout=self.timeout,
             metadata=self.metadata,
         )
-<<<<<<< HEAD
-        # Save data required by extra links no matter what the job status will be
-        workflow_id = operation.operation.name.split('/')[-1]
+        self.workflow_id = operation.operation.name.split("/")[-1]
         DataprocLink.persist(
-            context=context, task_instance=self, url=DATAPROC_WORKFLOW_LINK, resource=workflow_id
-        )
-        self.log.info('Template instantiated. Workflow Id : %s', workflow_id)
+            context=context, task_instance=self, url=DATAPROC_WORKFLOW_LINK, resource=self.workflow_id
+        )
+        self.log.info("Template instantiated. Workflow Id : %s", self.workflow_id)
         operation.result()
-        self.log.info('Workflow %s completed successfully', workflow_id)
-=======
-        operation.result()
-        workflow_id = operation.operation.name.split("/")[-1]
-        DataprocLink.persist(
-            context=context, task_instance=self, url=DATAPROC_WORKFLOW_LINK, resource=workflow_id
-        )
-        self.log.info("Template instantiated.")
->>>>>>> 2dc78b7e
+        self.log.info("Workflow %s completed successfully", self.workflow_id)
 
 
 class DataprocInstantiateInlineWorkflowTemplateOperator(BaseOperator):
@@ -1770,15 +1760,9 @@
         self.impersonation_chain = impersonation_chain
 
     def execute(self, context: Context):
-<<<<<<< HEAD
-        self.log.info('Instantiating Inline Template')
-        self.hook = DataprocHook(gcp_conn_id=self.gcp_conn_id, impersonation_chain=self.impersonation_chain)
-        operation = self.hook.instantiate_inline_workflow_template(
-=======
         self.log.info("Instantiating Inline Template")
         hook = DataprocHook(gcp_conn_id=self.gcp_conn_id, impersonation_chain=self.impersonation_chain)
         operation = hook.instantiate_inline_workflow_template(
->>>>>>> 2dc78b7e
             template=self.template,
             project_id=self.project_id,
             region=self.region,
@@ -1787,23 +1771,13 @@
             timeout=self.timeout,
             metadata=self.metadata,
         )
-<<<<<<< HEAD
-        # Save data required by extra links no matter what the job status will be
-        self.workflow_id = operation.operation.name.split('/')[-1]
-=======
-        operation.result()
-        workflow_id = operation.operation.name.split("/")[-1]
->>>>>>> 2dc78b7e
+        self.workflow_id = operation.operation.name.split("/")[-1]
         DataprocLink.persist(
             context=context, task_instance=self, url=DATAPROC_WORKFLOW_LINK, resource=self.workflow_id
         )
-<<<<<<< HEAD
-        self.log.info('Template instantiated. Workflow Id : %s', self.workflow_id)
+        self.log.info("Template instantiated. Workflow Id : %s", self.workflow_id)
         operation.result()
-        self.log.info('Workflow %s completed successfully', self.workflow_id)
-=======
-        self.log.info("Template instantiated.")
->>>>>>> 2dc78b7e
+        self.log.info("Workflow %s completed successfully", self.workflow_id)
 
 
 class DataprocSubmitJobOperator(BaseOperator):
