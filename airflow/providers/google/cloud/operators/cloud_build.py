#
# Licensed to the Apache Software Foundation (ASF) under one
# or more contributor license agreements.  See the NOTICE file
# distributed with this work for additional information
# regarding copyright ownership.  The ASF licenses this file
# to you under the Apache License, Version 2.0 (the
# "License"); you may not use this file except in compliance
# with the License.  You may obtain a copy of the License at
#
#   http://www.apache.org/licenses/LICENSE-2.0
#
# Unless required by applicable law or agreed to in writing,
# software distributed under the License is distributed on an
# "AS IS" BASIS, WITHOUT WARRANTIES OR CONDITIONS OF ANY
# KIND, either express or implied.  See the License for the
# specific language governing permissions and limitations
# under the License.
<<<<<<< HEAD

"""Operators that integrates with Google Cloud Build service."""


=======
"""Operators that integrate with Google Cloud Build service."""
>>>>>>> ef8df173
import json
import re
import warnings
from copy import deepcopy
<<<<<<< HEAD
from typing import Any, Dict, Optional, Sequence, Tuple, Union
=======
from typing import Any, Dict, Optional, Union
>>>>>>> ef8df173
from urllib.parse import unquote, urlparse

import yaml
from google.api_core.retry import Retry
from google.cloud.devtools.cloudbuild_v1.types import Build, BuildTrigger, RepoSource
from google.protobuf.json_format import MessageToDict, ParseDict

from airflow.exceptions import AirflowException
from airflow.models import BaseOperator
from airflow.providers.google.cloud.hooks.cloud_build import CloudBuildHook  # noqa
from airflow.utils.decorators import apply_defaults

REGEX_REPO_PATH = re.compile(
    r"^/p/(?P<project_id>[^/]+)/r/(?P<repo_name>[^/]+)"
)


class CloudBuildCancelBuildOperator(BaseOperator):
    """
    Cancels a build in progress.

    :param id_: The ID of the build.
    :type id_: str
    :param project_id: Optional, Google Cloud Project project_id where the function belongs.
        If set to None or missing, the default project_id from the GCP connection is used.
    :type project_id: Optional[str]
    :param retry: Optional, a retry object used  to retry requests. If `None` is specified, requests
        will not be retried.
    :type retry: Optional[Retry]
    :param timeout: Optional, the amount of time, in seconds, to wait for the request to complete.
        Note that if `retry` is specified, the timeout applies to each individual attempt.
    :type timeout: Optional[float]
    :param metadata: Optional, additional metadata that is provided to the method.
    :type metadata: Optional[Sequence[Tuple[str, str]]]
    :param gcp_conn_id: Optional, the connection ID used to connect to Google Cloud Platform.
    :type gcp_conn_id: Optional[str]

    :rtype: dict
    """

    template_fields = ("project_id", "id_", "gcp_conn_id")

    @apply_defaults
    def __init__(
        self,
        id_: str,
        project_id: Optional[str] = None,
        retry: Optional[Retry] = None,
        timeout: Optional[float] = None,
        metadata: Optional[Sequence[Tuple[str, str]]] = None,
        gcp_conn_id: str = "google_cloud_default",
        *args,
        **kwargs
    ) -> None:
        super().__init__(*args, **kwargs)
        self.id_ = id_
        self.project_id = project_id
        self.retry = retry
        self.timeout = timeout
        self.metadata = metadata
        self.gcp_conn_id = gcp_conn_id

    def execute(self, context):
        hook = CloudBuildHook(gcp_conn_id=self.gcp_conn_id)
        result = hook.cancel_build(
            id_=self.id_,
            project_id=self.project_id,
            retry=self.retry,
            timeout=self.timeout,
            metadata=self.metadata,
        )
        return MessageToDict(result)


class CloudBuildCreateBuildOperator(BaseOperator):
    """
    Starts a build with the specified configuration.

    :param build: The build resource to create. If a dict is provided, it must be of the same form
        as the protobuf message `google.cloud.devtools.cloudbuild_v1.types.Build`. This can be a
        dictionary or path to a file type like YAML or JSON.
    :type build: Union[dict, `google.cloud.devtools.cloudbuild_v1.types.Build`, str]
    :param body: (Deprecated) The build resource to create.
        This parameter has been deprecated. You should pass the build parameter instead.
    :type body: optional[dict]
    :param project_id: Optional, Google Cloud Project project_id where the function belongs.
        If set to None or missing, the default project_id from the GCP connection is used.
    :type project_id: Optional[str]
    :param wait: Optional, wait for operation to finish.
    :type wait: Optional[bool]
    :param retry: Optional, a retry object used  to retry requests. If `None` is specified, requests
        will not be retried.
    :type retry: Optional[Retry]
    :param timeout: Optional, the amount of time, in seconds, to wait for the request to complete.
        Note that if `retry` is specified, the timeout applies to each individual attempt.
    :type timeout: Optional[float]
    :param metadata: Optional, additional metadata that is provided to the method.
    :type metadata: Optional[Sequence[Tuple[str, str]]]
    :param gcp_conn_id: Optional, the connection ID used to connect to Google Cloud Platform.
    :type gcp_conn_id: Optional[str]

    :rtype: dict
    """

    template_fields = ("project_id", "build", "body", "gcp_conn_id")
    template_ext = ['.yml', '.yaml', '.json']

    @apply_defaults
    def __init__(
        self,
        build: Union[Dict, Build, str],
        body: Optional[Dict] = None,
        project_id: Optional[str] = None,
        wait: bool = True,
        retry: Optional[Retry] = None,
        timeout: Optional[float] = None,
        metadata: Optional[Sequence[Tuple[str, str]]] = None,
        gcp_conn_id: str = "google_cloud_default",
        *args,
        **kwargs
    ) -> None:
        super().__init__(*args, **kwargs)
        self.build = build
        # Not template fields to keep original value
        self.build_raw = build
        self.body = body
        self.project_id = project_id
        self.wait = wait
        self.retry = retry
        self.timeout = timeout
        self.metadata = metadata
        self.gcp_conn_id = gcp_conn_id

    def prepare_template(self) -> None:
        # if no file is specified, skip
        if not isinstance(self.build_raw, str):
            return
        with open(self.build_raw, 'r') as file:
            if any(self.build_raw.endswith(ext) for ext in ['.yaml', '.yml']):
                self.body = yaml.load(file.read(), Loader=yaml.FullLoader)
            if self.build_raw.endswith('.json'):
                self.body = json.loads(file.read())

    def execute(self, context):
        hook = CloudBuildHook(gcp_conn_id=self.gcp_conn_id)
        if self.body:
            warnings.warn(
                "The body parameter has been deprecated. You should pass body using "
                "the build parameter.", DeprecationWarning, stacklevel=4)
            if not self.build:
                self.build = self.body
        build = BuildProcessor(build=self.build).process_body()

        result = hook.create_build(
            build=build,
            project_id=self.project_id,
            wait=self.wait,
            retry=self.retry,
            timeout=self.timeout,
            metadata=self.metadata,
        )
        return MessageToDict(result)


class CloudBuildCreateBuildTriggerOperator(BaseOperator):
    """
    Creates a new BuildTrigger.

    :param trigger: The BuildTrigger to create. If a dict is provided, it must be of the same form
        as the protobuf message `google.cloud.devtools.cloudbuild_v1.types.BuildTrigger`
    :type trigger: Union[dict, `google.cloud.devtools.cloudbuild_v1.types.BuildTrigger`]
    :param project_id: Optional, Google Cloud Project project_id where the function belongs.
        If set to None or missing, the default project_id from the GCP connection is used.
    :type project_id: Optional[str]
    :param retry: Optional, a retry object used  to retry requests. If `None` is specified, requests
        will not be retried.
    :type retry: Optional[Retry]
    :param timeout: Optional, the amount of time, in seconds, to wait for the request to complete.
        Note that if `retry` is specified, the timeout applies to each individual attempt.
    :type timeout: Optional[float]
    :param metadata: Optional, additional metadata that is provided to the method.
    :type metadata: Optional[Sequence[Tuple[str, str]]]
    :param gcp_conn_id: Optional, the connection ID used to connect to Google Cloud Platform.
    :type gcp_conn_id: Optional[str]

    :rtype: dict
    """

    template_fields = ("project_id", "trigger", "gcp_conn_id")

    @apply_defaults
    def __init__(
        self,
        trigger: Union[dict, BuildTrigger],
        project_id: Optional[str] = None,
        retry: Optional[Retry] = None,
        timeout: Optional[float] = None,
        metadata: Optional[Sequence[Tuple[str, str]]] = None,
        gcp_conn_id: str = "google_cloud_default",
        *args,
        **kwargs
    ) -> None:
        super().__init__(*args, **kwargs)
        self.trigger = trigger
        self.project_id = project_id
        self.retry = retry
        self.timeout = timeout
        self.metadata = metadata
        self.gcp_conn_id = gcp_conn_id

    def execute(self, context):
        hook = CloudBuildHook(gcp_conn_id=self.gcp_conn_id)
        result = hook.create_build_trigger(
            trigger=self.trigger,
            project_id=self.project_id,
            retry=self.retry,
            timeout=self.timeout,
            metadata=self.metadata,
        )
        return MessageToDict(result)


class CloudBuildDeleteBuildTriggerOperator(BaseOperator):
    """
    Deletes a BuildTrigger by its project ID and trigger ID.

    :param trigger_id: The ID of the BuildTrigger to delete.
    :type trigger_id: str
    :param project_id: Optional, Google Cloud Project project_id where the function belongs.
        If set to None or missing, the default project_id from the GCP connection is used.
    :type project_id: Optional[str]
    :param retry: Optional, a retry object used  to retry requests. If `None` is specified, requests
        will not be retried.
    :type retry: Optional[Retry]
    :param timeout: Optional, the amount of time, in seconds, to wait for the request to complete.
        Note that if `retry` is specified, the timeout applies to each individual attempt.
    :type timeout: Optional[float]
    :param metadata: Optional, additional metadata that is provided to the method.
    :type metadata: Optional[Sequence[Tuple[str, str]]]
    :param gcp_conn_id: Optional, the connection ID used to connect to Google Cloud Platform.
    :type gcp_conn_id: Optional[str]
    """

    template_fields = ("project_id", "trigger_id", "gcp_conn_id")

    @apply_defaults
    def __init__(
        self,
        trigger_id: str,
        project_id: Optional[str] = None,
        retry: Optional[Retry] = None,
        timeout: Optional[float] = None,
        metadata: Optional[Sequence[Tuple[str, str]]] = None,
        gcp_conn_id: str = "google_cloud_default",
        *args,
        **kwargs
    ) -> None:
        super().__init__(*args, **kwargs)
        self.trigger_id = trigger_id
        self.project_id = project_id
        self.retry = retry
        self.timeout = timeout
        self.metadata = metadata
        self.gcp_conn_id = gcp_conn_id

    def execute(self, context):
        hook = CloudBuildHook(gcp_conn_id=self.gcp_conn_id)
        hook.delete_build_trigger(
            trigger_id=self.trigger_id,
            project_id=self.project_id,
            retry=self.retry,
            timeout=self.timeout,
            metadata=self.metadata,
        )


class CloudBuildGetBuildOperator(BaseOperator):
    """
    Returns information about a previously requested build.

    :param id_: The ID of the build.
    :type id_: str
    :param project_id: Optional, Google Cloud Project project_id where the function belongs.
        If set to None or missing, the default project_id from the GCP connection is used.
    :type project_id: Optional[str]
    :param retry: Optional, a retry object used  to retry requests. If `None` is specified, requests
        will not be retried.
    :type retry: Optional[Retry]
    :param timeout: Optional, the amount of time, in seconds, to wait for the request to complete.
        Note that if `retry` is specified, the timeout applies to each individual attempt.
    :type timeout: Optional[float]
    :param metadata: Optional, additional metadata that is provided to the method.
    :type metadata: Optional[Sequence[Tuple[str, str]]]
    :param gcp_conn_id: Optional, the connection ID used to connect to Google Cloud Platform.
    :type gcp_conn_id: Optional[str]

    :rtype: dict
    """

    template_fields = ("project_id", "id_", "gcp_conn_id")

    @apply_defaults
    def __init__(
        self,
        id_: str,
        project_id: Optional[str] = None,
        retry: Optional[Retry] = None,
        timeout: Optional[float] = None,
        metadata: Optional[Sequence[Tuple[str, str]]] = None,
        gcp_conn_id: str = "google_cloud_default",
        *args,
        **kwargs
    ) -> None:
        super().__init__(*args, **kwargs)
        self.id_ = id_
        self.project_id = project_id
        self.retry = retry
        self.timeout = timeout
        self.metadata = metadata
        self.gcp_conn_id = gcp_conn_id

    def execute(self, context):
        hook = CloudBuildHook(gcp_conn_id=self.gcp_conn_id)
        result = hook.get_build(
            id_=self.id_,
            project_id=self.project_id,
            retry=self.retry,
            timeout=self.timeout,
            metadata=self.metadata,
        )
        return MessageToDict(result)


class CloudBuildGetBuildTriggerOperator(BaseOperator):
    """
    Returns information about a BuildTrigger.

    :param trigger_id: The ID of the BuildTrigger to get.
    :type trigger_id: str
    :param project_id: Optional, Google Cloud Project project_id where the function belongs.
        If set to None or missing, the default project_id from the GCP connection is used.
    :type project_id: Optional[str]
    :param retry: Optional, a retry object used  to retry requests. If `None` is specified, requests
        will not be retried.
    :type retry: Optional[Retry]
    :param timeout: Optional, the amount of time, in seconds, to wait for the request to complete.
        Note that if `retry` is specified, the timeout applies to each individual attempt.
    :type timeout: Optional[float]
    :param metadata: Optional, additional metadata that is provided to the method.
    :type metadata: Optional[Sequence[Tuple[str, str]]]
    :param gcp_conn_id: Optional, the connection ID used to connect to Google Cloud Platform.
    :type gcp_conn_id: Optional[str]

    :rtype: dict
    """

    template_fields = ("project_id", "trigger_id", "gcp_conn_id")

    @apply_defaults
    def __init__(
        self,
        trigger_id: str,
        project_id: Optional[str] = None,
        retry: Optional[Retry] = None,
        timeout: Optional[float] = None,
        metadata: Optional[Sequence[Tuple[str, str]]] = None,
        gcp_conn_id: str = "google_cloud_default",
        *args,
        **kwargs
    ) -> None:
        super().__init__(*args, **kwargs)
        self.trigger_id = trigger_id
        self.project_id = project_id
        self.retry = retry
        self.timeout = timeout
        self.metadata = metadata
        self.gcp_conn_id = gcp_conn_id

    def execute(self, context):
        hook = CloudBuildHook(gcp_conn_id=self.gcp_conn_id)
        result = hook.get_build_trigger(
            trigger_id=self.trigger_id,
            project_id=self.project_id,
            retry=self.retry,
            timeout=self.timeout,
            metadata=self.metadata,
        )
        return MessageToDict(result)


class CloudBuildListBuildTriggersOperator(BaseOperator):
    """
    Lists existing BuildTriggers.

    :param project_id: Optional, Google Cloud Project project_id where the function belongs.
        If set to None or missing, the default project_id from the GCP connection is used.
    :type project_id: Optional[str]
    :param page_size: Optional, number of results to return in the list.
    :type page_size: Optional[int]
    :param page_token: Optional, token to provide to skip to a particular spot in the list.
    :type page_token: Optional[str]
    :param retry: Optional, a retry object used  to retry requests. If `None` is specified, requests
        will not be retried.
    :type retry: Optional[Retry]
    :param timeout: Optional, the amount of time, in seconds, to wait for the request to complete.
        Note that if `retry` is specified, the timeout applies to each individual attempt.
    :type timeout: Optional[float]
    :param metadata: Optional, additional metadata that is provided to the method.
    :type metadata: Optional[Sequence[Tuple[str, str]]]
    :param gcp_conn_id: Optional, the connection ID used to connect to Google Cloud Platform.
    :type gcp_conn_id: Optional[str]

    :rtype: dict
    """

    template_fields = ("project_id", "gcp_conn_id")

    @apply_defaults
    def __init__(
        self,
        project_id: Optional[str] = None,
        page_size: Optional[int] = None,
        page_token: Optional[str] = None,
        retry: Optional[Retry] = None,
        timeout: Optional[float] = None,
        metadata: Optional[Sequence[Tuple[str, str]]] = None,
        gcp_conn_id: str = "google_cloud_default",
        *args,
        **kwargs
    ) -> None:
        super().__init__(*args, **kwargs)
        self.project_id = project_id
        self.page_size = page_size
        self.page_token = page_token
        self.retry = retry
        self.timeout = timeout
        self.metadata = metadata
        self.gcp_conn_id = gcp_conn_id

    def execute(self, context):
        hook = CloudBuildHook(gcp_conn_id=self.gcp_conn_id)
        result = hook.list_build_triggers(
            project_id=self.project_id,
            page_size=self.page_size,
            page_token=self.page_token,
            retry=self.retry,
            timeout=self.timeout,
            metadata=self.metadata,
        )
        return MessageToDict(result)


class CloudBuildListBuildsOperator(BaseOperator):
    """
    Lists previously requested builds.

    :param project_id: Optional, Google Cloud Project project_id where the function belongs.
        If set to None or missing, the default project_id from the GCP connection is used.
    :type project_id: str
    :param page_size: Optional, number of results to return in the list.
    :type page_size: Optional[int]
    :param filter_: Optional, the raw filter text to constrain the results.
    :type filter_: Optional[str]
    :param retry: Optional, a retry object used  to retry requests. If `None` is specified, requests
        will not be retried.
    :type retry: Optional[Retry]
    :param timeout: Optional, the amount of time, in seconds, to wait for the request to complete.
        Note that if `retry` is specified, the timeout applies to each individual attempt.
    :type timeout: Optional[float]
    :param metadata: Optional, additional metadata that is provided to the method.
    :type metadata: Optional[Sequence[Tuple[str, str]]]
    :param gcp_conn_id: Optional, the connection ID used to connect to Google Cloud Platform.
    :type gcp_conn_id: Optional[str]

    :rtype: List[dict]
    """

    template_fields = ("project_id", "gcp_conn_id")

    @apply_defaults
    def __init__(
        self,
        project_id: Optional[str] = None,
        page_size: Optional[int] = None,
        filter_: Optional[str] = None,
        retry: Optional[Retry] = None,
        timeout: Optional[float] = None,
        metadata: Optional[Sequence[Tuple[str, str]]] = None,
        gcp_conn_id: str = "google_cloud_default",
        *args,
        **kwargs
    ) -> None:
        super().__init__(*args, **kwargs)
        self.project_id = project_id
        self.page_size = page_size
        self.filter_ = filter_
        self.retry = retry
        self.timeout = timeout
        self.metadata = metadata
        self.gcp_conn_id = gcp_conn_id

    def execute(self, context):
        hook = CloudBuildHook(gcp_conn_id=self.gcp_conn_id)
        results = hook.list_builds(
            project_id=self.project_id,
            page_size=self.page_size,
            filter_=self.filter_,
            retry=self.retry,
            timeout=self.timeout,
            metadata=self.metadata,
        )
        return [MessageToDict(result) for result in results]


class CloudBuildRetryBuildOperator(BaseOperator):
    """
    Creates a new build based on the specified build. This method creates a new build
    using the original build request, which may or may not result in an identical build.

    :param id_: Build ID of the original build.
    :type id_: str
    :param project_id: Optional, Google Cloud Project project_id where the function belongs.
        If set to None or missing, the default project_id from the GCP connection is used.
    :type project_id: str
    :param wait: Optional, wait for operation to finish.
    :type wait: Optional[bool]
    :param retry: Optional, a retry object used  to retry requests. If `None` is specified, requests
        will not be retried.
    :type retry: Optional[Retry]
    :param timeout: Optional, the amount of time, in seconds, to wait for the request to complete.
        Note that if `retry` is specified, the timeout applies to each individual attempt.
    :type timeout: Optional[float]
    :param metadata: Optional, additional metadata that is provided to the method.
    :type metadata: Optional[Sequence[Tuple[str, str]]]
    :param gcp_conn_id: Optional, the connection ID used to connect to Google Cloud Platform.
    :type gcp_conn_id: Optional[str]

    :rtype: dict
    """

    template_fields = ("project_id", "id_", "gcp_conn_id")

    @apply_defaults
    def __init__(
        self,
        id_: str,
        project_id: Optional[str] = None,
        wait: bool = True,
        retry: Optional[Retry] = None,
        timeout: Optional[float] = None,
        metadata: Optional[Sequence[Tuple[str, str]]] = None,
        gcp_conn_id: str = "google_cloud_default",
        *args,
        **kwargs
    ) -> None:
        super().__init__(*args, **kwargs)
        self.id_ = id_
        self.project_id = project_id
        self.wait = wait
        self.retry = retry
        self.timeout = timeout
        self.metadata = metadata
        self.gcp_conn_id = gcp_conn_id

    def execute(self, context):
        hook = CloudBuildHook(gcp_conn_id=self.gcp_conn_id)
        result = hook.retry_build(
            id_=self.id_,
            project_id=self.project_id,
            wait=self.wait,
            retry=self.retry,
            timeout=self.timeout,
            metadata=self.metadata,
        )
        return MessageToDict(result)


class CloudBuildRunBuildTriggerOperator(BaseOperator):
    """
    Runs a BuildTrigger at a particular source revision.

    :param trigger_id: The ID of the trigger.
    :type trigger_id: str
    :param source: Source to build against this trigger. If a dict is provided, it must be of the same form
        as the protobuf message `google.cloud.devtools.cloudbuild_v1.types.RepoSource`
    :type source: Union[dict, `google.cloud.devtools.cloudbuild_v1.types.RepoSource`]
    :param project_id: Optional, Google Cloud Project project_id where the function belongs.
        If set to None or missing, the default project_id from the GCP connection is used.
    :type project_id: str
    :param wait: Optional, wait for operation to finish.
    :type wait: Optional[bool]
    :param retry: Optional, a retry object used  to retry requests. If `None` is specified, requests
        will not be retried.
    :type retry: Optional[Retry]
    :param timeout: Optional, the amount of time, in seconds, to wait for the request to complete.
        Note that if `retry` is specified, the timeout applies to each individual attempt.
    :type timeout: Optional[float]
    :param metadata: Optional, additional metadata that is provided to the method.
    :type metadata: Optional[Sequence[Tuple[str, str]]]
    :param gcp_conn_id: Optional, the connection ID used to connect to Google Cloud Platform.
    :type gcp_conn_id: Optional[str]

    :rtype: dict
    """

    template_fields = ("project_id", "trigger_id", "source", "gcp_conn_id")

    @apply_defaults
    def __init__(
        self,
        trigger_id: str,
        source: Union[dict, RepoSource],
        project_id: Optional[str] = None,
        wait: bool = True,
        retry: Optional[Retry] = None,
        timeout: Optional[float] = None,
        metadata: Optional[Sequence[Tuple[str, str]]] = None,
        gcp_conn_id: str = "google_cloud_default",
        *args,
        **kwargs
    ) -> None:
        super().__init__(*args, **kwargs)
        self.trigger_id = trigger_id
        self.source = source
        self.project_id = project_id
        self.wait = wait
        self.retry = retry
        self.timeout = timeout
        self.metadata = metadata
        self.gcp_conn_id = gcp_conn_id

    def execute(self, context):
        hook = CloudBuildHook(gcp_conn_id=self.gcp_conn_id)
        result = hook.run_build_trigger(
            trigger_id=self.trigger_id,
            source=self.source,
            project_id=self.project_id,
            wait=self.wait,
            retry=self.retry,
            timeout=self.timeout,
            metadata=self.metadata,
        )
        return MessageToDict(result)


class CloudBuildUpdateBuildTriggerOperator(BaseOperator):
    """
    Updates a BuildTrigger by its project ID and trigger ID.

    :param trigger_id: The ID of the trigger.
    :type trigger_id: str
    :param trigger: The BuildTrigger to create. If a dict is provided, it must be of the same form
        as the protobuf message `google.cloud.devtools.cloudbuild_v1.types.BuildTrigger`
    :type trigger: Union[dict, `google.cloud.devtools.cloudbuild_v1.types.BuildTrigger`]
    :param project_id: Optional, Google Cloud Project project_id where the function belongs.
        If set to None or missing, the default project_id from the GCP connection is used.
    :type project_id: Optional[str]
    :param retry: Optional, a retry object used  to retry requests. If `None` is specified, requests
        will not be retried.
    :type retry: Optional[Retry]
    :param timeout: Optional, the amount of time, in seconds, to wait for the request to complete.
        Note that if `retry` is specified, the timeout applies to each individual attempt.
    :type timeout: Optional[float]
    :param metadata: Optional, additional metadata that is provided to the method.
    :type metadata: Optional[Sequence[Tuple[str, str]]]
    :param gcp_conn_id: Optional, the connection ID used to connect to Google Cloud Platform.
    :type gcp_conn_id: Optional[str]

    :rtype: dict
    """

    template_fields = ("project_id", "trigger_id", "trigger", "gcp_conn_id")

    @apply_defaults
    def __init__(
        self,
        trigger_id: str,
        trigger: Union[dict, BuildTrigger],
        project_id: Optional[str] = None,
        retry: Optional[Retry] = None,
        timeout: Optional[float] = None,
        metadata: Optional[Sequence[Tuple[str, str]]] = None,
        gcp_conn_id: str = "google_cloud_default",
        *args,
        **kwargs
    ) -> None:
        super().__init__(*args, **kwargs)
        self.trigger_id = trigger_id
        self.trigger = trigger
        self.project_id = project_id
        self.retry = retry
        self.timeout = timeout
        self.metadata = metadata
        self.gcp_conn_id = gcp_conn_id

    def execute(self, context):
        hook = CloudBuildHook(gcp_conn_id=self.gcp_conn_id)
        result = hook.update_build_trigger(
            trigger_id=self.trigger_id,
            trigger=self.trigger,
            project_id=self.project_id,
            retry=self.retry,
            timeout=self.timeout,
            metadata=self.metadata,
        )
        return MessageToDict(result)


class BuildProcessor:
    """
    Processes build configurations to add additional functionality to support the use of operators.
    The following improvements are made:
    * It is required to provide the source and only one type can be given,
    * It is possible to provide the source as the URL address instead dict.

    :param build: The request body of the build.
        See: https://cloud.google.com/cloud-build/docs/api/reference/rest/Shared.Types/Build
    :type build: Union[Dict, Build]
    """

    def __init__(self, build: Union[Dict, Build]) -> None:
        if isinstance(build, Build):
            self.build = MessageToDict(build)
        self.build = deepcopy(build)

    def _verify_source(self) -> None:
        if not (
            ("storage_source" in self.build["source"])
            ^ ("repo_source" in self.build["source"])
        ):
            raise AirflowException(
                "The source could not be determined. Please choose one data source from: "
                "storage_source and repo_source."
            )

    def _reformat_source(self) -> None:
        self._reformat_repo_source()
        self._reformat_storage_source()

    def _reformat_repo_source(self) -> None:
        if "repo_source" not in self.build["source"]:
            return

        source = self.build["source"]["repo_source"]

        if not isinstance(source, str):
            return

        self.build["source"]["repo_source"] = self._convert_repo_url_to_dict(
            source
        )

    def _reformat_storage_source(self) -> None:
        if "storage_source" not in self.build["source"]:
            return

        source = self.build["source"]["storage_source"]

        if not isinstance(source, str):
            return

        self.build["source"][
            "storage_source"
        ] = self._convert_storage_url_to_dict(source)

    def process_body(self) -> Build:
        """
        Processes the body passed in the constructor

        :return: the body.
        :rtype: `google.cloud.devtools.cloudbuild_v1.types.Build`
        """

        if 'source' in self.build:
            self._verify_source()
            self._reformat_source()
        return ParseDict(self.build, Build())

    @staticmethod
    def _convert_repo_url_to_dict(source: str) -> Dict[str, Any]:
        """
        Convert url to repository in Google Cloud Source to a format supported by the API

        Example valid input:

        .. code-block:: none

            https://source.developers.google.com/p/airflow-project/r/airflow-repo#branch-name

        """
        url_parts = urlparse(source)

        match = REGEX_REPO_PATH.search(url_parts.path)

        if (
            url_parts.scheme != "https"
            or url_parts.hostname != "source.developers.google.com"
            or not match
        ):
            raise AirflowException(
                "Invalid URL. You must pass the URL in the format: "
                "https://source.developers.google.com/p/airflow-project/r/airflow-repo#branch-name"
            )

        project_id = unquote(match.group("project_id"))
        repo_name = unquote(match.group("repo_name"))

        source_dict = {
            "project_id": project_id,
            "repo_name": repo_name,
            "branch_name": "master",
        }

        if url_parts.fragment:
            source_dict["branch_name"] = url_parts.fragment

        return source_dict

    @staticmethod
    def _convert_storage_url_to_dict(storage_url: str) -> Dict[str, Any]:
        """
        Convert url to object in Google Cloud Storage to a format supported by the API

        Example valid input:

        .. code-block:: none

            gs://bucket-name/object-name.tar.gz

        """
        url_parts = urlparse(storage_url)

        if (
            url_parts.scheme != "gs"
            or not url_parts.hostname
            or not url_parts.path
            or url_parts.path == "/"
        ):
            raise AirflowException(
                "Invalid URL. You must pass the URL in the format: "
                "gs://bucket-name/object-name.tar.gz#24565443"
            )

        source_dict = {
            "bucket": url_parts.hostname,
            "object": url_parts.path[1:],
        }

        if url_parts.fragment:
            source_dict["generation"] = url_parts.fragment

<<<<<<< HEAD
        return source_dict
=======
        return source_dict


class CloudBuildCreateBuildOperator(BaseOperator):
    """
    Starts a build with the specified configuration.

    .. seealso::
        For more information on how to use this operator, take a look at the guide:
        :ref:`howto/operator:CloudBuildCreateBuildOperator`

    :param body: The build config with instructions to perform with CloudBuild.
        Can be a dictionary or path to a file type like YAML or JSON.
        See: https://cloud.google.com/cloud-build/docs/api/reference/rest/v1/projects.builds
    :type body: dict or string
    :param project_id: ID of the Google Cloud project if None then
        default project_id is used.
    :type project_id: str
    :param gcp_conn_id: The connection ID to use to connect to Google Cloud Platform.
    :type gcp_conn_id: str
    :param api_version: API version used (for example v1 or v1beta1).
    :type api_version: str
    """

    template_fields = ("body", "gcp_conn_id", "api_version")
    template_ext = ['.yml', '.yaml', '.json']

    @apply_defaults
    def __init__(self, *,
                 body: Union[dict, str],
                 project_id: Optional[str] = None,
                 gcp_conn_id: str = "google_cloud_default",
                 api_version: str = "v1",
                 **kwargs) -> None:
        super().__init__(**kwargs)
        self.body = body
        # Not template fields to keep original value
        self.body_raw = body
        self.project_id = project_id
        self.gcp_conn_id = gcp_conn_id
        self.api_version = api_version
        self._validate_inputs()

    def prepare_template(self) -> None:
        # if no file is specified, skip
        if not isinstance(self.body_raw, str):
            return
        with open(self.body_raw, 'r') as file:
            if any(self.body_raw.endswith(ext) for ext in ['.yaml', '.yml']):
                self.body = yaml.load(file.read(), Loader=yaml.FullLoader)
            if self.body_raw.endswith('.json'):
                self.body = json.loads(file.read())

    def _validate_inputs(self):
        if not self.body:
            raise AirflowException("The required parameter 'body' is missing")

    def execute(self, context):
        hook = CloudBuildHook(gcp_conn_id=self.gcp_conn_id, api_version=self.api_version)
        body = BuildProcessor(body=self.body).process_body()
        return hook.create_build(body=body, project_id=self.project_id)
>>>>>>> ef8df173
<|MERGE_RESOLUTION|>--- conflicted
+++ resolved
@@ -15,23 +15,15 @@
 # KIND, either express or implied.  See the License for the
 # specific language governing permissions and limitations
 # under the License.
-<<<<<<< HEAD
-
-"""Operators that integrates with Google Cloud Build service."""
-
-
-=======
+
+
 """Operators that integrate with Google Cloud Build service."""
->>>>>>> ef8df173
+
 import json
 import re
 import warnings
 from copy import deepcopy
-<<<<<<< HEAD
 from typing import Any, Dict, Optional, Sequence, Tuple, Union
-=======
-from typing import Any, Dict, Optional, Union
->>>>>>> ef8df173
 from urllib.parse import unquote, urlparse
 
 import yaml
@@ -83,10 +75,9 @@
         timeout: Optional[float] = None,
         metadata: Optional[Sequence[Tuple[str, str]]] = None,
         gcp_conn_id: str = "google_cloud_default",
-        *args,
-        **kwargs
-    ) -> None:
-        super().__init__(*args, **kwargs)
+        **kwargs
+    ) -> None:
+        super().__init__(**kwargs)
         self.id_ = id_
         self.project_id = project_id
         self.retry = retry
@@ -150,10 +141,9 @@
         timeout: Optional[float] = None,
         metadata: Optional[Sequence[Tuple[str, str]]] = None,
         gcp_conn_id: str = "google_cloud_default",
-        *args,
-        **kwargs
-    ) -> None:
-        super().__init__(*args, **kwargs)
+        **kwargs
+    ) -> None:
+        super().__init__(**kwargs)
         self.build = build
         # Not template fields to keep original value
         self.build_raw = build
@@ -231,10 +221,9 @@
         timeout: Optional[float] = None,
         metadata: Optional[Sequence[Tuple[str, str]]] = None,
         gcp_conn_id: str = "google_cloud_default",
-        *args,
-        **kwargs
-    ) -> None:
-        super().__init__(*args, **kwargs)
+        **kwargs
+    ) -> None:
+        super().__init__(**kwargs)
         self.trigger = trigger
         self.project_id = project_id
         self.retry = retry
@@ -286,10 +275,9 @@
         timeout: Optional[float] = None,
         metadata: Optional[Sequence[Tuple[str, str]]] = None,
         gcp_conn_id: str = "google_cloud_default",
-        *args,
-        **kwargs
-    ) -> None:
-        super().__init__(*args, **kwargs)
+        **kwargs
+    ) -> None:
+        super().__init__(**kwargs)
         self.trigger_id = trigger_id
         self.project_id = project_id
         self.retry = retry
@@ -342,10 +330,9 @@
         timeout: Optional[float] = None,
         metadata: Optional[Sequence[Tuple[str, str]]] = None,
         gcp_conn_id: str = "google_cloud_default",
-        *args,
-        **kwargs
-    ) -> None:
-        super().__init__(*args, **kwargs)
+        **kwargs
+    ) -> None:
+        super().__init__(**kwargs)
         self.id_ = id_
         self.project_id = project_id
         self.retry = retry
@@ -399,10 +386,9 @@
         timeout: Optional[float] = None,
         metadata: Optional[Sequence[Tuple[str, str]]] = None,
         gcp_conn_id: str = "google_cloud_default",
-        *args,
-        **kwargs
-    ) -> None:
-        super().__init__(*args, **kwargs)
+        **kwargs
+    ) -> None:
+        super().__init__(**kwargs)
         self.trigger_id = trigger_id
         self.project_id = project_id
         self.retry = retry
@@ -459,10 +445,9 @@
         timeout: Optional[float] = None,
         metadata: Optional[Sequence[Tuple[str, str]]] = None,
         gcp_conn_id: str = "google_cloud_default",
-        *args,
-        **kwargs
-    ) -> None:
-        super().__init__(*args, **kwargs)
+        **kwargs
+    ) -> None:
+        super().__init__(**kwargs)
         self.project_id = project_id
         self.page_size = page_size
         self.page_token = page_token
@@ -521,10 +506,9 @@
         timeout: Optional[float] = None,
         metadata: Optional[Sequence[Tuple[str, str]]] = None,
         gcp_conn_id: str = "google_cloud_default",
-        *args,
-        **kwargs
-    ) -> None:
-        super().__init__(*args, **kwargs)
+        **kwargs
+    ) -> None:
+        super().__init__(**kwargs)
         self.project_id = project_id
         self.page_size = page_size
         self.filter_ = filter_
@@ -584,10 +568,9 @@
         timeout: Optional[float] = None,
         metadata: Optional[Sequence[Tuple[str, str]]] = None,
         gcp_conn_id: str = "google_cloud_default",
-        *args,
-        **kwargs
-    ) -> None:
-        super().__init__(*args, **kwargs)
+        **kwargs
+    ) -> None:
+        super().__init__(**kwargs)
         self.id_ = id_
         self.project_id = project_id
         self.wait = wait
@@ -650,10 +633,9 @@
         timeout: Optional[float] = None,
         metadata: Optional[Sequence[Tuple[str, str]]] = None,
         gcp_conn_id: str = "google_cloud_default",
-        *args,
-        **kwargs
-    ) -> None:
-        super().__init__(*args, **kwargs)
+        **kwargs
+    ) -> None:
+        super().__init__(**kwargs)
         self.trigger_id = trigger_id
         self.source = source
         self.project_id = project_id
@@ -715,10 +697,9 @@
         timeout: Optional[float] = None,
         metadata: Optional[Sequence[Tuple[str, str]]] = None,
         gcp_conn_id: str = "google_cloud_default",
-        *args,
-        **kwargs
-    ) -> None:
-        super().__init__(*args, **kwargs)
+        **kwargs
+    ) -> None:
+        super().__init__(**kwargs)
         self.trigger_id = trigger_id
         self.trigger = trigger
         self.project_id = project_id
@@ -883,68 +864,4 @@
         if url_parts.fragment:
             source_dict["generation"] = url_parts.fragment
 
-<<<<<<< HEAD
-        return source_dict
-=======
-        return source_dict
-
-
-class CloudBuildCreateBuildOperator(BaseOperator):
-    """
-    Starts a build with the specified configuration.
-
-    .. seealso::
-        For more information on how to use this operator, take a look at the guide:
-        :ref:`howto/operator:CloudBuildCreateBuildOperator`
-
-    :param body: The build config with instructions to perform with CloudBuild.
-        Can be a dictionary or path to a file type like YAML or JSON.
-        See: https://cloud.google.com/cloud-build/docs/api/reference/rest/v1/projects.builds
-    :type body: dict or string
-    :param project_id: ID of the Google Cloud project if None then
-        default project_id is used.
-    :type project_id: str
-    :param gcp_conn_id: The connection ID to use to connect to Google Cloud Platform.
-    :type gcp_conn_id: str
-    :param api_version: API version used (for example v1 or v1beta1).
-    :type api_version: str
-    """
-
-    template_fields = ("body", "gcp_conn_id", "api_version")
-    template_ext = ['.yml', '.yaml', '.json']
-
-    @apply_defaults
-    def __init__(self, *,
-                 body: Union[dict, str],
-                 project_id: Optional[str] = None,
-                 gcp_conn_id: str = "google_cloud_default",
-                 api_version: str = "v1",
-                 **kwargs) -> None:
-        super().__init__(**kwargs)
-        self.body = body
-        # Not template fields to keep original value
-        self.body_raw = body
-        self.project_id = project_id
-        self.gcp_conn_id = gcp_conn_id
-        self.api_version = api_version
-        self._validate_inputs()
-
-    def prepare_template(self) -> None:
-        # if no file is specified, skip
-        if not isinstance(self.body_raw, str):
-            return
-        with open(self.body_raw, 'r') as file:
-            if any(self.body_raw.endswith(ext) for ext in ['.yaml', '.yml']):
-                self.body = yaml.load(file.read(), Loader=yaml.FullLoader)
-            if self.body_raw.endswith('.json'):
-                self.body = json.loads(file.read())
-
-    def _validate_inputs(self):
-        if not self.body:
-            raise AirflowException("The required parameter 'body' is missing")
-
-    def execute(self, context):
-        hook = CloudBuildHook(gcp_conn_id=self.gcp_conn_id, api_version=self.api_version)
-        body = BuildProcessor(body=self.body).process_body()
-        return hook.create_build(body=body, project_id=self.project_id)
->>>>>>> ef8df173
+        return source_dict