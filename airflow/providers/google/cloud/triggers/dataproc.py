#
# Licensed to the Apache Software Foundation (ASF) under one
# or more contributor license agreements.  See the NOTICE file
# distributed with this work for additional information
# regarding copyright ownership.  The ASF licenses this file
# to you under the Apache License, Version 2.0 (the
# "License"); you may not use this file except in compliance
# with the License.  You may obtain a copy of the License at
#
#   http://www.apache.org/licenses/LICENSE-2.0
#
# Unless required by applicable law or agreed to in writing,
# software distributed under the License is distributed on an
# "AS IS" BASIS, WITHOUT WARRANTIES OR CONDITIONS OF ANY
# KIND, either express or implied.  See the License for the
# specific language governing permissions and limitations
# under the License.
"""This module contains Google Dataproc triggers."""

from __future__ import annotations

import asyncio
import re
import time
from typing import Any, AsyncIterator, Sequence

from google.api_core.exceptions import NotFound
from google.cloud.dataproc_v1 import Batch, Cluster, ClusterStatus, JobStatus

from airflow.exceptions import AirflowException
from airflow.providers.google.cloud.hooks.dataproc import DataprocAsyncHook, DataprocHook
from airflow.providers.google.cloud.utils.dataproc import DataprocOperationType
from airflow.providers.google.common.hooks.base_google import PROVIDE_PROJECT_ID
from airflow.triggers.base import BaseTrigger, TriggerEvent


class DataprocBaseTrigger(BaseTrigger):
    """Base class for Dataproc triggers."""

    def __init__(
        self,
        region: str,
        project_id: str = PROVIDE_PROJECT_ID,
        gcp_conn_id: str = "google_cloud_default",
        impersonation_chain: str | Sequence[str] | None = None,
        polling_interval_seconds: int = 30,
<<<<<<< HEAD
        cancel_on_kill: bool = True,
=======
        delete_on_error: bool = True,
>>>>>>> 7683344c
    ):
        super().__init__()
        self.region = region
        self.project_id = project_id
        self.gcp_conn_id = gcp_conn_id
        self.impersonation_chain = impersonation_chain
        self.polling_interval_seconds = polling_interval_seconds
<<<<<<< HEAD
        self.cancel_on_kill = cancel_on_kill
=======
        self.delete_on_error = delete_on_error
>>>>>>> 7683344c

    def get_async_hook(self):
        return DataprocAsyncHook(
            gcp_conn_id=self.gcp_conn_id,
            impersonation_chain=self.impersonation_chain,
        )

    def get_sync_hook(self):
        # The synchronous hook is utilized to delete the cluster when a task is cancelled.
        # This is because the asynchronous hook deletion is not awaited when the trigger task
<<<<<<< HEAD
        # is cancelled. The call for deleting the cluster or job through the sync hook is not a blocking
        # call, which means it does not wait until the cluster or job is deleted.
=======
        # is cancelled. The call for deleting the cluster through the sync hook is not a blocking
        # call, which means it does not wait until the cluster is deleted.
>>>>>>> 7683344c
        return DataprocHook(
            gcp_conn_id=self.gcp_conn_id,
            impersonation_chain=self.impersonation_chain,
        )


class DataprocSubmitTrigger(DataprocBaseTrigger):
    """
    DataprocSubmitTrigger run on the trigger worker to perform create Build operation.

    :param job_id: The ID of a Dataproc job.
    :param project_id: Google Cloud Project where the job is running
    :param region: The Cloud Dataproc region in which to handle the request.
    :param gcp_conn_id: Optional, the connection ID used to connect to Google Cloud Platform.
    :param impersonation_chain: Optional service account to impersonate using short-term
        credentials, or chained list of accounts required to get the access_token
        of the last account in the list, which will be impersonated in the request.
        If set as a string, the account must grant the originating account
        the Service Account Token Creator IAM role.
        If set as a sequence, the identities from the list must grant
        Service Account Token Creator IAM role to the directly preceding identity, with first
        account from the list granting this role to the originating account (templated).
    :param polling_interval_seconds: polling period in seconds to check for the status
    """

    def __init__(self, job_id: str, **kwargs):
        self.job_id = job_id
        super().__init__(**kwargs)

    def serialize(self):
        return (
            "airflow.providers.google.cloud.triggers.dataproc.DataprocSubmitTrigger",
            {
                "job_id": self.job_id,
                "project_id": self.project_id,
                "region": self.region,
                "gcp_conn_id": self.gcp_conn_id,
                "impersonation_chain": self.impersonation_chain,
                "polling_interval_seconds": self.polling_interval_seconds,
                "cancel_on_kill": self.cancel_on_kill,
            },
        )

    async def run(self):
        try:
            while True:
                job = await self.get_async_hook().get_job(
                    project_id=self.project_id, region=self.region, job_id=self.job_id
                )
                state = job.status.state
                self.log.info("Dataproc job: %s is in state: %s", self.job_id, state)
                if state in (JobStatus.State.DONE, JobStatus.State.CANCELLED, JobStatus.State.ERROR):
                    break
                await asyncio.sleep(self.polling_interval_seconds)
            yield TriggerEvent({"job_id": self.job_id, "job_state": state, "job": job})
        except asyncio.CancelledError:
            self.log.info("Task got cancelled.")
            try:
                if self.job_id and self.cancel_on_kill:
                    self.log.info("Cancelling the job: %s", self.job_id)
                    # The synchronous hook is utilized to delete the cluster when a task is cancelled. This
                    # is because the asynchronous hook deletion is not awaited when the trigger task is
                    # cancelled. The call for deleting the cluster or job through the sync hook is not a
                    # blocking call, which means it does not wait until the cluster or job is deleted.
                    self.get_sync_hook().cancel_job(
                        job_id=self.job_id, project_id=self.project_id, region=self.region
                    )
                    self.log.info("Job: %s is cancelled", self.job_id)
                    yield TriggerEvent({"job_id": self.job_id, "job_state": ClusterStatus.State.DELETING})
            except Exception as e:
                self.log.error("Failed to cancel the job: %s with error : %s", self.job_id, str(e))
                raise AirflowException(
                    f"Failed to cancel the job: {self.job_id} with error : {str(e)}"
                ) from e


class DataprocClusterTrigger(DataprocBaseTrigger):
    """
    DataprocClusterTrigger run on the trigger worker to perform create Build operation.

    :param cluster_name: The name of the cluster.
    :param project_id: Google Cloud Project where the job is running
    :param region: The Cloud Dataproc region in which to handle the request.
    :param gcp_conn_id: Optional, the connection ID used to connect to Google Cloud Platform.
    :param impersonation_chain: Optional service account to impersonate using short-term
        credentials, or chained list of accounts required to get the access_token
        of the last account in the list, which will be impersonated in the request.
        If set as a string, the account must grant the originating account
        the Service Account Token Creator IAM role.
        If set as a sequence, the identities from the list must grant
        Service Account Token Creator IAM role to the directly preceding identity, with first
        account from the list granting this role to the originating account (templated).
    :param polling_interval_seconds: polling period in seconds to check for the status
    """

    def __init__(self, cluster_name: str, **kwargs):
        super().__init__(**kwargs)
        self.cluster_name = cluster_name

    def serialize(self) -> tuple[str, dict[str, Any]]:
        return (
            "airflow.providers.google.cloud.triggers.dataproc.DataprocClusterTrigger",
            {
                "cluster_name": self.cluster_name,
                "project_id": self.project_id,
                "region": self.region,
                "gcp_conn_id": self.gcp_conn_id,
                "impersonation_chain": self.impersonation_chain,
                "polling_interval_seconds": self.polling_interval_seconds,
                "delete_on_error": self.delete_on_error,
            },
        )

    async def run(self) -> AsyncIterator[TriggerEvent]:
        try:
            while True:
                cluster = await self.fetch_cluster()
                state = cluster.status.state
                if state == ClusterStatus.State.ERROR:
                    await self.delete_when_error_occurred(cluster)
                    yield TriggerEvent(
                        {
                            "cluster_name": self.cluster_name,
                            "cluster_state": ClusterStatus.State.DELETING,
                            "cluster": cluster,
                        }
                    )
                    return
                elif state == ClusterStatus.State.RUNNING:
                    yield TriggerEvent(
                        {
                            "cluster_name": self.cluster_name,
                            "cluster_state": state,
                            "cluster": cluster,
                        }
                    )
                    return
                self.log.info("Current state is %s", state)
                self.log.info("Sleeping for %s seconds.", self.polling_interval_seconds)
                await asyncio.sleep(self.polling_interval_seconds)
        except asyncio.CancelledError:
            try:
                if self.delete_on_error:
                    self.log.info("Deleting cluster %s.", self.cluster_name)
                    # The synchronous hook is utilized to delete the cluster when a task is cancelled.
                    # This is because the asynchronous hook deletion is not awaited when the trigger task
                    # is cancelled. The call for deleting the cluster through the sync hook is not a blocking
                    # call, which means it does not wait until the cluster is deleted.
                    self.get_sync_hook().delete_cluster(
                        region=self.region, cluster_name=self.cluster_name, project_id=self.project_id
                    )
                    self.log.info("Deleted cluster %s during cancellation.", self.cluster_name)
            except Exception as e:
                self.log.error("Error during cancellation handling: %s", e)
                raise AirflowException("Error during cancellation handling: %s", e)

    async def fetch_cluster(self) -> Cluster:
        """Fetch the cluster status."""
        return await self.get_async_hook().get_cluster(
            project_id=self.project_id, region=self.region, cluster_name=self.cluster_name
        )

    async def delete_when_error_occurred(self, cluster: Cluster) -> None:
        """
        Delete the cluster on error.

        :param cluster: The cluster to delete.
        """
        if self.delete_on_error:
            self.log.info("Deleting cluster %s.", self.cluster_name)
            await self.get_async_hook().delete_cluster(
                region=self.region, cluster_name=self.cluster_name, project_id=self.project_id
            )
            self.log.info("Cluster %s has been deleted.", self.cluster_name)
        else:
            self.log.info("Cluster %s is not deleted as delete_on_error is set to False.", self.cluster_name)


class DataprocBatchTrigger(DataprocBaseTrigger):
    """
    DataprocCreateBatchTrigger run on the trigger worker to perform create Build operation.

    :param batch_id: The ID of the build.
    :param project_id: Google Cloud Project where the job is running
    :param region: The Cloud Dataproc region in which to handle the request.
    :param gcp_conn_id: Optional, the connection ID used to connect to Google Cloud Platform.
    :param impersonation_chain: Optional service account to impersonate using short-term
        credentials, or chained list of accounts required to get the access_token
        of the last account in the list, which will be impersonated in the request.
        If set as a string, the account must grant the originating account
        the Service Account Token Creator IAM role.
        If set as a sequence, the identities from the list must grant
        Service Account Token Creator IAM role to the directly preceding identity, with first
        account from the list granting this role to the originating account (templated).
    :param polling_interval_seconds: polling period in seconds to check for the status
    """

    def __init__(self, batch_id: str, **kwargs):
        super().__init__(**kwargs)
        self.batch_id = batch_id

    def serialize(self) -> tuple[str, dict[str, Any]]:
        """Serialize DataprocBatchTrigger arguments and classpath."""
        return (
            "airflow.providers.google.cloud.triggers.dataproc.DataprocBatchTrigger",
            {
                "batch_id": self.batch_id,
                "project_id": self.project_id,
                "region": self.region,
                "gcp_conn_id": self.gcp_conn_id,
                "impersonation_chain": self.impersonation_chain,
                "polling_interval_seconds": self.polling_interval_seconds,
            },
        )

    async def run(self):
        while True:
            batch = await self.get_async_hook().get_batch(
                project_id=self.project_id, region=self.region, batch_id=self.batch_id
            )
            state = batch.state

            if state in (Batch.State.FAILED, Batch.State.SUCCEEDED, Batch.State.CANCELLED):
                break
            self.log.info("Current state is %s", state)
            self.log.info("Sleeping for %s seconds.", self.polling_interval_seconds)
            await asyncio.sleep(self.polling_interval_seconds)
        yield TriggerEvent({"batch_id": self.batch_id, "batch_state": state})


class DataprocDeleteClusterTrigger(DataprocBaseTrigger):
    """
    DataprocDeleteClusterTrigger run on the trigger worker to perform delete cluster operation.

    :param cluster_name: The name of the cluster
    :param end_time: Time in second left to check the cluster status
    :param project_id: The ID of the Google Cloud project the cluster belongs to
    :param region: The Cloud Dataproc region in which to handle the request
    :param metadata: Additional metadata that is provided to the method
    :param gcp_conn_id: The connection ID to use when fetching connection info.
    :param impersonation_chain: Optional service account to impersonate using short-term
        credentials, or chained list of accounts required to get the access_token
        of the last account in the list, which will be impersonated in the request.
        If set as a string, the account must grant the originating account
        the Service Account Token Creator IAM role.
        If set as a sequence, the identities from the list must grant
        Service Account Token Creator IAM role to the directly preceding identity, with first
        account from the list granting this role to the originating account.
    :param polling_interval_seconds: Time in seconds to sleep between checks of cluster status
    """

    def __init__(
        self,
        cluster_name: str,
        end_time: float,
        metadata: Sequence[tuple[str, str]] = (),
        **kwargs: Any,
    ):
        super().__init__(**kwargs)
        self.cluster_name = cluster_name
        self.end_time = end_time
        self.metadata = metadata

    def serialize(self) -> tuple[str, dict[str, Any]]:
        """Serialize DataprocDeleteClusterTrigger arguments and classpath."""
        return (
            "airflow.providers.google.cloud.triggers.dataproc.DataprocDeleteClusterTrigger",
            {
                "cluster_name": self.cluster_name,
                "end_time": self.end_time,
                "project_id": self.project_id,
                "region": self.region,
                "metadata": self.metadata,
                "gcp_conn_id": self.gcp_conn_id,
                "impersonation_chain": self.impersonation_chain,
                "polling_interval_seconds": self.polling_interval_seconds,
            },
        )

    async def run(self) -> AsyncIterator[TriggerEvent]:
        """Wait until cluster is deleted completely."""
        try:
            while self.end_time > time.time():
                cluster = await self.get_async_hook().get_cluster(
                    region=self.region,  # type: ignore[arg-type]
                    cluster_name=self.cluster_name,
                    project_id=self.project_id,  # type: ignore[arg-type]
                    metadata=self.metadata,
                )
                self.log.info(
                    "Cluster status is %s. Sleeping for %s seconds.",
                    cluster.status.state,
                    self.polling_interval_seconds,
                )
                await asyncio.sleep(self.polling_interval_seconds)
        except NotFound:
            yield TriggerEvent({"status": "success", "message": ""})
        except Exception as e:
            yield TriggerEvent({"status": "error", "message": str(e)})
        else:
            yield TriggerEvent({"status": "error", "message": "Timeout"})


class DataprocOperationTrigger(DataprocBaseTrigger):
    """
    Trigger that periodically polls information on a long running operation from Dataproc API to verify status.

    Implementation leverages asynchronous transport.
    """

    def __init__(self, name: str, operation_type: str | None = None, **kwargs: Any):
        super().__init__(**kwargs)
        self.name = name
        self.operation_type = operation_type

    def serialize(self):
        return (
            "airflow.providers.google.cloud.triggers.dataproc.DataprocOperationTrigger",
            {
                "name": self.name,
                "operation_type": self.operation_type,
                "project_id": self.project_id,
                "region": self.region,
                "gcp_conn_id": self.gcp_conn_id,
                "impersonation_chain": self.impersonation_chain,
                "polling_interval_seconds": self.polling_interval_seconds,
            },
        )

    async def run(self) -> AsyncIterator[TriggerEvent]:
        hook = self.get_async_hook()
        try:
            while True:
                operation = await hook.get_operation(region=self.region, operation_name=self.name)
                if operation.done:
                    if operation.error.message:
                        status = "error"
                        message = operation.error.message
                    else:
                        status = "success"
                        message = "Operation is successfully ended."
                    if self.operation_type == DataprocOperationType.DIAGNOSE.value:
                        gcs_regex = rb"gs:\/\/[a-z0-9][a-z0-9_-]{1,61}[a-z0-9_\-\/]*"
                        gcs_uri_value = operation.response.value
                        match = re.search(gcs_regex, gcs_uri_value)
                        if match:
                            output_uri = match.group(0).decode("utf-8", "ignore")
                        else:
                            output_uri = gcs_uri_value
                        yield TriggerEvent(
                            {
                                "status": status,
                                "message": message,
                                "output_uri": output_uri,
                            }
                        )
                    else:
                        yield TriggerEvent(
                            {
                                "operation_name": operation.name,
                                "operation_done": operation.done,
                                "status": status,
                                "message": message,
                            }
                        )
                    return
                else:
                    self.log.info("Sleeping for %s seconds.", self.polling_interval_seconds)
                    await asyncio.sleep(self.polling_interval_seconds)
        except Exception as e:
            self.log.exception("Exception occurred while checking operation status.")
            yield TriggerEvent(
                {
                    "status": "failed",
                    "message": str(e),
                }
            )<|MERGE_RESOLUTION|>--- conflicted
+++ resolved
@@ -44,11 +44,8 @@
         gcp_conn_id: str = "google_cloud_default",
         impersonation_chain: str | Sequence[str] | None = None,
         polling_interval_seconds: int = 30,
-<<<<<<< HEAD
         cancel_on_kill: bool = True,
-=======
         delete_on_error: bool = True,
->>>>>>> 7683344c
     ):
         super().__init__()
         self.region = region
@@ -56,11 +53,8 @@
         self.gcp_conn_id = gcp_conn_id
         self.impersonation_chain = impersonation_chain
         self.polling_interval_seconds = polling_interval_seconds
-<<<<<<< HEAD
         self.cancel_on_kill = cancel_on_kill
-=======
         self.delete_on_error = delete_on_error
->>>>>>> 7683344c
 
     def get_async_hook(self):
         return DataprocAsyncHook(
@@ -71,13 +65,8 @@
     def get_sync_hook(self):
         # The synchronous hook is utilized to delete the cluster when a task is cancelled.
         # This is because the asynchronous hook deletion is not awaited when the trigger task
-<<<<<<< HEAD
         # is cancelled. The call for deleting the cluster or job through the sync hook is not a blocking
         # call, which means it does not wait until the cluster or job is deleted.
-=======
-        # is cancelled. The call for deleting the cluster through the sync hook is not a blocking
-        # call, which means it does not wait until the cluster is deleted.
->>>>>>> 7683344c
         return DataprocHook(
             gcp_conn_id=self.gcp_conn_id,
             impersonation_chain=self.impersonation_chain,
