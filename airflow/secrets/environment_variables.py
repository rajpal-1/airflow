--- conflicted
+++ resolved
@@ -36,12 +36,8 @@
         Return URI representation of Connection conn_id.
 
         :param conn_id: the connection id
-<<<<<<< HEAD
-        :return: deserialized Connection.
-=======
 
         :return: deserialized Connection
->>>>>>> e6f21174
         """
         warnings.warn(
             "This method is deprecated. Please use "
