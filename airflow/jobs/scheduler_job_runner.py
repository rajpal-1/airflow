#
# Licensed to the Apache Software Foundation (ASF) under one
# or more contributor license agreements.  See the NOTICE file
# distributed with this work for additional information
# regarding copyright ownership.  The ASF licenses this file
# to you under the Apache License, Version 2.0 (the
# "License"); you may not use this file except in compliance
# with the License.  You may obtain a copy of the License at
#
#   http://www.apache.org/licenses/LICENSE-2.0
#
# Unless required by applicable law or agreed to in writing,
# software distributed under the License is distributed on an
# "AS IS" BASIS, WITHOUT WARRANTIES OR CONDITIONS OF ANY
# KIND, either express or implied.  See the License for the
# specific language governing permissions and limitations
# under the License.
from __future__ import annotations

import itertools
import logging
import multiprocessing
import os
import signal
import sys
import time
import warnings
from collections import Counter
from dataclasses import dataclass
from datetime import datetime, timedelta
from functools import lru_cache, partial
from pathlib import Path
<<<<<<< HEAD
from typing import TYPE_CHECKING, Callable, Collection, Iterable, Iterator
=======
from typing import TYPE_CHECKING, Any, Collection, Iterable, Iterator
>>>>>>> 8e296a09

from sqlalchemy import and_, func, not_, or_, text
from sqlalchemy.exc import OperationalError
from sqlalchemy.orm import Query, Session, load_only, make_transient, selectinload
from sqlalchemy.sql import expression

from airflow import settings
from airflow.callbacks.callback_requests import DagCallbackRequest, SlaCallbackRequest, TaskCallbackRequest
from airflow.callbacks.pipe_callback_sink import PipeCallbackSink
from airflow.configuration import conf
from airflow.exceptions import RemovedInAirflow3Warning
from airflow.executors.executor_loader import ExecutorLoader
from airflow.jobs.base_job_runner import BaseJobRunner
from airflow.jobs.job import Job, perform_heartbeat
from airflow.models.dag import DAG, DagModel
from airflow.models.dagbag import DagBag
from airflow.models.dagrun import DagRun
from airflow.models.dataset import (
    DagScheduleDatasetReference,
    DatasetDagRunQueue,
    DatasetEvent,
    DatasetModel,
    TaskOutletDatasetReference,
)
from airflow.models.serialized_dag import SerializedDagModel
from airflow.models.taskinstance import SimpleTaskInstance, TaskInstance, TaskInstanceKey
from airflow.stats import Stats
from airflow.ti_deps.dependencies_states import EXECUTION_STATES
from airflow.timetables.simple import DatasetTriggeredTimetable
from airflow.utils import timezone
from airflow.utils.event_scheduler import EventScheduler
from airflow.utils.log.logging_mixin import LoggingMixin
from airflow.utils.retries import MAX_DB_RETRIES, retry_db_transaction, run_with_db_retries
from airflow.utils.session import NEW_SESSION, create_session, provide_session
from airflow.utils.sqlalchemy import (
    CommitProhibitorGuard,
    is_lock_not_available_error,
    prohibit_commit,
    skip_locked,
    tuple_in_condition,
    with_row_locks,
)
from airflow.utils.state import DagRunState, State, TaskInstanceState
from airflow.utils.types import DagRunType

if TYPE_CHECKING:
    from types import FrameType

    from airflow.dag_processing.manager import DagFileProcessorAgent

TI = TaskInstance
DR = DagRun
DM = DagModel


@dataclass
class ConcurrencyMap:
    """
    Dataclass to represent concurrency maps.

    It contains a map from (dag_id, task_id) to # of task instances, a map from (dag_id, task_id)
    to # of task instances in the given state list and a map from (dag_id, run_id, task_id)
    to # of task instances in the given state list in each DAG run.
    """

    dag_active_tasks_map: dict[str, int]
    task_concurrency_map: dict[tuple[str, str], int]
    task_dagrun_concurrency_map: dict[tuple[str, str, str], int]

    @classmethod
    def from_concurrency_map(cls, mapping: dict[tuple[str, str, str], int]) -> ConcurrencyMap:
        instance = cls(Counter(), Counter(), Counter(mapping))
        for (d, r, t), c in mapping.items():
            instance.dag_active_tasks_map[d] += c
            instance.task_concurrency_map[(d, t)] += c
        return instance


def _is_parent_process() -> bool:
    """
    Whether this is a parent process.

    Return True if the current process is the parent process.
    False if the current process is a child process started by multiprocessing.
    """
    return multiprocessing.current_process().name == "MainProcess"


class SchedulerJobRunner(BaseJobRunner[Job], LoggingMixin):
    """
    SchedulerJobRunner runs for a specific time interval and schedules jobs that are ready to run.

    It figures out the latest runs for each task and sees if the dependencies
    for the next schedules are met.
    If so, it creates appropriate TaskInstances and sends run commands to the
    executor. It does this for each task in each DAG and repeats.

    :param subdir: directory containing Python files with Airflow DAG
        definitions, or a specific path to a file
    :param num_runs: The number of times to run the scheduling loop. If you
        have a large number of DAG files this could complete before each file
        has been parsed. -1 for unlimited times.
    :param num_times_parse_dags: The number of times to try to parse each DAG file.
        -1 for unlimited times.
    :param scheduler_idle_sleep_time: The number of seconds to wait between
        polls of running processors
    :param do_pickle: once a DAG object is obtained by executing the Python
        file, whether to serialize the DAG object to the DB
    :param log: override the default Logger
    """

    job_type = "SchedulerJob"
    heartrate: int = conf.getint("scheduler", "SCHEDULER_HEARTBEAT_SEC")

    def __init__(
        self,
        job: Job,
        subdir: str = settings.DAGS_FOLDER,
        num_runs: int = conf.getint("scheduler", "num_runs"),
        num_times_parse_dags: int = -1,
        scheduler_idle_sleep_time: float = conf.getfloat("scheduler", "scheduler_idle_sleep_time"),
        do_pickle: bool = False,
        log: logging.Logger | None = None,
        processor_poll_interval: float | None = None,
    ):
        super().__init__(job)
        self.subdir = subdir
        self.num_runs = num_runs
        # In specific tests, we want to stop the parse loop after the _files_ have been parsed a certain
        # number of times. This is only to support testing, and isn't something a user is likely to want to
        # configure -- they'll want num_runs
        self.num_times_parse_dags = num_times_parse_dags
        if processor_poll_interval:
            # TODO: Remove in Airflow 3.0
            warnings.warn(
                "The 'processor_poll_interval' parameter is deprecated. "
                "Please use 'scheduler_idle_sleep_time'.",
                RemovedInAirflow3Warning,
                stacklevel=2,
            )
            scheduler_idle_sleep_time = processor_poll_interval
        self._scheduler_idle_sleep_time = scheduler_idle_sleep_time
        # How many seconds do we wait for tasks to heartbeat before mark them as zombies.
        self._zombie_threshold_secs = conf.getint("scheduler", "scheduler_zombie_task_threshold")
        self._standalone_dag_processor = conf.getboolean("scheduler", "standalone_dag_processor")
        self._dag_stale_not_seen_duration = conf.getint("scheduler", "dag_stale_not_seen_duration")

        # Since the functionality for stalled_task_timeout, task_adoption_timeout, and
        # worker_pods_pending_timeout are now handled by a single config (task_queued_timeout),
        # we can't deprecate them as we normally would. So, we'll read each config and take
        # the max value in order to ensure we're not undercutting a legitimate
        # use of any of these configs.
        stalled_task_timeout = conf.getfloat("celery", "stalled_task_timeout", fallback=0)
        if stalled_task_timeout:
            # TODO: Remove in Airflow 3.0
            warnings.warn(
                "The '[celery] stalled_task_timeout' config option is deprecated. "
                "Please update your config to use '[scheduler] task_queued_timeout' instead.",
                DeprecationWarning,
            )
        task_adoption_timeout = conf.getfloat("celery", "task_adoption_timeout", fallback=0)
        if task_adoption_timeout:
            # TODO: Remove in Airflow 3.0
            warnings.warn(
                "The '[celery] task_adoption_timeout' config option is deprecated. "
                "Please update your config to use '[scheduler] task_queued_timeout' instead.",
                DeprecationWarning,
            )
        worker_pods_pending_timeout = conf.getfloat(
            "kubernetes_executor", "worker_pods_pending_timeout", fallback=0
        )
        if worker_pods_pending_timeout:
            # TODO: Remove in Airflow 3.0
            warnings.warn(
                "The '[kubernetes_executor] worker_pods_pending_timeout' config option is deprecated. "
                "Please update your config to use '[scheduler] task_queued_timeout' instead.",
                DeprecationWarning,
            )
        task_queued_timeout = conf.getfloat("scheduler", "task_queued_timeout")
        self._task_queued_timeout = max(
            stalled_task_timeout, task_adoption_timeout, worker_pods_pending_timeout, task_queued_timeout
        )

        self.do_pickle = do_pickle

        if log:
            self._log = log

        # Check what SQL backend we use
        sql_conn: str = conf.get_mandatory_value("database", "sql_alchemy_conn").lower()
        self.using_sqlite = sql_conn.startswith("sqlite")
        # Dag Processor agent - not used in Dag Processor standalone mode.
        self.processor_agent: DagFileProcessorAgent | None = None

        self.dagbag = DagBag(dag_folder=self.subdir, read_dags_from_db=True, load_op_links=False)
        self._paused_dag_without_running_dagruns: set = set()

    @provide_session
    def heartbeat_callback(self, session: Session = NEW_SESSION) -> None:
        Stats.incr("scheduler_heartbeat", 1, 1)

    def register_signals(self) -> None:
        """Register signals that stop child processes."""
        signal.signal(signal.SIGINT, self._exit_gracefully)
        signal.signal(signal.SIGTERM, self._exit_gracefully)
        signal.signal(signal.SIGUSR2, self._debug_dump)

    def _exit_gracefully(self, signum: int, frame: FrameType | None) -> None:
        """Helper method to clean up processor_agent to avoid leaving orphan processes."""
        if not _is_parent_process():
            # Only the parent process should perform the cleanup.
            return

        self.log.info("Exiting gracefully upon receiving signal %s", signum)
        if self.processor_agent:
            self.processor_agent.end()
        sys.exit(os.EX_OK)

    def _debug_dump(self, signum: int, frame: FrameType | None) -> None:
        if not _is_parent_process():
            # Only the parent process should perform the debug dump.
            return

        try:
            sig_name = signal.Signals(signum).name
        except Exception:
            sig_name = str(signum)

        self.log.info("%s\n%s received, printing debug\n%s", "-" * 80, sig_name, "-" * 80)

        self.job.executor.debug_dump()
        self.log.info("-" * 80)

    def __get_concurrency_maps(self, states: Iterable[TaskInstanceState], session: Session) -> ConcurrencyMap:
        """
        Get the concurrency maps.

        :param states: List of states to query for
        :return: Concurrency map
        """
        ti_concurrency_query: list[tuple[str, str, str, int]] = (
            session.query(TI.task_id, TI.run_id, TI.dag_id, func.count("*"))
            .filter(TI.state.in_(states))
            .group_by(TI.task_id, TI.run_id, TI.dag_id)
        )
        return ConcurrencyMap.from_concurrency_map(
            {(dag_id, run_id, task_id): count for task_id, run_id, dag_id, count in ti_concurrency_query}
        )

    def _executable_task_instances_to_queued(self, max_tis: int, session: Session) -> list[TI]:
        """
        Find TIs that are ready for execution based on conditions.

        Conditions include:
        - pool limits
        - DAG max_active_tasks
        - executor state
        - priority
        - max active tis per DAG
        - max active tis per DAG run

        :param max_tis: Maximum number of TIs to queue in this loop.
        :return: list[airflow.models.TaskInstance]
        """
        from airflow.models.pool import Pool
        from airflow.utils.db import DBLocks

        executable_tis: list[TI] = []

        if session.get_bind().dialect.name == "postgresql":
            # Optimization: to avoid littering the DB errors of "ERROR: canceling statement due to lock
            # timeout", try to take out a transactional advisory lock (unlocks automatically on
            # COMMIT/ROLLBACK)
            lock_acquired = session.execute(
                text("SELECT pg_try_advisory_xact_lock(:id)").bindparams(
                    id=DBLocks.SCHEDULER_CRITICAL_SECTION.value
                )
            ).scalar()
            if not lock_acquired:
                # Throw an error like the one that would happen with NOWAIT
                raise OperationalError(
                    "Failed to acquire advisory lock", params=None, orig=RuntimeError("55P03")
                )

        # Get the pool settings. We get a lock on the pool rows, treating this as a "critical section"
        # Throws an exception if lock cannot be obtained, rather than blocking
        pools = Pool.slots_stats(lock_rows=True, session=session)

        # If the pools are full, there is no point doing anything!
        # If _somehow_ the pool is overfull, don't let the limit go negative - it breaks SQL
        pool_slots_free = sum(max(0, pool["open"]) for pool in pools.values())

        if pool_slots_free == 0:
            self.log.debug("All pools are full!")
            return []

        max_tis = min(max_tis, pool_slots_free)

        starved_pools = {pool_name for pool_name, stats in pools.items() if stats["open"] <= 0}

        # dag_id to # of running tasks and (dag_id, task_id) to # of running tasks.
        concurrency_map = self.__get_concurrency_maps(states=EXECUTION_STATES, session=session)

        # Number of tasks that cannot be scheduled because of no open slot in pool
        num_starving_tasks_total = 0

        # dag and task ids that can't be queued because of concurrency limits
        starved_dags: set[str] = set()
        starved_tasks: set[tuple[str, str]] = set()
        starved_tasks_task_dagrun_concurrency: set[tuple[str, str, str]] = set()

        pool_num_starving_tasks: dict[str, int] = Counter()

        for loop_count in itertools.count(start=1):
            num_starved_pools = len(starved_pools)
            num_starved_dags = len(starved_dags)
            num_starved_tasks = len(starved_tasks)
            num_starved_tasks_task_dagrun_concurrency = len(starved_tasks_task_dagrun_concurrency)

            # Get task instances associated with scheduled
            # DagRuns which are not backfilled, in the given states,
            # and the dag is not paused
            query = (
                session.query(TI)
                .with_hint(TI, "USE INDEX (ti_state)", dialect_name="mysql")
                .join(TI.dag_run)
                .filter(DR.run_type != DagRunType.BACKFILL_JOB, DR.state == DagRunState.RUNNING)
                .join(TI.dag_model)
                .filter(not_(DM.is_paused))
                .filter(TI.state == TaskInstanceState.SCHEDULED)
                .options(selectinload("dag_model"))
                .order_by(-TI.priority_weight, DR.execution_date, TI.map_index)
            )

            if starved_pools:
                query = query.filter(not_(TI.pool.in_(starved_pools)))

            if starved_dags:
                query = query.filter(not_(TI.dag_id.in_(starved_dags)))

            if starved_tasks:
                task_filter = tuple_in_condition((TI.dag_id, TI.task_id), starved_tasks)
                query = query.filter(not_(task_filter))

            if starved_tasks_task_dagrun_concurrency:
                task_filter = tuple_in_condition(
                    (TI.dag_id, TI.run_id, TI.task_id),
                    starved_tasks_task_dagrun_concurrency,
                )
                query = query.filter(not_(task_filter))

            query = query.limit(max_tis)

            timer = Stats.timer("scheduler.critical_section_query_duration")
            timer.start()

            try:
                task_instances_to_examine: list[TI] = with_row_locks(
                    query,
                    of=TI,
                    session=session,
                    **skip_locked(session=session),
                ).all()
                timer.stop(send=True)
            except OperationalError as e:
                timer.stop(send=False)
                raise e

            # TODO[HA]: This was wrong before anyway, as it only looked at a sub-set of dags, not everything.
            # Stats.gauge('scheduler.tasks.pending', len(task_instances_to_examine))

            if len(task_instances_to_examine) == 0:
                self.log.debug("No tasks to consider for execution.")
                break

            # Put one task instance on each line
            task_instance_str = "\n\t".join(repr(x) for x in task_instances_to_examine)
            self.log.info(
                "%s tasks up for execution:\n\t%s", len(task_instances_to_examine), task_instance_str
            )

            for task_instance in task_instances_to_examine:
                pool_name = task_instance.pool

                pool_stats = pools.get(pool_name)
                if not pool_stats:
                    self.log.warning("Tasks using non-existent pool '%s' will not be scheduled", pool_name)
                    starved_pools.add(pool_name)
                    continue

                # Make sure to emit metrics if pool has no starving tasks
                pool_num_starving_tasks.setdefault(pool_name, 0)

                pool_total = pool_stats["total"]
                open_slots = pool_stats["open"]

                if open_slots <= 0:
                    self.log.info(
                        "Not scheduling since there are %s open slots in pool %s", open_slots, pool_name
                    )
                    # Can't schedule any more since there are no more open slots.
                    pool_num_starving_tasks[pool_name] += 1
                    num_starving_tasks_total += 1
                    starved_pools.add(pool_name)
                    continue

                if task_instance.pool_slots > pool_total:
                    self.log.warning(
                        "Not executing %s. Requested pool slots (%s) are greater than "
                        "total pool slots: '%s' for pool: %s.",
                        task_instance,
                        task_instance.pool_slots,
                        pool_total,
                        pool_name,
                    )

                    pool_num_starving_tasks[pool_name] += 1
                    num_starving_tasks_total += 1
                    starved_tasks.add((task_instance.dag_id, task_instance.task_id))
                    continue

                if task_instance.pool_slots > open_slots:
                    self.log.info(
                        "Not executing %s since it requires %s slots "
                        "but there are %s open slots in the pool %s.",
                        task_instance,
                        task_instance.pool_slots,
                        open_slots,
                        pool_name,
                    )
                    pool_num_starving_tasks[pool_name] += 1
                    num_starving_tasks_total += 1
                    starved_tasks.add((task_instance.dag_id, task_instance.task_id))
                    # Though we can execute tasks with lower priority if there's enough room
                    continue

                # Check to make sure that the task max_active_tasks of the DAG hasn't been
                # reached.
                dag_id = task_instance.dag_id

                current_active_tasks_per_dag = concurrency_map.dag_active_tasks_map[dag_id]
                max_active_tasks_per_dag_limit = task_instance.dag_model.max_active_tasks
                self.log.info(
                    "DAG %s has %s/%s running and queued tasks",
                    dag_id,
                    current_active_tasks_per_dag,
                    max_active_tasks_per_dag_limit,
                )
                if current_active_tasks_per_dag >= max_active_tasks_per_dag_limit:
                    self.log.info(
                        "Not executing %s since the number of tasks running or queued "
                        "from DAG %s is >= to the DAG's max_active_tasks limit of %s",
                        task_instance,
                        dag_id,
                        max_active_tasks_per_dag_limit,
                    )
                    starved_dags.add(dag_id)
                    continue

                if task_instance.dag_model.has_task_concurrency_limits:
                    # Many dags don't have a task_concurrency, so where we can avoid loading the full
                    # serialized DAG the better.
                    serialized_dag = self.dagbag.get_dag(dag_id, session=session)
                    # If the dag is missing, fail the task and continue to the next task.
                    if not serialized_dag:
                        self.log.error(
                            "DAG '%s' for task instance %s not found in serialized_dag table",
                            dag_id,
                            task_instance,
                        )
                        session.query(TI).filter(
                            TI.dag_id == dag_id, TI.state == TaskInstanceState.SCHEDULED
                        ).update({TI.state: TaskInstanceState.FAILED}, synchronize_session="fetch")
                        continue

                    task_concurrency_limit: int | None = None
                    if serialized_dag.has_task(task_instance.task_id):
                        task_concurrency_limit = serialized_dag.get_task(
                            task_instance.task_id
                        ).max_active_tis_per_dag

                    if task_concurrency_limit is not None:
                        current_task_concurrency = concurrency_map.task_concurrency_map[
                            (task_instance.dag_id, task_instance.task_id)
                        ]

                        if current_task_concurrency >= task_concurrency_limit:
                            self.log.info(
                                "Not executing %s since the task concurrency for"
                                " this task has been reached.",
                                task_instance,
                            )
                            starved_tasks.add((task_instance.dag_id, task_instance.task_id))
                            continue

                    task_dagrun_concurrency_limit: int | None = None
                    if serialized_dag.has_task(task_instance.task_id):
                        task_dagrun_concurrency_limit = serialized_dag.get_task(
                            task_instance.task_id
                        ).max_active_tis_per_dagrun

                    if task_dagrun_concurrency_limit is not None:
                        current_task_dagrun_concurrency = concurrency_map.task_dagrun_concurrency_map[
                            (task_instance.dag_id, task_instance.run_id, task_instance.task_id)
                        ]

                        if current_task_dagrun_concurrency >= task_dagrun_concurrency_limit:
                            self.log.info(
                                "Not executing %s since the task concurrency per DAG run for"
                                " this task has been reached.",
                                task_instance,
                            )
                            starved_tasks_task_dagrun_concurrency.add(
                                (task_instance.dag_id, task_instance.run_id, task_instance.task_id)
                            )
                            continue

                executable_tis.append(task_instance)
                open_slots -= task_instance.pool_slots
                concurrency_map.dag_active_tasks_map[dag_id] += 1
                concurrency_map.task_concurrency_map[(task_instance.dag_id, task_instance.task_id)] += 1
                concurrency_map.task_dagrun_concurrency_map[
                    (task_instance.dag_id, task_instance.run_id, task_instance.task_id)
                ] += 1

                pool_stats["open"] = open_slots

            is_done = executable_tis or len(task_instances_to_examine) < max_tis
            # Check this to avoid accidental infinite loops
            found_new_filters = (
                len(starved_pools) > num_starved_pools
                or len(starved_dags) > num_starved_dags
                or len(starved_tasks) > num_starved_tasks
                or len(starved_tasks_task_dagrun_concurrency) > num_starved_tasks_task_dagrun_concurrency
            )

            if is_done or not found_new_filters:
                break

            self.log.info(
                "Found no task instances to queue on query iteration %s "
                "but there could be more candidate task instances to check.",
                loop_count,
            )

        for pool_name, num_starving_tasks in pool_num_starving_tasks.items():
            Stats.gauge(f"pool.starving_tasks.{pool_name}", num_starving_tasks)

        Stats.gauge("scheduler.tasks.starving", num_starving_tasks_total)
        Stats.gauge("scheduler.tasks.executable", len(executable_tis))

        if len(executable_tis) > 0:
            task_instance_str = "\n\t".join(repr(x) for x in executable_tis)
            self.log.info("Setting the following tasks to queued state:\n\t%s", task_instance_str)

            # set TIs to queued state
            filter_for_tis = TI.filter_for_tis(executable_tis)
            session.query(TI).filter(filter_for_tis).update(
                # TODO[ha]: should we use func.now()? How does that work with DB timezone
                # on mysql when it's not UTC?
                {
                    TI.state: TaskInstanceState.QUEUED,
                    TI.queued_dttm: timezone.utcnow(),
                    TI.queued_by_job_id: self.job.id,
                },
                synchronize_session=False,
            )
            for ti in executable_tis:
                ti.emit_state_change_metric(State.QUEUED)

        for ti in executable_tis:
            make_transient(ti)
        return executable_tis

    def _enqueue_task_instances_with_queued_state(self, task_instances: list[TI], session: Session) -> None:
        """
        Enqueue task_instances which should have been set to queued with the executor.

        :param task_instances: TaskInstances to enqueue
        :param session: The session object
        """
        # actually enqueue them
        for ti in task_instances:
            if ti.dag_run.state in State.finished:
                ti.set_state(State.NONE, session=session)
                continue
            command = ti.command_as_list(
                local=True,
                pickle_id=ti.dag_model.pickle_id,
            )

            priority = ti.priority_weight
            queue = ti.queue
            self.log.info("Sending %s to executor with priority %s and queue %s", ti.key, priority, queue)

            self.job.executor.queue_command(
                ti,
                command,
                priority=priority,
                queue=queue,
            )

    def _critical_section_enqueue_task_instances(self, session: Session) -> int:
        """
        Enqueues TaskInstances for execution.

        There are three steps:
        1. Pick TIs by priority with the constraint that they are in the expected states
        and that we do exceed max_active_runs or pool limits.
        2. Change the state for the TIs above atomically.
        3. Enqueue the TIs in the executor.

        HA note: This function is a "critical section" meaning that only a single executor process can execute
        this function at the same time. This is achieved by doing ``SELECT ... from pool FOR UPDATE``. For DBs
        that support NOWAIT, a "blocked" scheduler will skip this and continue on with other tasks (creating
        new DAG runs, progressing TIs from None to SCHEDULED etc.); DBs that don't support this (such as
        MariaDB or MySQL 5.x) the other schedulers will wait for the lock before continuing.

        :param session:
        :return: Number of task instance with state changed.
        """
        if self.job.max_tis_per_query == 0:
            max_tis = self.job.executor.slots_available
        else:
            max_tis = min(self.job.max_tis_per_query, self.job.executor.slots_available)
        queued_tis = self._executable_task_instances_to_queued(max_tis, session=session)

        self._enqueue_task_instances_with_queued_state(queued_tis, session=session)
        return len(queued_tis)

    def _process_executor_events(self, session: Session) -> int:
        """Respond to executor events."""
        if not self._standalone_dag_processor and not self.processor_agent:
            raise ValueError("Processor agent is not started.")
        ti_primary_key_to_try_number_map: dict[tuple[str, str, str, int], int] = {}
        event_buffer = self.job.executor.get_event_buffer()
        tis_with_right_state: list[TaskInstanceKey] = []

        # Report execution
        for ti_key, value in event_buffer.items():
            state: str
            state, _ = value
            # We create map (dag_id, task_id, execution_date) -> in-memory try_number
            ti_primary_key_to_try_number_map[ti_key.primary] = ti_key.try_number

            self.log.info("Received executor event with state %s for task instance %s", state, ti_key)
            if state in (State.FAILED, State.SUCCESS, State.QUEUED):
                tis_with_right_state.append(ti_key)

        # Return if no finished tasks
        if not tis_with_right_state:
            return len(event_buffer)

        # Check state of finished tasks
        filter_for_tis = TI.filter_for_tis(tis_with_right_state)
        query = session.query(TI).filter(filter_for_tis).options(selectinload("dag_model"))
        # row lock this entire set of taskinstances to make sure the scheduler doesn't fail when we have
        # multi-schedulers
        tis: Iterator[TI] = with_row_locks(
            query,
            of=TI,
            session=session,
            **skip_locked(session=session),
        )
        for ti in tis:
            try_number = ti_primary_key_to_try_number_map[ti.key.primary]
            buffer_key = ti.key.with_try_number(try_number)
            state, info = event_buffer.pop(buffer_key)

            if state == State.QUEUED:
                ti.external_executor_id = info
                self.log.info("Setting external_id for %s to %s", ti, info)
                continue

            msg = (
                "TaskInstance Finished: dag_id=%s, task_id=%s, run_id=%s, map_index=%s, "
                "run_start_date=%s, run_end_date=%s, "
                "run_duration=%s, state=%s, executor_state=%s, try_number=%s, max_tries=%s, job_id=%s, "
                "pool=%s, queue=%s, priority_weight=%d, operator=%s, queued_dttm=%s, "
                "queued_by_job_id=%s, pid=%s"
            )
            self.log.info(
                msg,
                ti.dag_id,
                ti.task_id,
                ti.run_id,
                ti.map_index,
                ti.start_date,
                ti.end_date,
                ti.duration,
                ti.state,
                state,
                try_number,
                ti.max_tries,
                ti.job_id,
                ti.pool,
                ti.queue,
                ti.priority_weight,
                ti.operator,
                ti.queued_dttm,
                ti.queued_by_job_id,
                ti.pid,
            )

            # There are two scenarios why the same TI with the same try_number is queued
            # after executor is finished with it:
            # 1) the TI was killed externally and it had no time to mark itself failed
            # - in this case we should mark it as failed here.
            # 2) the TI has been requeued after getting deferred - in this case either our executor has it
            # or the TI is queued by another job. Either ways we should not fail it.

            # All of this could also happen if the state is "running",
            # but that is handled by the zombie detection.

            ti_queued = ti.try_number == buffer_key.try_number and ti.state == TaskInstanceState.QUEUED
            ti_requeued = (
                ti.queued_by_job_id != self.job.id  # Another scheduler has queued this task again
                or self.job.executor.has_task(ti)  # This scheduler has this task already
            )

            if ti_queued and not ti_requeued:
                Stats.incr(
                    "scheduler.tasks.killed_externally",
                    tags={"dag_id": ti.dag_id, "task_id": ti.task_id},
                )
                msg = (
                    "Executor reports task instance %s finished (%s) although the "
                    "task says its %s. (Info: %s) Was the task killed externally?"
                )
                self.log.error(msg, ti, state, ti.state, info)

                # Get task from the Serialized DAG
                try:
                    dag = self.dagbag.get_dag(ti.dag_id)
                    task = dag.get_task(ti.task_id)
                except Exception:
                    self.log.exception("Marking task instance %s as %s", ti, state)
                    ti.set_state(state)
                    continue
                ti.task = task
                if task.on_retry_callback or task.on_failure_callback:
                    request = TaskCallbackRequest(
                        full_filepath=ti.dag_model.fileloc,
                        simple_task_instance=SimpleTaskInstance.from_ti(ti),
                        msg=msg % (ti, state, ti.state, info),
                        processor_subdir=ti.dag_model.processor_subdir,
                    )
                    self.job.executor.send_callback(request)
                else:
                    ti.handle_failure(error=msg % (ti, state, ti.state, info), session=session)

        return len(event_buffer)

    def _execute(self) -> int | None:
        from airflow.dag_processing.manager import DagFileProcessorAgent

        self.log.info("Starting the scheduler")

        executor_class, _ = ExecutorLoader.import_default_executor_cls()

        # DAGs can be pickled for easier remote execution by some executors
        pickle_dags = self.do_pickle and executor_class.supports_pickling

        self.log.info("Processing each file at most %s times", self.num_times_parse_dags)

        # When using sqlite, we do not use async_mode
        # so the scheduler job and DAG parser don't access the DB at the same time.
        async_mode = not self.using_sqlite

        processor_timeout_seconds: int = conf.getint("core", "dag_file_processor_timeout")
        processor_timeout = timedelta(seconds=processor_timeout_seconds)
        if not self._standalone_dag_processor:
            self.processor_agent = DagFileProcessorAgent(
                dag_directory=Path(self.subdir),
                max_runs=self.num_times_parse_dags,
                processor_timeout=processor_timeout,
                dag_ids=[],
                pickle_dags=pickle_dags,
                async_mode=async_mode,
            )

        try:
            self.job.executor.job_id = self.job.id
            if self.processor_agent:
                self.log.debug("Using PipeCallbackSink as callback sink.")
                self.job.executor.callback_sink = PipeCallbackSink(
                    get_sink_pipe=self.processor_agent.get_callbacks_pipe
                )
            else:
                from airflow.callbacks.database_callback_sink import DatabaseCallbackSink

                self.log.debug("Using DatabaseCallbackSink as callback sink.")
                self.job.executor.callback_sink = DatabaseCallbackSink()

            self.job.executor.start()

            self.register_signals()

            if self.processor_agent:
                self.processor_agent.start()

            execute_start_time = timezone.utcnow()

            self._run_scheduler_loop()

            if self.processor_agent:
                # Stop any processors
                self.processor_agent.terminate()

                # Verify that all files were processed, and if so, deactivate DAGs that
                # haven't been touched by the scheduler as they likely have been
                # deleted.
                if self.processor_agent.all_files_processed:
                    self.log.info(
                        "Deactivating DAGs that haven't been touched since %s", execute_start_time.isoformat()
                    )
                    DAG.deactivate_stale_dags(execute_start_time)

            settings.Session.remove()  # type: ignore
        except Exception:
            self.log.exception("Exception when executing SchedulerJob._run_scheduler_loop")
            raise
        finally:
            try:
                self.job.executor.end()
            except Exception:
                self.log.exception("Exception when executing Executor.end")
            if self.processor_agent:
                try:
                    self.processor_agent.end()
                except Exception:
                    self.log.exception("Exception when executing DagFileProcessorAgent.end")
            self.log.info("Exited execute loop")
        return None

    @provide_session
    def _update_dag_run_state_for_paused_dags(self, session: Session = NEW_SESSION) -> None:
        try:
            paused_runs = (
                session.query(DagRun)
                .join(DagRun.dag_model)
                .join(TI)
                .filter(
                    DagModel.is_paused == expression.true(),
                    DagRun.state == DagRunState.RUNNING,
                    DagRun.run_type != DagRunType.BACKFILL_JOB,
                )
                .having(DagRun.last_scheduling_decision <= func.max(TI.updated_at))
                .group_by(DagRun)
            )
            for dag_run in paused_runs:
                dag = self.dagbag.get_dag(dag_run.dag_id, session=session)
                if dag is None:
                    continue

                dag_run.dag = dag
                _, callback_to_run = dag_run.update_state(execute_callbacks=False, session=session)
                if callback_to_run:
                    self._send_dag_callbacks_to_processor(dag, callback_to_run)
        except Exception as e:  # should not fail the scheduler
            self.log.exception("Failed to update dag run state for paused dags due to %s", str(e))

    def _run_scheduler_loop(self) -> None:
        """
        The actual scheduler loop.

        The main steps in the loop are:
            #. Harvest DAG parsing results through DagFileProcessorAgent
            #. Find and queue executable tasks
                #. Change task instance state in DB
                #. Queue tasks in executor
            #. Heartbeat executor
                #. Execute queued tasks in executor asynchronously
                #. Sync on the states of running tasks

        Following is a graphic representation of these steps.

        .. image:: ../docs/apache-airflow/img/scheduler_loop.jpg

        """
        if not self.processor_agent and not self._standalone_dag_processor:
            raise ValueError("Processor agent is not started.")
        is_unit_test: bool = conf.getboolean("core", "unit_test_mode")

        timers = EventScheduler()

        # Check on start up, then every configured interval
        self.adopt_or_reset_orphaned_tasks()

        timers.call_regular_interval(
            conf.getfloat("scheduler", "orphaned_tasks_check_interval", fallback=300.0),
            self.adopt_or_reset_orphaned_tasks,
        )

        timers.call_regular_interval(
            conf.getfloat("scheduler", "trigger_timeout_check_interval", fallback=15.0),
            self.check_trigger_timeouts,
        )

        timers.call_regular_interval(
            conf.getfloat("scheduler", "pool_metrics_interval", fallback=5.0),
            self._emit_pool_metrics,
        )

        timers.call_regular_interval(
            conf.getfloat("scheduler", "zombie_detection_interval", fallback=10.0),
            self._find_zombies,
        )

        timers.call_regular_interval(60.0, self._update_dag_run_state_for_paused_dags)

        timers.call_regular_interval(
            conf.getfloat("scheduler", "task_queued_timeout_check_interval"),
            self._fail_tasks_stuck_in_queued,
        )

        timers.call_regular_interval(
            conf.getfloat("scheduler", "parsing_cleanup_interval"),
            self._orphan_unreferenced_datasets,
        )

        if self._standalone_dag_processor:
            timers.call_regular_interval(
                conf.getfloat("scheduler", "parsing_cleanup_interval"),
                self._cleanup_stale_dags,
            )

        for loop_count in itertools.count(start=1):
            with Stats.timer("scheduler.scheduler_loop_duration") as timer:
                if self.using_sqlite and self.processor_agent:
                    self.processor_agent.run_single_parsing_loop()
                    # For the sqlite case w/ 1 thread, wait until the processor
                    # is finished to avoid concurrent access to the DB.
                    self.log.debug("Waiting for processors to finish since we're using sqlite")
                    self.processor_agent.wait_until_finished()

                with create_session() as session:
                    num_queued_tis = self._do_scheduling(session)

                    self.job.executor.heartbeat()
                    session.expunge_all()
                    num_finished_events = self._process_executor_events(session=session)
                if self.processor_agent:
                    self.processor_agent.heartbeat()

                # Heartbeat the scheduler periodically
                perform_heartbeat(
                    job=self.job, heartbeat_callback=self.heartbeat_callback, only_if_necessary=True
                )

                # Run any pending timed events
                next_event = timers.run(blocking=False)
                self.log.debug("Next timed event is in %f", next_event)

            self.log.debug("Ran scheduling loop in %.2f seconds", timer.duration)

            if not is_unit_test and not num_queued_tis and not num_finished_events:
                # If the scheduler is doing things, don't sleep. This means when there is work to do, the
                # scheduler will run "as quick as possible", but when it's stopped, it can sleep, dropping CPU
                # usage when "idle"
                time.sleep(min(self._scheduler_idle_sleep_time, next_event if next_event else 0))

            if loop_count >= self.num_runs > 0:
                self.log.info(
                    "Exiting scheduler loop as requested number of runs (%d - got to %d) has been reached",
                    self.num_runs,
                    loop_count,
                )
                break
            if self.processor_agent and self.processor_agent.done:
                self.log.info(
                    "Exiting scheduler loop as requested DAG parse count (%d) has been reached after %d"
                    " scheduler loops",
                    self.num_times_parse_dags,
                    loop_count,
                )
                break

    def _do_scheduling(self, session: Session) -> int:
        """
        This function is where the main scheduling decisions take places.

        It:
        - Creates any necessary DAG runs by examining the next_dagrun_create_after column of DagModel

          Since creating Dag Runs is a relatively time consuming process, we select only 10 dags by default
          (configurable via ``scheduler.max_dagruns_to_create_per_loop`` setting) - putting this higher will
          mean one scheduler could spend a chunk of time creating dag runs, and not ever get around to
          scheduling tasks.

        - Finds the "next n oldest" running DAG Runs to examine for scheduling (n=20 by default, configurable
          via ``scheduler.max_dagruns_per_loop_to_schedule`` config setting) and tries to progress state (TIs
          to SCHEDULED, or DagRuns to SUCCESS/FAILURE etc)

          By "next oldest", we mean hasn't been examined/scheduled in the most time.

          We don't select all dagruns at once, because the rows are selected with row locks, meaning
          that only one scheduler can "process them", even it is waiting behind other dags. Increasing this
          limit will allow more throughput for smaller DAGs but will likely slow down throughput for larger
          (>500 tasks.) DAGs

        - Then, via a Critical Section (locking the rows of the Pool model) we queue tasks, and then send them
          to the executor.

          See docs of _critical_section_enqueue_task_instances for more.

        :return: Number of TIs enqueued in this iteration
        """
        # Put a check in place to make sure we don't commit unexpectedly
        with prohibit_commit(session) as guard:
            if settings.USE_JOB_SCHEDULE:
                self._create_dagruns_for_dags(guard, session)

            self._start_queued_dagruns(session)
            guard.commit()
            dag_runs = self._get_next_dagruns_to_examine(DagRunState.RUNNING, session)
            # Bulk fetch the currently active dag runs for the dags we are
            # examining, rather than making one query per DagRun

            callback_tuples = self._schedule_all_dag_runs(guard, dag_runs, session)

        # Send the callbacks after we commit to ensure the context is up to date when it gets run
        # cache saves time during scheduling of many dag_runs for same dag
        cached_get_dag: Callable[[str], DAG | None] = lru_cache()(
            partial(self.dagbag.get_dag, session=session)
        )
        for dag_run, callback_to_run in callback_tuples:
            dag = cached_get_dag(dag_run.dag_id)

            if not dag:
                self.log.error("DAG '%s' not found in serialized_dag table", dag_run.dag_id)
                continue
            # Sending callbacks there as in standalone_dag_processor they are adding to the database,
            # so it must be done outside of prohibit_commit.
            self._send_dag_callbacks_to_processor(dag, callback_to_run)

        with prohibit_commit(session) as guard:
            # Without this, the session has an invalid view of the DB
            session.expunge_all()
            # END: schedule TIs

            if self.job.executor.slots_available <= 0:
                # We know we can't do anything here, so don't even try!
                self.log.debug("Executor full, skipping critical section")
                num_queued_tis = 0
            else:
                try:
                    timer = Stats.timer("scheduler.critical_section_duration")
                    timer.start()

                    # Find anything TIs in state SCHEDULED, try to QUEUE it (send it to the executor)
                    num_queued_tis = self._critical_section_enqueue_task_instances(session=session)

                    # Make sure we only sent this metric if we obtained the lock, otherwise we'll skew the
                    # metric, way down
                    timer.stop(send=True)
                except OperationalError as e:
                    timer.stop(send=False)

                    if is_lock_not_available_error(error=e):
                        self.log.debug("Critical section lock held by another Scheduler")
                        Stats.incr("scheduler.critical_section_busy")
                        session.rollback()
                        return 0
                    raise

            guard.commit()

        return num_queued_tis

    @retry_db_transaction
    def _get_next_dagruns_to_examine(self, state: DagRunState, session: Session) -> Query:
        """Get Next DagRuns to Examine with retries."""
        return DagRun.next_dagruns_to_examine(state, session)

    @retry_db_transaction
    def _create_dagruns_for_dags(self, guard: CommitProhibitorGuard, session: Session) -> None:
        """Find Dag Models needing DagRuns and Create Dag Runs with retries in case of OperationalError."""
        query, dataset_triggered_dag_info = DagModel.dags_needing_dagruns(session)
        all_dags_needing_dag_runs = set(query.all())
        dataset_triggered_dags = [
            dag for dag in all_dags_needing_dag_runs if dag.dag_id in dataset_triggered_dag_info
        ]
        non_dataset_dags = all_dags_needing_dag_runs.difference(dataset_triggered_dags)
        self._create_dag_runs(non_dataset_dags, session)
        if dataset_triggered_dags:
            self._create_dag_runs_dataset_triggered(
                dataset_triggered_dags, dataset_triggered_dag_info, session
            )

        # commit the session - Release the write lock on DagModel table.
        guard.commit()
        # END: create dagruns

    def _create_dag_runs(self, dag_models: Collection[DagModel], session: Session) -> None:
        """
        Unconditionally create a DAG run for the given DAG, and update the dag_model's fields to control
        if/when the next DAGRun should be created.
        """
        # Bulk Fetch DagRuns with dag_id and execution_date same
        # as DagModel.dag_id and DagModel.next_dagrun
        # This list is used to verify if the DagRun already exist so that we don't attempt to create
        # duplicate dag runs
        existing_dagruns = (
            session.query(DagRun.dag_id, DagRun.execution_date)
            .filter(
                tuple_in_condition(
                    (DagRun.dag_id, DagRun.execution_date),
                    ((dm.dag_id, dm.next_dagrun) for dm in dag_models),
                ),
            )
            .all()
        )

        active_runs_of_dags = Counter(
            DagRun.active_runs_of_dags(dag_ids=(dm.dag_id for dm in dag_models), session=session),
        )

        for dag_model in dag_models:
            dag = self.dagbag.get_dag(dag_model.dag_id, session=session)
            if not dag:
                self.log.error("DAG '%s' not found in serialized_dag table", dag_model.dag_id)
                continue

            dag_hash = self.dagbag.dags_hash.get(dag.dag_id)

            data_interval = dag.get_next_data_interval(dag_model)
            # Explicitly check if the DagRun already exists. This is an edge case
            # where a Dag Run is created but `DagModel.next_dagrun` and `DagModel.next_dagrun_create_after`
            # are not updated.
            # We opted to check DagRun existence instead
            # of catching an Integrity error and rolling back the session i.e
            # we need to set dag.next_dagrun_info if the Dag Run already exists or if we
            # create a new one. This is so that in the next Scheduling loop we try to create new runs
            # instead of falling in a loop of Integrity Error.
            if (dag.dag_id, dag_model.next_dagrun) not in existing_dagruns:
                dag.create_dagrun(
                    run_type=DagRunType.SCHEDULED,
                    execution_date=dag_model.next_dagrun,
                    state=DagRunState.QUEUED,
                    data_interval=data_interval,
                    external_trigger=False,
                    session=session,
                    dag_hash=dag_hash,
                    creating_job_id=self.job.id,
                )
                active_runs_of_dags[dag.dag_id] += 1
            if self._should_update_dag_next_dagruns(dag, dag_model, active_runs_of_dags[dag.dag_id]):
                dag_model.calculate_dagrun_date_fields(dag, data_interval)
        # TODO[HA]: Should we do a session.flush() so we don't have to keep lots of state/object in
        # memory for larger dags? or expunge_all()

    def _create_dag_runs_dataset_triggered(
        self,
        dag_models: Collection[DagModel],
        dataset_triggered_dag_info: dict[str, tuple[datetime, datetime]],
        session: Session,
    ) -> None:
        """For DAGs that are triggered by datasets, create dag runs."""
        # Bulk Fetch DagRuns with dag_id and execution_date same
        # as DagModel.dag_id and DagModel.next_dagrun
        # This list is used to verify if the DagRun already exist so that we don't attempt to create
        # duplicate dag runs
        exec_dates = {
            dag_id: timezone.coerce_datetime(last_time)
            for dag_id, (_, last_time) in dataset_triggered_dag_info.items()
        }
        existing_dagruns: set[tuple[str, timezone.DateTime]] = set(
            session.query(DagRun.dag_id, DagRun.execution_date).filter(
                tuple_in_condition((DagRun.dag_id, DagRun.execution_date), exec_dates.items())
            )
        )

        for dag_model in dag_models:
            dag = self.dagbag.get_dag(dag_model.dag_id, session=session)
            if not dag:
                self.log.error("DAG '%s' not found in serialized_dag table", dag_model.dag_id)
                continue

            if not isinstance(dag.timetable, DatasetTriggeredTimetable):
                self.log.error(
                    "DAG '%s' was dataset-scheduled, but didn't have a DatasetTriggeredTimetable!",
                    dag_model.dag_id,
                )
                continue

            dag_hash = self.dagbag.dags_hash.get(dag.dag_id)

            # Explicitly check if the DagRun already exists. This is an edge case
            # where a Dag Run is created but `DagModel.next_dagrun` and `DagModel.next_dagrun_create_after`
            # are not updated.
            # We opted to check DagRun existence instead
            # of catching an Integrity error and rolling back the session i.e
            # we need to set dag.next_dagrun_info if the Dag Run already exists or if we
            # create a new one. This is so that in the next Scheduling loop we try to create new runs
            # instead of falling in a loop of Integrity Error.
            exec_date = exec_dates[dag.dag_id]
            if (dag.dag_id, exec_date) not in existing_dagruns:
                previous_dag_run = (
                    session.query(DagRun)
                    .filter(
                        DagRun.dag_id == dag.dag_id,
                        DagRun.execution_date < exec_date,
                        DagRun.run_type == DagRunType.DATASET_TRIGGERED,
                    )
                    .order_by(DagRun.execution_date.desc())
                    .first()
                )
                dataset_event_filters = [
                    DagScheduleDatasetReference.dag_id == dag.dag_id,
                    DatasetEvent.timestamp <= exec_date,
                ]
                if previous_dag_run:
                    dataset_event_filters.append(DatasetEvent.timestamp > previous_dag_run.execution_date)

                dataset_events = (
                    session.query(DatasetEvent)
                    .join(
                        DagScheduleDatasetReference,
                        DatasetEvent.dataset_id == DagScheduleDatasetReference.dataset_id,
                    )
                    .join(DatasetEvent.source_dag_run)
                    .filter(*dataset_event_filters)
                    .all()
                )

                data_interval = dag.timetable.data_interval_for_events(exec_date, dataset_events)
                run_id = dag.timetable.generate_run_id(
                    run_type=DagRunType.DATASET_TRIGGERED,
                    logical_date=exec_date,
                    data_interval=data_interval,
                    session=session,
                    events=dataset_events,
                )

                dag_run = dag.create_dagrun(
                    run_id=run_id,
                    run_type=DagRunType.DATASET_TRIGGERED,
                    execution_date=exec_date,
                    data_interval=data_interval,
                    state=DagRunState.QUEUED,
                    external_trigger=False,
                    session=session,
                    dag_hash=dag_hash,
                    creating_job_id=self.job.id,
                )
                Stats.incr("dataset.triggered_dagruns")
                dag_run.consumed_dataset_events.extend(dataset_events)
                session.query(DatasetDagRunQueue).filter(
                    DatasetDagRunQueue.target_dag_id == dag_run.dag_id
                ).delete()

    def _should_update_dag_next_dagruns(self, dag: DAG, dag_model: DagModel, total_active_runs: int) -> bool:
        """Check if the dag's next_dagruns_create_after should be updated."""
        if total_active_runs >= dag.max_active_runs:
            self.log.info(
                "DAG %s is at (or above) max_active_runs (%d of %d), not creating any more runs",
                dag_model.dag_id,
                total_active_runs,
                dag.max_active_runs,
            )
            dag_model.next_dagrun_create_after = None
            return False
        return True

    def _start_queued_dagruns(self, session: Session) -> None:
        """Find DagRuns in queued state and decide moving them to running state."""
        dag_runs: Collection[DagRun] = self._get_next_dagruns_to_examine(DagRunState.QUEUED, session)

        active_runs_of_dags = Counter(
            DagRun.active_runs_of_dags((dr.dag_id for dr in dag_runs), only_running=True, session=session),
        )

        def _update_state(dag: DAG, dag_run: DagRun):
            dag_run.state = DagRunState.RUNNING
            dag_run.start_date = timezone.utcnow()
            if dag.timetable.periodic:
                # TODO: Logically, this should be DagRunInfo.run_after, but the
                # information is not stored on a DagRun, only before the actual
                # execution on DagModel.next_dagrun_create_after. We should add
                # a field on DagRun for this instead of relying on the run
                # always happening immediately after the data interval.
                expected_start_date = dag.get_run_data_interval(dag_run).end
                schedule_delay = dag_run.start_date - expected_start_date
                # Publish metrics twice with backward compatible name, and then with tags
                Stats.timing(f"dagrun.schedule_delay.{dag.dag_id}", schedule_delay)
                Stats.timing(
                    "dagrun.schedule_delay",
                    schedule_delay,
                    tags={"dag_id": dag.dag_id},
                )

        # cache saves time during scheduling of many dag_runs for same dag
        cached_get_dag: Callable[[str], DAG | None] = lru_cache()(
            partial(self.dagbag.get_dag, session=session)
        )

        for dag_run in dag_runs:
            dag = dag_run.dag = cached_get_dag(dag_run.dag_id)

            if not dag:
                self.log.error("DAG '%s' not found in serialized_dag table", dag_run.dag_id)
                continue
            active_runs = active_runs_of_dags[dag_run.dag_id]

            if dag.max_active_runs and active_runs >= dag.max_active_runs:
                self.log.debug(
                    "DAG %s already has %d active runs, not moving any more runs to RUNNING state %s",
                    dag.dag_id,
                    active_runs,
                    dag_run.execution_date,
                )
            else:
                active_runs_of_dags[dag_run.dag_id] += 1
                _update_state(dag, dag_run)
                dag_run.notify_dagrun_state_changed()

    @retry_db_transaction
    def _schedule_all_dag_runs(
        self,
        guard: CommitProhibitorGuard,
        dag_runs: Iterable[DagRun],
        session: Session,
    ) -> list[tuple[DagRun, DagCallbackRequest | None]]:
        """Makes scheduling decisions for all `dag_runs`."""
        callback_tuples = [(run, self._schedule_dag_run(run, session=session)) for run in dag_runs]
        guard.commit()
        return callback_tuples

    def _schedule_dag_run(
        self,
        dag_run: DagRun,
        session: Session,
    ) -> DagCallbackRequest | None:
        """
        Make scheduling decisions about an individual dag run.

        :param dag_run: The DagRun to schedule
        :return: Callback that needs to be executed
        """
        callback: DagCallbackRequest | None = None

        dag = dag_run.dag = self.dagbag.get_dag(dag_run.dag_id, session=session)
        dag_model = DM.get_dagmodel(dag_run.dag_id, session)

        if not dag or not dag_model:
            self.log.error("Couldn't find DAG %s in DAG bag or database!", dag_run.dag_id)
            return callback

        if (
            dag_run.start_date
            and dag.dagrun_timeout
            and dag_run.start_date < timezone.utcnow() - dag.dagrun_timeout
        ):
            dag_run.set_state(DagRunState.FAILED)
            unfinished_task_instances = (
                session.query(TI)
                .filter(TI.dag_id == dag_run.dag_id)
                .filter(TI.run_id == dag_run.run_id)
                .filter(TI.state.in_(State.unfinished))
            )
            for task_instance in unfinished_task_instances:
                task_instance.state = TaskInstanceState.SKIPPED
                session.merge(task_instance)
            session.flush()
            self.log.info("Run %s of %s has timed-out", dag_run.run_id, dag_run.dag_id)
            active_runs = dag.get_num_active_runs(only_running=False, session=session)
            # Work out if we should allow creating a new DagRun now?
            if self._should_update_dag_next_dagruns(dag, dag_model, active_runs):
                dag_model.calculate_dagrun_date_fields(dag, dag.get_run_data_interval(dag_run))

            callback_to_execute = DagCallbackRequest(
                full_filepath=dag.fileloc,
                dag_id=dag.dag_id,
                run_id=dag_run.run_id,
                is_failure_callback=True,
                processor_subdir=dag_model.processor_subdir,
                msg="timed_out",
            )

            dag_run.notify_dagrun_state_changed()
            duration = dag_run.end_date - dag_run.start_date
            Stats.timing(f"dagrun.duration.failed.{dag_run.dag_id}", duration)
            Stats.timing("dagrun.duration.failed", duration, tags={"dag_id": dag_run.dag_id})
            return callback_to_execute

        if dag_run.execution_date > timezone.utcnow() and not dag.allow_future_exec_dates:
            self.log.error("Execution date is in future: %s", dag_run.execution_date)
            return callback

        if not self._verify_integrity_if_dag_changed(dag_run=dag_run, session=session):
            self.log.warning("The DAG disappeared before verifying integrity: %s. Skipping.", dag_run.dag_id)
            return callback
        # TODO[HA]: Rename update_state -> schedule_dag_run, ?? something else?
        schedulable_tis, callback_to_run = dag_run.update_state(session=session, execute_callbacks=False)
        if dag_run.state in State.finished:
            active_runs = dag.get_num_active_runs(only_running=False, session=session)
            # Work out if we should allow creating a new DagRun now?
            if self._should_update_dag_next_dagruns(dag, dag_model, active_runs):
                dag_model.calculate_dagrun_date_fields(dag, dag.get_run_data_interval(dag_run))
        # This will do one query per dag run. We "could" build up a complex
        # query to update all the TIs across all the execution dates and dag
        # IDs in a single query, but it turns out that can be _very very slow_
        # see #11147/commit ee90807ac for more details
        dag_run.schedule_tis(schedulable_tis, session, max_tis_per_query=self.job.max_tis_per_query)

        return callback_to_run

    def _verify_integrity_if_dag_changed(self, dag_run: DagRun, session: Session) -> bool:
        """
        Only run DagRun.verify integrity if Serialized DAG has changed since it is slow.

        Return True if we determine that DAG still exists.
        """
        latest_version = SerializedDagModel.get_latest_version_hash(dag_run.dag_id, session=session)
        if dag_run.dag_hash == latest_version:
            self.log.debug("DAG %s not changed structure, skipping dagrun.verify_integrity", dag_run.dag_id)
            return True

        dag_run.dag_hash = latest_version

        # Refresh the DAG
        dag_run.dag = self.dagbag.get_dag(dag_id=dag_run.dag_id, session=session)
        if not dag_run.dag:
            return False

        # Verify integrity also takes care of session.flush
        dag_run.verify_integrity(session=session)
        return True

    def _send_dag_callbacks_to_processor(self, dag: DAG, callback: DagCallbackRequest | None = None) -> None:
        self._send_sla_callbacks_to_processor(dag)
        if callback:
            self.job.executor.send_callback(callback)
        else:
            self.log.debug("callback is empty")

    def _send_sla_callbacks_to_processor(self, dag: DAG) -> None:
        """Sends SLA Callbacks to DagFileProcessor if tasks have SLAs set and check_slas=True."""
        if not settings.CHECK_SLAS:
            return

        if not any(isinstance(task.sla, timedelta) for task in dag.tasks):
            self.log.debug("Skipping SLA check for %s because no tasks in DAG have SLAs", dag)
            return

        if not dag.timetable.periodic:
            self.log.debug("Skipping SLA check for %s because DAG is not scheduled", dag)
            return

        dag_model = DagModel.get_dagmodel(dag.dag_id)
        if not dag_model:
            self.log.error("Couldn't find DAG %s in database!", dag.dag_id)
            return

        request = SlaCallbackRequest(
            full_filepath=dag.fileloc,
            dag_id=dag.dag_id,
            processor_subdir=dag_model.processor_subdir,
        )
        self.job.executor.send_callback(request)

    @provide_session
    def _fail_tasks_stuck_in_queued(self, session: Session = NEW_SESSION) -> None:
        """
        Mark tasks stuck in queued for longer than `task_queued_timeout` as failed.

        Tasks can get stuck in queued for a wide variety of reasons (e.g. celery loses
        track of a task, a cluster can't further scale up its workers, etc.), but tasks
        should not be stuck in queued for a long time. This will mark tasks stuck in
        queued for longer than `self._task_queued_timeout` as failed. If the task has
        available retries, it will be retried.
        """
        self.log.debug("Calling SchedulerJob._fail_tasks_stuck_in_queued method")

        tasks_stuck_in_queued = (
            session.query(TI)
            .filter(
                TI.state == State.QUEUED,
                TI.queued_dttm < (timezone.utcnow() - timedelta(seconds=self._task_queued_timeout)),
                TI.queued_by_job_id == self.job.id,
            )
            .all()
        )
        try:
            tis_for_warning_message = self.job.executor.cleanup_stuck_queued_tasks(tis=tasks_stuck_in_queued)
            if tis_for_warning_message:
                task_instance_str = "\n\t".join(tis_for_warning_message)
                self.log.warning(
                    "Marked the following %s task instances stuck in queued as failed. "
                    "If the task instance has available retries, it will be retried.\n\t%s",
                    len(tasks_stuck_in_queued),
                    task_instance_str,
                )
        except NotImplementedError:
            self.log.debug("Executor doesn't support cleanup of stuck queued tasks. Skipping.")
            ...

    @provide_session
    def _emit_pool_metrics(self, session: Session = NEW_SESSION) -> None:
        from airflow.models.pool import Pool

        pools = Pool.slots_stats(session=session)
        for pool_name, slot_stats in pools.items():
            Stats.gauge(f"pool.open_slots.{pool_name}", slot_stats["open"])
            Stats.gauge(f"pool.queued_slots.{pool_name}", slot_stats["queued"])
            Stats.gauge(f"pool.running_slots.{pool_name}", slot_stats["running"])
            # tagged metrics
            Stats.gauge("pool.open_slots", slot_stats["open"], tags={"pool_name": pool_name})
            Stats.gauge("pool.queued_slots", slot_stats["queued"], tags={"pool_name": pool_name})
            Stats.gauge("pool.running_slots", slot_stats["running"], tags={"pool_name": pool_name})

    @provide_session
    def adopt_or_reset_orphaned_tasks(self, session: Session = NEW_SESSION) -> int:
        """
        Reset any TaskInstance still in QUEUED or SCHEDULED states that were
        enqueued by a SchedulerJob that is no longer running.

        :return: the number of TIs reset
        """
        self.log.info("Resetting orphaned tasks for active dag runs")
        timeout = conf.getint("scheduler", "scheduler_health_check_threshold")

        for attempt in run_with_db_retries(logger=self.log):
            with attempt:
                self.log.debug(
                    "Running SchedulerJob.adopt_or_reset_orphaned_tasks with retries. Try %d of %d",
                    attempt.retry_state.attempt_number,
                    MAX_DB_RETRIES,
                )
                self.log.debug("Calling SchedulerJob.adopt_or_reset_orphaned_tasks method")
                try:
                    num_failed = (
                        session.query(Job)
                        .filter(
                            Job.job_type == "SchedulerJob",
                            Job.state == State.RUNNING,
                            Job.latest_heartbeat < (timezone.utcnow() - timedelta(seconds=timeout)),
                        )
                        .update({"state": State.FAILED})
                    )

                    if num_failed:
                        self.log.info("Marked %d SchedulerJob instances as failed", num_failed)
                        Stats.incr(self.__class__.__name__.lower() + "_end", num_failed)

                    resettable_states = [TaskInstanceState.QUEUED, TaskInstanceState.RUNNING]
                    query = (
                        session.query(TI)
                        .filter(TI.state.in_(resettable_states))
                        # outerjoin is because we didn't use to have queued_by_job
                        # set, so we need to pick up anything pre upgrade. This (and the
                        # "or queued_by_job_id IS NONE") can go as soon as scheduler HA is
                        # released.
                        .outerjoin(TI.queued_by_job)
                        .filter(or_(TI.queued_by_job_id.is_(None), Job.state != State.RUNNING))
                        .join(TI.dag_run)
                        .filter(
                            DagRun.run_type != DagRunType.BACKFILL_JOB,
                            DagRun.state == State.RUNNING,
                        )
                        .options(load_only(TI.dag_id, TI.task_id, TI.run_id))
                    )

                    # Lock these rows, so that another scheduler can't try and adopt these too
                    tis_to_reset_or_adopt = with_row_locks(
                        query, of=TI, session=session, **skip_locked(session=session)
                    ).all()
                    to_reset = self.job.executor.try_adopt_task_instances(tis_to_reset_or_adopt)

                    reset_tis_message = []
                    for ti in to_reset:
                        reset_tis_message.append(repr(ti))
                        ti.state = State.NONE
                        ti.queued_by_job_id = None

                    for ti in set(tis_to_reset_or_adopt) - set(to_reset):
                        ti.queued_by_job_id = self.job.id

                    Stats.incr("scheduler.orphaned_tasks.cleared", len(to_reset))
                    Stats.incr("scheduler.orphaned_tasks.adopted", len(tis_to_reset_or_adopt) - len(to_reset))

                    if to_reset:
                        task_instance_str = "\n\t".join(reset_tis_message)
                        self.log.info(
                            "Reset the following %s orphaned TaskInstances:\n\t%s",
                            len(to_reset),
                            task_instance_str,
                        )

                    # Issue SQL/finish "Unit of Work", but let @provide_session
                    # commit (or if passed a session, let caller decide when to commit
                    session.flush()
                except OperationalError:
                    session.rollback()
                    raise

        return len(to_reset)

    @provide_session
    def check_trigger_timeouts(self, session: Session = NEW_SESSION) -> None:
        """
        Looks at all tasks that are in the "deferred" state and whose trigger
        or execution timeout has passed, so they can be marked as failed.
        """
        num_timed_out_tasks = (
            session.query(TI)
            .filter(
                TI.state == TaskInstanceState.DEFERRED,
                TI.trigger_timeout < timezone.utcnow(),
            )
            .update(
                # We have to schedule these to fail themselves so it doesn't
                # happen inside the scheduler.
                {
                    "state": TaskInstanceState.SCHEDULED,
                    "next_method": "__fail__",
                    "next_kwargs": {"error": "Trigger/execution timeout"},
                    "trigger_id": None,
                }
            )
        )
        if num_timed_out_tasks:
            self.log.info("Timed out %i deferred tasks without fired triggers", num_timed_out_tasks)

    def _find_zombies(self) -> None:
        """
        Find zombie task instances, which are tasks haven't heartbeated for too long
        or have a no-longer-running LocalTaskJob, and create a TaskCallbackRequest
        to be handled by the DAG processor.
        """
        from airflow.jobs.job import Job

        self.log.debug("Finding 'running' jobs without a recent heartbeat")
        limit_dttm = timezone.utcnow() - timedelta(seconds=self._zombie_threshold_secs)

        with create_session() as session:
            zombies: list[tuple[TI, str, str]] = (
                session.query(TI, DM.fileloc, DM.processor_subdir)
                .with_hint(TI, "USE INDEX (ti_state)", dialect_name="mysql")
                .join(Job, TI.job_id == Job.id)
                .join(DM, TI.dag_id == DM.dag_id)
                .filter(TI.state == TaskInstanceState.RUNNING)
                .filter(
                    or_(
                        Job.state != State.RUNNING,
                        Job.latest_heartbeat < limit_dttm,
                    )
                )
                .filter(Job.job_type == "LocalTaskJob")
                .filter(TI.queued_by_job_id == self.job.id)
                .all()
            )

        if zombies:
            self.log.warning("Failing (%s) jobs without heartbeat after %s", len(zombies), limit_dttm)

        for ti, file_loc, processor_subdir in zombies:
            zombie_message_details = self._generate_zombie_message_details(ti)
            request = TaskCallbackRequest(
                full_filepath=file_loc,
                processor_subdir=processor_subdir,
                simple_task_instance=SimpleTaskInstance.from_ti(ti),
                msg=str(zombie_message_details),
            )
            self.log.error("Detected zombie job: %s", request)
            self.job.executor.send_callback(request)
            Stats.incr("zombies_killed", tags={"dag_id": ti.dag_id, "task_id": ti.task_id})

    @staticmethod
    def _generate_zombie_message_details(ti: TI) -> dict[str, Any]:
        zombie_message_details = {
            "DAG Id": ti.dag_id,
            "Task Id": ti.task_id,
            "Run Id": ti.run_id,
        }

        if ti.map_index != -1:
            zombie_message_details["Map Index"] = ti.map_index
        if ti.hostname:
            zombie_message_details["Hostname"] = ti.hostname
        if ti.external_executor_id:
            zombie_message_details["External Executor Id"] = ti.external_executor_id

        return zombie_message_details

    @provide_session
    def _cleanup_stale_dags(self, session: Session = NEW_SESSION) -> None:
        """
        Find all dags that were not updated by Dag Processor recently and mark them as inactive.

        In case one of DagProcessors is stopped (in case there are multiple of them
        for different dag folders), it's dags are never marked as inactive.
        Also remove dags from SerializedDag table.
        Executed on schedule only if [scheduler]standalone_dag_processor is True.
        """
        self.log.debug("Checking dags not parsed within last %s seconds.", self._dag_stale_not_seen_duration)
        limit_lpt = timezone.utcnow() - timedelta(seconds=self._dag_stale_not_seen_duration)
        stale_dags = (
            session.query(DagModel).filter(DagModel.is_active, DagModel.last_parsed_time < limit_lpt).all()
        )
        if not stale_dags:
            self.log.debug("Not stale dags found.")
            return

        self.log.info("Found (%d) stales dags not parsed after %s.", len(stale_dags), limit_lpt)
        for dag in stale_dags:
            dag.is_active = False
            SerializedDagModel.remove_dag(dag_id=dag.dag_id, session=session)
        session.flush()

    def _set_orphaned(self, dataset: DatasetModel) -> int:
        self.log.info("Orphaning unreferenced dataset '%s'", dataset.uri)
        dataset.is_orphaned = expression.true()
        return 1

    @provide_session
    def _orphan_unreferenced_datasets(self, session: Session = NEW_SESSION) -> None:
        """
        Detects datasets that are no longer referenced in any DAG schedule parameters or task outlets and
        sets the dataset is_orphaned flag to True.
        """
        orphaned_dataset_query = (
            session.query(DatasetModel)
            .join(
                DagScheduleDatasetReference,
                isouter=True,
            )
            .join(
                TaskOutletDatasetReference,
                isouter=True,
            )
            # MSSQL doesn't like it when we select a column that we haven't grouped by. All other DBs let us
            # group by id and select all columns.
            .group_by(DatasetModel if session.get_bind().dialect.name == "mssql" else DatasetModel.id)
            .having(
                and_(
                    func.count(DagScheduleDatasetReference.dag_id) == 0,
                    func.count(TaskOutletDatasetReference.dag_id) == 0,
                )
            )
        )

        updated_count = sum(self._set_orphaned(dataset) for dataset in orphaned_dataset_query)
        Stats.gauge("dataset.orphaned", updated_count)<|MERGE_RESOLUTION|>--- conflicted
+++ resolved
@@ -30,11 +30,7 @@
 from datetime import datetime, timedelta
 from functools import lru_cache, partial
 from pathlib import Path
-<<<<<<< HEAD
-from typing import TYPE_CHECKING, Callable, Collection, Iterable, Iterator
-=======
-from typing import TYPE_CHECKING, Any, Collection, Iterable, Iterator
->>>>>>> 8e296a09
+from typing import TYPE_CHECKING, Any, Callable, Collection, Iterable, Iterator
 
 from sqlalchemy import and_, func, not_, or_, text
 from sqlalchemy.exc import OperationalError
