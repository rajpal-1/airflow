--- conflicted
+++ resolved
@@ -15,29 +15,15 @@
 # KIND, either express or implied.  See the License for the
 # specific language governing permissions and limitations
 # under the License.
-<<<<<<< HEAD
-"""
-Provides lineage support functions
-"""
-import logging
-
-=======
 """Provides lineage support functions"""
 import json
 import logging
->>>>>>> d25854dd
 from functools import wraps
 from typing import Any, Callable, Dict, Optional, TypeVar, cast
 
-<<<<<<< HEAD
-from airflow.configuration import conf
-from airflow.lineage.datasets import DataSet
-from airflow.utils.module_loading import import_string
-=======
 import attr
 import jinja2
 from cattr import structure, unstructure
->>>>>>> d25854dd
 
 from airflow.configuration import conf
 from airflow.lineage.backend import LineageBackend
@@ -95,30 +81,16 @@
     )
 
 
-<<<<<<< HEAD
-log = logging.getLogger(__name__)
-=======
 def _to_dataset(obj: Any, source: str) -> Optional[Metadata]:
     """Create Metadata from attr annotated object"""
     if not attr.has(obj):
         return None
->>>>>>> d25854dd
 
     type_name = obj.__module__ + '.' + obj.__class__.__name__
     data = unstructure(obj)
 
     return Metadata(type_name, source, data)
 
-<<<<<<< HEAD
-    try:
-        _backend_str = conf.get("lineage", "backend")
-        backend = import_string(_backend_str)
-    except ImportError as ie:
-        log.debug("Cannot import %s due to %s", _backend_str, ie)
-    except conf.AirflowConfigException:
-        log.debug("Could not find lineage backend key in config")
-=======
->>>>>>> d25854dd
 
 T = TypeVar("T", bound=Callable)
 
@@ -132,12 +104,7 @@
 
     @wraps(func)
     def wrapper(self, context, *args, **kwargs):
-<<<<<<< HEAD
-        self.log.debug("Backend: %s, Lineage called with inlets: %s, outlets: %s",
-                       backend, self.inlets, self.outlets)
-=======
         self.log.debug("Lineage called with inlets: %s, outlets: %s", self.inlets, self.outlets)
->>>>>>> d25854dd
         ret_val = func(self, context, *args, **kwargs)
 
         outlets = [unstructure(_to_dataset(x, f"{self.dag_id}.{self.task_id}")) for x in self.outlets]
@@ -168,11 +135,7 @@
     * "auto" -> picks up any outlets from direct upstream tasks that have outlets defined, as such that
       if A -> B -> C and B does not have outlets but A does, these are provided as inlets.
     * "list of task_ids" -> picks up outlets from the upstream task_ids
-<<<<<<< HEAD
-    * "list of datasets" -> manually defined list of DataSet
-=======
     * "list of datasets" -> manually defined list of data
->>>>>>> d25854dd
 
     """
 
