--- conflicted
+++ resolved
@@ -22,11 +22,8 @@
 /* global treeData, document, window, $, d3, moment, localStorage */
 import { escapeHtml } from './main';
 import tiTooltip from './task_instances';
-<<<<<<< HEAD
-=======
 import { callModal, callModalDag } from './dag';
 import getMetaValue from './meta_value';
->>>>>>> 8799b9f8
 
 // dagId comes from dag.html
 const dagId = getMetaValue('dag_id');
@@ -91,36 +88,6 @@
       const dataInstance = data.instances[j];
       const row = node.instances[j];
 
-<<<<<<< HEAD
-      if (row) {
-        const taskInstance = {
-          state: row[0],
-          try_number: row[1],
-          start_ts: row[2],
-          duration: row[3],
-        };
-        node.instances[j] = taskInstance;
-
-        taskInstance.task_id = node.name;
-        taskInstance.operator = node.operator;
-        taskInstance.execution_date = dataInstance.execution_date;
-        taskInstance.external_trigger = dataInstance.external_trigger;
-
-        // compute start_date and end_date if applicable
-        if (taskInstance.start_ts !== null) {
-          taskInstance.start_date = toDateString(taskInstance.start_ts);
-          if (taskInstance.state === 'running') {
-            taskInstance.duration = now - taskInstance.start_ts;
-          } else if (taskInstance.duration !== null) {
-            taskInstance.end_date = toDateString(taskInstance.start_ts + taskInstance.duration);
-          }
-        }
-      } else {
-        node.instances[j] = {
-          task_id: node.name,
-          execution_date: dataInstance.execution_date,
-        };
-=======
       // check that the dataInstance and the row are valid
       if (dataInstance && dataInstance.execution_date) {
         if (row && row.length) {
@@ -152,7 +119,6 @@
             execution_date: dataInstance.execution_date,
           };
         }
->>>>>>> 8799b9f8
       }
     }
   }
@@ -160,13 +126,8 @@
   const renderNode = (node) => {
     nodeobj[node.name] = node;
 
-<<<<<<< HEAD
-    // skip synthetic root node since it's doesn't contain actual task instances
-    if (node.name !== '[DAG]') {
-=======
     if (node.name !== '[DAG]') {
     // skip synthetic root node since it's doesn't contain actual task instances
->>>>>>> 8799b9f8
       if (node.start_ts !== undefined) {
         node.start_date = toDateString(node.start_ts);
       }
@@ -179,13 +140,9 @@
 
       populateTaskInstanceProperties(node);
     }
-<<<<<<< HEAD
-  }
-=======
   };
 
   nodes.forEach((node) => renderNode(node));
->>>>>>> 8799b9f8
 
   const diagonal = d3.svg.diagonal()
     .projection((d) => [d.y, d.x]);
@@ -236,14 +193,6 @@
     .style('text-anchor', 'start')
     .call(taskTip);
 
-<<<<<<< HEAD
-  function update(source) {
-  // Compute the flattened node list. TODO use d3.layout.hierarchy.
-    const nodeList = tree.nodes(root);
-
-    const height = Math.max(500, nodeList.length * barHeight + margin.top + margin.bottom);
-    const treeWidth = squareX
-=======
   function update(source, showTransition = true) {
     // Compute the flattened node list. TODO use d3.layout.hierarchy.
     const updateNodes = tree.nodes(root);
@@ -251,29 +200,20 @@
 
     const height = Math.max(500, updateNodes.length * barHeight + margin.top + margin.bottom);
     const updateWidth = squareX
->>>>>>> 8799b9f8
       + (numSquare * (squareSize + squareSpacing))
       + margin.left + margin.right + 50;
     d3.select('#tree-svg')
       .transition()
       .duration(duration)
       .attr('height', height)
-<<<<<<< HEAD
-      .attr('width', treeWidth);
-=======
       .attr('width', updateWidth);
->>>>>>> 8799b9f8
-
-    d3.select(self.frameElement).transition()
-      .duration(duration)
-      .style('height', `${height}px`);
+
+    // d3.select(self.frameElement).transition()
+    //   .duration(duration)
+    //   .style('height', `${height}px`);
 
     // Compute the "layout".
-<<<<<<< HEAD
-    nodeList.forEach((n, j) => {
-=======
     updateNodes.forEach((n, j) => {
->>>>>>> 8799b9f8
       n.x = j * barHeight;
     });
 
@@ -300,11 +240,7 @@
 
     // Update the nodes…
     const node = svg.selectAll('g.node')
-<<<<<<< HEAD
-      .data(nodeList, (d) => d.id || (d.id = ++i));
-=======
       .data(updateNodes, (d) => d.id || (d.id = ++i));
->>>>>>> 8799b9f8
 
     const nodeEnter = node.enter().append('g')
       .attr('class', nodeClass)
@@ -431,11 +367,7 @@
 
     // Update the links…
     const link = svg.selectAll('path.link')
-<<<<<<< HEAD
-      .data(tree.links(nodeList), (d) => d.target.id);
-=======
       .data(tree.links(updateNodes), (d) => d.target.id);
->>>>>>> 8799b9f8
 
     // Enter any new links at the parent's previous position.
     link.enter().insert('path', 'g')
@@ -465,11 +397,7 @@
       .remove();
 
     // Stash the old positions for transition.
-<<<<<<< HEAD
-    nodeList.forEach((d) => {
-=======
     updateNodes.forEach((d) => {
->>>>>>> 8799b9f8
       d.x0 = d.x;
       d.y0 = d.y;
     });
@@ -477,31 +405,7 @@
     $('#loading').remove();
   }
 
-<<<<<<< HEAD
-  update(root = data);
-=======
   update(root = data, false);
-
-  function toggles(clicked) {
-  // Collapse nodes with the same task id
-    d3.selectAll(`[task_id='${clicked.name}']`).each((d) => {
-      if (clicked !== d && d.children) {
-        d._children = d.children;
-        d.children = null;
-        update(d);
-      }
-    });
-
-    // Toggle clicked node
-    if (clicked._children) {
-      clicked.children = clicked._children;
-      clicked._children = null;
-    } else {
-      clicked._children = clicked.children;
-      clicked.children = null;
-    }
-    update(clicked);
-  }
 
   function handleRefresh() {
     $('#loading-dots').css('display', 'inline-block');
@@ -568,5 +472,4 @@
   }
 
   initRefresh();
->>>>>>> 8799b9f8
 });