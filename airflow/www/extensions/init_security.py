# Licensed to the Apache Software Foundation (ASF) under one
# or more contributor license agreements.  See the NOTICE file
# distributed with this work for additional information
# regarding copyright ownership.  The ASF licenses this file
# to you under the Apache License, Version 2.0 (the
# "License"); you may not use this file except in compliance
# with the License.  You may obtain a copy of the License at
#
#   http://www.apache.org/licenses/LICENSE-2.0
#
# Unless required by applicable law or agreed to in writing,
# software distributed under the License is distributed on an
# "AS IS" BASIS, WITHOUT WARRANTIES OR CONDITIONS OF ANY
# KIND, either express or implied.  See the License for the
# specific language governing permissions and limitations
# under the License.
from __future__ import annotations

import logging
from importlib import import_module

<<<<<<< HEAD
from flask import redirect
=======
from flask import g, redirect, request
>>>>>>> 26969b28

from airflow.configuration import conf
from airflow.exceptions import AirflowConfigException, AirflowException
from airflow.www.extensions.init_auth_manager import get_auth_manager

log = logging.getLogger(__name__)


def init_xframe_protection(app):
    """
    Add X-Frame-Options header.

    Use it to avoid click-jacking attacks, by ensuring that their content is not embedded into other sites.

    See also: https://developer.mozilla.org/en-US/docs/Web/HTTP/Headers/X-Frame-Options
    """
    x_frame_enabled = conf.getboolean("webserver", "X_FRAME_ENABLED", fallback=True)
    if x_frame_enabled:
        return

    def apply_caching(response):
        response.headers["X-Frame-Options"] = "DENY"
        return response

    app.after_request(apply_caching)


def init_api_experimental_auth(app):
    """Load authentication backends."""
    auth_backends = "airflow.api.auth.backend.default"
    try:
        auth_backends = conf.get("api", "auth_backends")
    except AirflowConfigException:
        pass

    app.api_auth = []
    try:
        for backend in auth_backends.split(","):
            auth = import_module(backend.strip())
            auth.init_app(app)
            app.api_auth.append(auth)
    except ImportError as err:
        log.critical("Cannot import %s for API authentication due to: %s", backend, err)
        raise AirflowException(err)


def init_check_user_active(app):
    @app.before_request
    def check_user_active():
<<<<<<< HEAD
        if get_auth_manager().is_logged_in() and not get_auth_manager().get_user().is_active:
            return redirect(get_auth_manager().get_url_logout())
=======
        url_logout = get_auth_manager().get_url_logout()
        if request.path == url_logout:
            return
        if get_auth_manager().is_logged_in() and not g.user.is_active:
            return redirect(url_logout)
>>>>>>> 26969b28
<|MERGE_RESOLUTION|>--- conflicted
+++ resolved
@@ -19,11 +19,7 @@
 import logging
 from importlib import import_module
 
-<<<<<<< HEAD
-from flask import redirect
-=======
-from flask import g, redirect, request
->>>>>>> 26969b28
+from flask import redirect, request
 
 from airflow.configuration import conf
 from airflow.exceptions import AirflowConfigException, AirflowException
@@ -73,13 +69,8 @@
 def init_check_user_active(app):
     @app.before_request
     def check_user_active():
-<<<<<<< HEAD
-        if get_auth_manager().is_logged_in() and not get_auth_manager().get_user().is_active:
-            return redirect(get_auth_manager().get_url_logout())
-=======
         url_logout = get_auth_manager().get_url_logout()
         if request.path == url_logout:
             return
-        if get_auth_manager().is_logged_in() and not g.user.is_active:
-            return redirect(url_logout)
->>>>>>> 26969b28
+        if get_auth_manager().is_logged_in() and not get_auth_manager().get_user().is_active:
+            return redirect(url_logout)