--- conflicted
+++ resolved
@@ -910,11 +910,8 @@
             content = getattr(task, template_field)
             renderer = task.template_fields_renderers.get(template_field, template_field)
             if renderer in renderers:
-<<<<<<< HEAD
                 if isinstance(content, (dict, list)) and renderer is renderers['json']:
                     content = json.dumps(content, sort_keys=True, indent=4)
-=======
->>>>>>> 1b147263
                 html_dict[template_field] = renderers[renderer](content)
             else:
                 html_dict[template_field] = Markup("<pre><code>{}</pre></code>").format(
