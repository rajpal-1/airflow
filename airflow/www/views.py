#
# Licensed to the Apache Software Foundation (ASF) under one
# or more contributor license agreements.  See the NOTICE file
# distributed with this work for additional information
# regarding copyright ownership.  The ASF licenses this file
# to you under the Apache License, Version 2.0 (the
# "License"); you may not use this file except in compliance
# with the License.  You may obtain a copy of the License at
#
#   http://www.apache.org/licenses/LICENSE-2.0
#
# Unless required by applicable law or agreed to in writing,
# software distributed under the License is distributed on an
# "AS IS" BASIS, WITHOUT WARRANTIES OR CONDITIONS OF ANY
# KIND, either express or implied.  See the License for the
# specific language governing permissions and limitations
# under the License.
from __future__ import annotations

import collections
import copy
import datetime
import itertools
import json
import logging
import math
import sys
import traceback
import warnings
from bisect import insort_left
from collections import defaultdict
from functools import cached_property, wraps
from json import JSONDecodeError
from typing import TYPE_CHECKING, Any, Callable, Collection, Iterator, Mapping, MutableMapping, Sequence
from urllib.parse import unquote, urljoin, urlsplit

import configupdater
import flask.json
import lazy_object_proxy
import nvd3
import re2
import sqlalchemy as sqla
from croniter import croniter
from flask import (
    Response,
    abort,
    before_render_template,
    flash,
    g,
    has_request_context,
    make_response,
    redirect,
    render_template,
    request,
    send_from_directory,
    session as flask_session,
    url_for,
)
from flask_appbuilder import BaseView, ModelView, expose
from flask_appbuilder.actions import action
from flask_appbuilder.models.sqla.filters import BaseFilter
from flask_appbuilder.security.decorators import has_access
from flask_appbuilder.urltools import get_order_args, get_page_args, get_page_size_args
from flask_appbuilder.widgets import FormWidget
from flask_babel import lazy_gettext
from jinja2.utils import htmlsafe_json_dumps, pformat  # type: ignore
from markupsafe import Markup, escape
from pendulum.datetime import DateTime
from pendulum.parsing.exceptions import ParserError
from sqlalchemy import Date, and_, case, desc, func, inspect, select, union_all
from sqlalchemy.exc import IntegrityError
from sqlalchemy.orm import joinedload
from wtforms import BooleanField, validators

import airflow
from airflow import models, plugins_manager, settings
from airflow.api.common.airflow_health import get_airflow_health
from airflow.api.common.mark_tasks import (
    set_dag_run_state_to_failed,
    set_dag_run_state_to_queued,
    set_dag_run_state_to_success,
    set_state,
)
from airflow.auth.managers.models.resource_method import ResourceMethod
from airflow.auth.managers.models.resource_type import ResourceType
from airflow.configuration import AIRFLOW_CONFIG, conf
from airflow.datasets import Dataset
from airflow.exceptions import (
    AirflowConfigException,
    AirflowException,
    AirflowNotFoundException,
    ParamValidationError,
    RemovedInAirflow3Warning,
)
from airflow.executors.executor_loader import ExecutorLoader
from airflow.hooks.base import BaseHook
from airflow.jobs.job import Job
from airflow.jobs.scheduler_job_runner import SchedulerJobRunner
from airflow.jobs.triggerer_job_runner import TriggererJobRunner
from airflow.models import Connection, DagModel, DagTag, Log, SlaMiss, TaskFail, Trigger, XCom, errors
from airflow.models.dag import get_dataset_triggered_next_run_info
from airflow.models.dagrun import RUN_ID_REGEX, DagRun, DagRunType
from airflow.models.dataset import DagScheduleDatasetReference, DatasetDagRunQueue, DatasetEvent, DatasetModel
from airflow.models.mappedoperator import MappedOperator
from airflow.models.serialized_dag import SerializedDagModel
from airflow.models.taskinstance import TaskInstance, TaskInstanceNote
from airflow.providers_manager import ProvidersManager
from airflow.security import permissions
from airflow.ti_deps.dep_context import DepContext
from airflow.ti_deps.dependencies_deps import SCHEDULER_QUEUED_DEPS
from airflow.timetables._cron import CronMixin
from airflow.timetables.base import DataInterval, TimeRestriction
from airflow.utils import json as utils_json, timezone, yaml
from airflow.utils.airflow_flask_app import get_airflow_app
from airflow.utils.dag_edges import dag_edges
from airflow.utils.dates import infer_time_unit, scale_time_units
from airflow.utils.db import get_query_count
from airflow.utils.docs import get_doc_url_for_provider, get_docs_url
from airflow.utils.helpers import exactly_one
from airflow.utils.log import secrets_masker
from airflow.utils.log.log_reader import TaskLogReader
from airflow.utils.net import get_hostname
from airflow.utils.session import NEW_SESSION, create_session, provide_session
from airflow.utils.state import DagRunState, State, TaskInstanceState
from airflow.utils.strings import to_boolean
from airflow.utils.task_group import MappedTaskGroup, TaskGroup, task_group_to_dict
from airflow.utils.timezone import td_format, utcnow
from airflow.version import version
from airflow.www import auth, utils as wwwutils
from airflow.www.decorators import action_logging, gzipped
from airflow.www.extensions.init_auth_manager import get_auth_manager
from airflow.www.forms import (
    DagRunEditForm,
    DateTimeForm,
    DateTimeWithNumRunsForm,
    TaskInstanceEditForm,
    create_connection_form_class,
)
from airflow.www.widgets import AirflowModelListWidget, AirflowVariableShowWidget

if TYPE_CHECKING:
    from sqlalchemy.orm import Session

    from airflow.models.abstractoperator import AbstractOperator
    from airflow.models.dag import DAG
    from airflow.models.operator import Operator

PAGE_SIZE = conf.getint("webserver", "page_size")
FILTER_TAGS_COOKIE = "tags_filter"
FILTER_STATUS_COOKIE = "dag_status_filter"
LINECHART_X_AXIS_TICKFORMAT = (
    "function (d, i) { let xLabel;"
    "if (i === undefined) {xLabel = d3.time.format('%H:%M, %d %b %Y')(new Date(parseInt(d)));"
    "} else {xLabel = d3.time.format('%H:%M, %d %b')(new Date(parseInt(d)));} return xLabel;}"
)

SENSITIVE_FIELD_PLACEHOLDER = "RATHER_LONG_SENSITIVE_FIELD_PLACEHOLDER"


def sanitize_args(args: dict[str, str]) -> dict[str, str]:
    """
    Remove all parameters starting with `_`.

    :param args: arguments of request
    :return: copy of the dictionary passed as input with args starting with `_` removed.
    """
    return {key: value for key, value in args.items() if not key.startswith("_")}


# Following the release of https://github.com/python/cpython/issues/102153 in Python 3.8.17 and 3.9.17 on
# June 6, 2023, we are adding extra sanitization of the urls passed to get_safe_url method to make it works
# the same way regardless if the user uses latest Python patchlevel versions or not. This also follows
# a recommended solution by the Python core team.
#
# From: https://github.com/python/cpython/commit/d28bafa2d3e424b6fdcfd7ae7cde8e71d7177369
#
#   We recommend that users of these APIs where the values may be used anywhere
#   with security implications code defensively. Do some verification within your
#   code before trusting a returned component part.  Does that ``scheme`` make
#   sense?  Is that a sensible ``path``?  Is there anything strange about that
#   ``hostname``?  etc.
#
# C0 control and space to be stripped per WHATWG spec.
# == "".join([chr(i) for i in range(0, 0x20 + 1)])
_WHATWG_C0_CONTROL_OR_SPACE = (
    "\x00\x01\x02\x03\x04\x05\x06\x07\x08\t\n\x0b\x0c"
    "\r\x0e\x0f\x10\x11\x12\x13\x14\x15\x16\x17\x18\x19\x1a\x1b\x1c\x1d\x1e\x1f "
)


def get_safe_url(url):
    """Given a user-supplied URL, ensure it points to our web server."""
    if not url:
        return url_for("Airflow.index")

    # If the url contains semicolon, redirect it to homepage to avoid
    # potential XSS. (Similar to https://github.com/python/cpython/pull/24297/files (bpo-42967))
    if ";" in unquote(url):
        return url_for("Airflow.index")

    url = url.lstrip(_WHATWG_C0_CONTROL_OR_SPACE)

    host_url = urlsplit(request.host_url)
    redirect_url = urlsplit(urljoin(request.host_url, url))
    if not (redirect_url.scheme in ("http", "https") and host_url.netloc == redirect_url.netloc):
        return url_for("Airflow.index")

    # This will ensure we only redirect to the right scheme/netloc
    return redirect_url.geturl()


def get_date_time_num_runs_dag_runs_form_data(www_request, session, dag):
    """Get Execution Data, Base Date & Number of runs from a Request."""
    date_time = www_request.args.get("execution_date")
    run_id = www_request.args.get("run_id")
    # First check run id, then check execution date, if not fall back on the latest dagrun
    if run_id:
        dagrun = dag.get_dagrun(run_id=run_id, session=session)
        date_time = dagrun.execution_date
    elif date_time:
        date_time = _safe_parse_datetime(date_time)
    else:
        date_time = dag.get_latest_execution_date(session=session) or timezone.utcnow()

    base_date = www_request.args.get("base_date")
    if base_date:
        base_date = _safe_parse_datetime(base_date)
    else:
        # The DateTimeField widget truncates milliseconds and would loose
        # the first dag run. Round to next second.
        base_date = (date_time + datetime.timedelta(seconds=1)).replace(microsecond=0)

    default_dag_run = conf.getint("webserver", "default_dag_run_display_number")
    num_runs = www_request.args.get("num_runs", default=default_dag_run, type=int)

    # When base_date has been rounded up because of the DateTimeField widget, we want
    # to use the execution_date as the starting point for our query just to ensure a
    # link targeting a specific dag run actually loads that dag run.  If there are
    # more than num_runs dag runs in the "rounded period" then those dagruns would get
    # loaded and the actual requested run would be excluded by the limit().  Once
    # the user has changed base date to be anything else we want to use that instead.
    query_date = base_date
    if date_time < base_date <= date_time + datetime.timedelta(seconds=1):
        query_date = date_time

    drs = session.scalars(
        select(DagRun)
        .where(DagRun.dag_id == dag.dag_id, DagRun.execution_date <= query_date)
        .order_by(desc(DagRun.execution_date))
        .limit(num_runs)
    ).all()
    dr_choices = []
    dr_state = None
    for dr in drs:
        dr_choices.append((dr.execution_date.isoformat(), dr.run_id))
        if date_time == dr.execution_date:
            dr_state = dr.state

    # Happens if base_date was changed and the selected dag run is not in result
    if not dr_state and drs:
        dr = drs[0]
        date_time = dr.execution_date
        dr_state = dr.state

    return {
        "dttm": date_time,
        "base_date": base_date,
        "num_runs": num_runs,
        "execution_date": date_time.isoformat(),
        "dr_choices": dr_choices,
        "dr_state": dr_state,
    }


def _safe_parse_datetime(v, *, allow_empty=False, strict=True) -> datetime.datetime | None:
    """
    Parse datetime and return error message for invalid dates.

    :param v: the string value to be parsed
    :param allow_empty: Set True to return none if empty str or None
    :param strict: if False, it will fall back on the dateutil parser if unable to parse with pendulum
    """
    if allow_empty is True and not v:
        return None
    try:
        return timezone.parse(v, strict=strict)
    except (TypeError, ParserError):
        abort(400, f"Invalid datetime: {v!r}")


def node_dict(node_id, label, node_class):
    return {
        "id": node_id,
        "value": {"label": label, "rx": 5, "ry": 5, "class": node_class},
    }


def dag_to_grid(dag: DagModel, dag_runs: Sequence[DagRun], session: Session):
    """
    Create a nested dict representation of the DAG's TaskGroup and its children.

    Used to construct the Graph and Grid views.
    """
    query = session.execute(
        select(
            TaskInstance.task_id,
            TaskInstance.run_id,
            TaskInstance.state,
            TaskInstance._try_number,
            func.min(TaskInstanceNote.content).label("note"),
            func.count(func.coalesce(TaskInstance.state, sqla.literal("no_status"))).label("state_count"),
            func.min(TaskInstance.queued_dttm).label("queued_dttm"),
            func.min(TaskInstance.start_date).label("start_date"),
            func.max(TaskInstance.end_date).label("end_date"),
        )
        .join(TaskInstance.task_instance_note, isouter=True)
        .where(
            TaskInstance.dag_id == dag.dag_id,
            TaskInstance.run_id.in_([dag_run.run_id for dag_run in dag_runs]),
        )
        .group_by(TaskInstance.task_id, TaskInstance.run_id, TaskInstance.state, TaskInstance._try_number)
        .order_by(TaskInstance.task_id, TaskInstance.run_id)
    )

    grouped_tis = {task_id: list(tis) for task_id, tis in itertools.groupby(query, key=lambda ti: ti.task_id)}

    sort_order = conf.get("webserver", "grid_view_sorting_order", fallback="topological")
    if sort_order == "topological":

        def sort_children_fn(task_group):
            return task_group.topological_sort()

    elif sort_order == "hierarchical_alphabetical":

        def sort_children_fn(task_group):
            return task_group.hierarchical_alphabetical_sort()

    else:
        raise AirflowConfigException(f"Unsupported grid_view_sorting_order: {sort_order}")

    def task_group_to_grid(item, grouped_tis, *, is_parent_mapped: bool):
        if not isinstance(item, TaskGroup):

            def _get_summary(task_instance):
                return {
                    "task_id": task_instance.task_id,
                    "run_id": task_instance.run_id,
                    "state": task_instance.state,
                    "queued_dttm": task_instance.queued_dttm,
                    "start_date": task_instance.start_date,
                    "end_date": task_instance.end_date,
                    "try_number": wwwutils.get_try_count(task_instance._try_number, task_instance.state),
                    "note": task_instance.note,
                }

            def _mapped_summary(ti_summaries):
                run_id = None
                record = None

                def set_overall_state(record):
                    for state in wwwutils.priority:
                        if state in record["mapped_states"]:
                            record["state"] = state
                            break
                    if None in record["mapped_states"]:
                        # When turning the dict into JSON we can't have None as a key,
                        # so use the string that the UI does.
                        record["mapped_states"]["no_status"] = record["mapped_states"].pop(None)

                for ti_summary in ti_summaries:
                    if run_id != ti_summary.run_id:
                        run_id = ti_summary.run_id
                        if record:
                            set_overall_state(record)
                            yield record
                        record = {
                            "task_id": ti_summary.task_id,
                            "run_id": run_id,
                            "queued_dttm": ti_summary.queued_dttm,
                            "start_date": ti_summary.start_date,
                            "end_date": ti_summary.end_date,
                            "mapped_states": {ti_summary.state: ti_summary.state_count},
                            "state": None,  # We change this before yielding
                        }
                        continue
                    record["queued_dttm"] = min(
                        filter(None, [record["queued_dttm"], ti_summary.queued_dttm]), default=None
                    )
                    record["start_date"] = min(
                        filter(None, [record["start_date"], ti_summary.start_date]), default=None
                    )
                    # Sometimes the start date of a group might be before the queued date of the group
                    if (
                        record["queued_dttm"]
                        and record["start_date"]
                        and record["queued_dttm"] > record["start_date"]
                    ):
                        record["queued_dttm"] = None
                    record["end_date"] = max(
                        filter(None, [record["end_date"], ti_summary.end_date]), default=None
                    )
                    record["mapped_states"][ti_summary.state] = ti_summary.state_count
                if record:
                    set_overall_state(record)
                    yield record

            if isinstance(item, MappedOperator) or is_parent_mapped:
                instances = list(_mapped_summary(grouped_tis.get(item.task_id, [])))
            else:
                instances = list(map(_get_summary, grouped_tis.get(item.task_id, [])))

            setup_teardown_type = {}
            if item.is_setup is True:
                setup_teardown_type["setupTeardownType"] = "setup"
            elif item.is_teardown is True:
                setup_teardown_type["setupTeardownType"] = "teardown"

            return {
                "id": item.task_id,
                "instances": instances,
                "label": item.label,
                "extra_links": item.extra_links,
                "is_mapped": isinstance(item, MappedOperator) or is_parent_mapped,
                "has_outlet_datasets": any(isinstance(i, Dataset) for i in (item.outlets or [])),
                "operator": item.operator_name,
                "trigger_rule": item.trigger_rule,
                **setup_teardown_type,
            }

        # Task Group
        task_group = item
        group_is_mapped = isinstance(task_group, MappedTaskGroup)

        children = [
            task_group_to_grid(child, grouped_tis, is_parent_mapped=group_is_mapped)
            for child in sort_children_fn(task_group)
        ]

        def get_summary(dag_run: DagRun):
            child_instances = [
                item
                for sublist in (child["instances"] for child in children if "instances" in child)
                for item in sublist
                if item["run_id"] == dag_run.run_id
                if item
            ]

            children_queued_dttms = (item["queued_dttm"] for item in child_instances)
            children_start_dates = (item["start_date"] for item in child_instances)
            children_end_dates = (item["end_date"] for item in child_instances)
            children_states = {item["state"] for item in child_instances}

            group_state = next((state for state in wwwutils.priority if state in children_states), None)
            group_queued_dttm = min(filter(None, children_queued_dttms), default=None)
            group_start_date = min(filter(None, children_start_dates), default=None)
            group_end_date = max(filter(None, children_end_dates), default=None)
            # Sometimes the start date of a group might be before the queued date of the group
            if group_queued_dttm and group_start_date and group_queued_dttm > group_start_date:
                group_queued_dttm = None

            return {
                "task_id": task_group.group_id,
                "run_id": dag_run.run_id,
                "state": group_state,
                "queued_dttm": group_queued_dttm,
                "start_date": group_start_date,
                "end_date": group_end_date,
            }

        def get_mapped_group_summaries():
            mapped_ti_query = session.execute(
                select(TaskInstance.task_id, TaskInstance.state, TaskInstance.run_id, TaskInstance.map_index)
                .where(
                    TaskInstance.dag_id == dag.dag_id,
                    TaskInstance.task_id.in_(child["id"] for child in children),
                    TaskInstance.run_id.in_(r.run_id for r in dag_runs),
                )
                .order_by(TaskInstance.task_id, TaskInstance.run_id)
            )
            # Group tis by run_id, and then map_index.
            mapped_tis: Mapping[str, Mapping[int, list[TaskInstance]]] = collections.defaultdict(
                lambda: collections.defaultdict(list),
            )
            for ti in mapped_ti_query:
                mapped_tis[ti.run_id][ti.map_index].append(ti)

            def get_mapped_group_summary(run_id: str, mapped_instances: Mapping[int, list[TaskInstance]]):
                child_instances = [
                    item
                    for sublist in (child["instances"] for child in children if "instances" in child)
                    for item in sublist
                    if item and item["run_id"] == run_id
                ]

                children_queued_dttms = (item["queued_dttm"] for item in child_instances)
                children_start_dates = (item["start_date"] for item in child_instances)
                children_end_dates = (item["end_date"] for item in child_instances)
                children_states = {item["state"] for item in child_instances}

                # TODO: This assumes TI map index has a one-to-one mapping to
                # its parent mapped task group, which will not be true when we
                # allow nested mapping in the future.
                mapped_states: MutableMapping[str, int] = collections.defaultdict(int)
                for mis in mapped_instances.values():
                    child_states = {mi.state for mi in mis}
                    state = next(s for s in wwwutils.priority if s in child_states)
                    value = state.value if state is not None else "no_status"
                    mapped_states[value] += 1

                group_state = next((state for state in wwwutils.priority if state in children_states), None)
                group_queued_dttm = min(filter(None, children_queued_dttms), default=None)
                group_start_date = min(filter(None, children_start_dates), default=None)
                group_end_date = max(filter(None, children_end_dates), default=None)

                return {
                    "task_id": task_group.group_id,
                    "run_id": run_id,
                    "state": group_state,
                    "queued_dttm": group_queued_dttm,
                    "start_date": group_start_date,
                    "end_date": group_end_date,
                    "mapped_states": mapped_states,
                }

            return [get_mapped_group_summary(run_id, tis) for run_id, tis in mapped_tis.items()]

        # We don't need to calculate summaries for the root
        if task_group.group_id is None:
            return {
                "id": task_group.group_id,
                "label": task_group.label,
                "children": children,
                "instances": [],
            }

        if group_is_mapped:
            mapped_group_summaries = get_mapped_group_summaries()

            return {
                "id": task_group.group_id,
                "label": task_group.label,
                "children": children,
                "tooltip": task_group.tooltip,
                "instances": mapped_group_summaries,
                "is_mapped": group_is_mapped,
            }

        group_summaries = [get_summary(dr) for dr in dag_runs]

        return {
            "id": task_group.group_id,
            "label": task_group.label,
            "children": children,
            "tooltip": task_group.tooltip,
            "instances": group_summaries,
        }

    return task_group_to_grid(dag.task_group, grouped_tis, is_parent_mapped=False)


def get_key_paths(input_dict):
    """Return a list of dot-separated dictionary paths."""
    for key, value in input_dict.items():
        if isinstance(value, dict):
            for sub_key in get_key_paths(value):
                yield f"{key}.{sub_key}"
        else:
            yield key


def get_value_from_path(key_path, content):
    """Return the value from a dictionary based on dot-separated path of keys."""
    elem = content
    for x in key_path.strip(".").split("."):
        try:
            x = int(x)
            elem = elem[x]
        except ValueError:
            elem = elem.get(x)

    return elem


def get_task_stats_from_query(qry):
    """
    Return a dict of the task quantity, grouped by dag id and task status.

    :param qry: The data in the format (<dag id>, <task state>, <is dag running>, <task count>),
        ordered by <dag id> and <is dag running>
    """
    data = {}
    last_dag_id = None
    has_running_dags = False
    for dag_id, state, is_dag_running, count in qry:
        if last_dag_id != dag_id:
            last_dag_id = dag_id
            has_running_dags = False
        elif not is_dag_running and has_running_dags:
            continue

        if is_dag_running:
            has_running_dags = True
        if dag_id not in data:
            data[dag_id] = {}
        data[dag_id][state] = count
    return data


def redirect_or_json(origin, msg, status="", status_code=200):
    """
    Returning json will allow us to more elegantly handle side effects in-page.

    This is useful because some endpoints are called by javascript.
    """
    if request.headers.get("Accept") == "application/json":
        if status == "error" and status_code == 200:
            status_code = 500
        return Response(response=msg, status=status_code, mimetype="application/json")
    else:
        if status:
            flash(msg, status)
        else:
            flash(msg)
        return redirect(origin)


######################################################################################
#                                    Error handlers
######################################################################################


def not_found(error):
    """Show Not Found on screen for any error in the Webserver."""
    return (
        render_template(
            "airflow/error.html",
            hostname=get_hostname() if conf.getboolean("webserver", "EXPOSE_HOSTNAME") else "redact",
            status_code=404,
            error_message="Page cannot be found.",
        ),
        404,
    )


def method_not_allowed(error):
    """Show Method Not Allowed on screen for any error in the Webserver."""
    return (
        render_template(
            "airflow/error.html",
            hostname=get_hostname() if conf.getboolean("webserver", "EXPOSE_HOSTNAME") else "redact",
            status_code=405,
            error_message="Received an invalid request.",
        ),
        405,
    )


def show_traceback(error):
    """Show Traceback for a given error."""
    is_logged_in = get_auth_manager().is_logged_in()
    return (
        render_template(
            "airflow/traceback.html",
            python_version=sys.version.split(" ")[0] if is_logged_in else "redact",
            airflow_version=version if is_logged_in else "redact",
            hostname=get_hostname()
            if conf.getboolean("webserver", "EXPOSE_HOSTNAME") and is_logged_in
            else "redact",
            info=traceback.format_exc()
            if conf.getboolean("webserver", "EXPOSE_STACKTRACE") and is_logged_in
            else "Error! Please contact server admin.",
        ),
        500,
    )


######################################################################################
#                                    BaseViews
######################################################################################


class AirflowBaseView(BaseView):
    """Base View to set Airflow related properties."""

    from airflow import macros

    route_base = ""

    extra_args = {
        # Make our macros available to our UI templates too.
        "macros": macros,
        "get_docs_url": get_docs_url,
    }

    if not conf.getboolean("core", "unit_test_mode"):
        executor, _ = ExecutorLoader.import_default_executor_cls()
        extra_args["sqlite_warning"] = settings.engine.dialect.name == "sqlite"
        if not executor.is_production:
            extra_args["production_executor_warning"] = executor.__name__
        extra_args["otel_on"] = conf.getboolean("metrics", "otel_on")

    line_chart_attr = {
        "legend.maxKeyLength": 200,
    }

    def render_template(self, *args, **kwargs):
        # Add triggerer_job only if we need it
        if TriggererJobRunner.is_needed():
            kwargs["triggerer_job"] = lazy_object_proxy.Proxy(TriggererJobRunner.most_recent_job)
        return super().render_template(
            *args,
            # Cache this at most once per request, not for the lifetime of the view instance
            scheduler_job=lazy_object_proxy.Proxy(SchedulerJobRunner.most_recent_job),
            **kwargs,
        )


class Airflow(AirflowBaseView):
    """Main Airflow application."""

    @expose("/health")
    def health(self):
        """
        An endpoint helping check the health status of the Airflow instance.

        Includes metadatabase, scheduler and triggerer.
        """
        airflow_health_status = get_airflow_health()

        return flask.json.jsonify(airflow_health_status)

    @expose("/home")
    @auth.has_access(
        [
            (ResourceMethod.GET, ResourceType.WEBSITE),
        ]
    )
    def index(self):
        """Home view."""
        from airflow.models.dag import DagOwnerAttributes

        hide_paused_dags_by_default = conf.getboolean("webserver", "hide_paused_dags_by_default")
        default_dag_run = conf.getint("webserver", "default_dag_run_display_number")

        num_runs = request.args.get("num_runs", default=default_dag_run, type=int)
        current_page = request.args.get("page", default=0, type=int)
        arg_search_query = request.args.get("search")
        arg_tags_filter = request.args.getlist("tags")
        arg_status_filter = request.args.get("status")
        arg_sorting_key = request.args.get("sorting_key", "dag_id")
        arg_sorting_direction = request.args.get("sorting_direction", default="asc")

        if request.args.get("reset_tags") is not None:
            flask_session[FILTER_TAGS_COOKIE] = None
            # Remove the reset_tags=reset from the URL
            return redirect(url_for("Airflow.index"))

        cookie_val = flask_session.get(FILTER_TAGS_COOKIE)
        if arg_tags_filter:
            flask_session[FILTER_TAGS_COOKIE] = ",".join(arg_tags_filter)
        elif cookie_val:
            # If tags exist in cookie, but not URL, add them to the URL
            return redirect(url_for("Airflow.index", tags=cookie_val.split(",")))

        if arg_status_filter is None:
            cookie_val = flask_session.get(FILTER_STATUS_COOKIE)
            if cookie_val:
                arg_status_filter = cookie_val
            else:
                arg_status_filter = "active" if hide_paused_dags_by_default else "all"
                flask_session[FILTER_STATUS_COOKIE] = arg_status_filter
        else:
            status = arg_status_filter.strip().lower()
            flask_session[FILTER_STATUS_COOKIE] = status
            arg_status_filter = status

        dags_per_page = PAGE_SIZE

        start = current_page * dags_per_page
        end = start + dags_per_page

        # Get all the dag id the user could access
        filter_dag_ids = get_airflow_app().appbuilder.sm.get_accessible_dag_ids(g.user)

        with create_session() as session:
            # read orm_dags from the db
            dags_query = select(DagModel).where(~DagModel.is_subdag, DagModel.is_active)

            if arg_search_query:
                escaped_arg_search_query = arg_search_query.replace("_", r"\_")
                dags_query = dags_query.where(
                    DagModel.dag_id.ilike("%" + escaped_arg_search_query + "%", escape="\\")
                    | DagModel.owners.ilike("%" + escaped_arg_search_query + "%", escape="\\")
                )

            if arg_tags_filter:
                dags_query = dags_query.where(DagModel.tags.any(DagTag.name.in_(arg_tags_filter)))

            dags_query = dags_query.where(DagModel.dag_id.in_(filter_dag_ids))
            filtered_dag_count = get_query_count(dags_query, session=session)
            if filtered_dag_count == 0 and len(arg_tags_filter):
                flash(
                    "No matching DAG tags found.",
                    "warning",
                )
                flask_session[FILTER_TAGS_COOKIE] = None
                return redirect(url_for("Airflow.index"))

            all_dags = dags_query
            active_dags = dags_query.where(~DagModel.is_paused)
            paused_dags = dags_query.where(DagModel.is_paused)

            # find DAGs which have a RUNNING DagRun
            running_dags = dags_query.join(DagRun, DagModel.dag_id == DagRun.dag_id).where(
                DagRun.state == DagRunState.RUNNING
            )

            # find DAGs for which the latest DagRun is FAILED
            subq_all = (
                select(DagRun.dag_id, func.max(DagRun.start_date).label("start_date"))
                .group_by(DagRun.dag_id)
                .subquery()
            )
            subq_failed = (
                select(DagRun.dag_id, func.max(DagRun.start_date).label("start_date"))
                .where(DagRun.state == DagRunState.FAILED)
                .group_by(DagRun.dag_id)
                .subquery()
            )
            subq_join = (
                select(subq_all.c.dag_id, subq_all.c.start_date)
                .join(
                    subq_failed,
                    and_(
                        subq_all.c.dag_id == subq_failed.c.dag_id,
                        subq_all.c.start_date == subq_failed.c.start_date,
                    ),
                )
                .subquery()
            )
            failed_dags = dags_query.join(subq_join, DagModel.dag_id == subq_join.c.dag_id)

            is_paused_count = dict(
                session.execute(
                    select(DagModel.is_paused, func.count(DagModel.dag_id)).group_by(DagModel.is_paused)
                ).all()
            )

            status_count_active = is_paused_count.get(False, 0)
            status_count_paused = is_paused_count.get(True, 0)

            status_count_running = get_query_count(running_dags, session=session)
            status_count_failed = get_query_count(failed_dags, session=session)

            all_dags_count = status_count_active + status_count_paused
            if arg_status_filter == "active":
                current_dags = active_dags
                num_of_all_dags = status_count_active
            elif arg_status_filter == "paused":
                current_dags = paused_dags
                num_of_all_dags = status_count_paused
            elif arg_status_filter == "running":
                current_dags = running_dags
                num_of_all_dags = status_count_running
            elif arg_status_filter == "failed":
                current_dags = failed_dags
                num_of_all_dags = status_count_failed
            else:
                current_dags = all_dags
                num_of_all_dags = all_dags_count

            if arg_sorting_key == "last_dagrun":
                dag_run_subquery = (
                    select(
                        DagRun.dag_id,
                        sqla.func.max(DagRun.execution_date).label("max_execution_date"),
                    )
                    .group_by(DagRun.dag_id)
                    .subquery()
                )
                current_dags = current_dags.outerjoin(
                    dag_run_subquery, and_(dag_run_subquery.c.dag_id == DagModel.dag_id)
                )
                null_case = case((dag_run_subquery.c.max_execution_date.is_(None), 1), else_=0)
                if arg_sorting_direction == "desc":
                    current_dags = current_dags.order_by(
                        null_case, dag_run_subquery.c.max_execution_date.desc()
                    )

                else:
                    current_dags = current_dags.order_by(null_case, dag_run_subquery.c.max_execution_date)

            else:
                sort_column = DagModel.__table__.c.get(arg_sorting_key)
                if sort_column is not None:
                    null_case = case((sort_column.is_(None), 1), else_=0)
                    if arg_sorting_direction == "desc":
                        current_dags = current_dags.order_by(null_case, sort_column.desc())
                    else:
                        current_dags = current_dags.order_by(null_case, sort_column)

            dags = (
                session.scalars(
                    current_dags.options(joinedload(DagModel.tags)).offset(start).limit(dags_per_page)
                )
                .unique()
                .all()
            )
            user_permissions = g.user.perms
            can_create_dag_run = (
                permissions.ACTION_CAN_CREATE,
                permissions.RESOURCE_DAG_RUN,
            ) in user_permissions

            dataset_triggered_dag_ids = {dag.dag_id for dag in dags if dag.schedule_interval == "Dataset"}
            if dataset_triggered_dag_ids:
                dataset_triggered_next_run_info = get_dataset_triggered_next_run_info(
                    dataset_triggered_dag_ids, session=session
                )
            else:
                dataset_triggered_next_run_info = {}

            for dag in dags:
                dag.can_edit = get_airflow_app().appbuilder.sm.can_edit_dag(dag.dag_id, g.user)
                dag.can_trigger = dag.can_edit and can_create_dag_run
                dag.can_delete = get_airflow_app().appbuilder.sm.can_delete_dag(dag.dag_id, g.user)

            dagtags = session.execute(select(func.distinct(DagTag.name)).order_by(DagTag.name)).all()
            tags = [
                {"name": name, "selected": bool(arg_tags_filter and name in arg_tags_filter)}
                for name, in dagtags
            ]

            owner_links_dict = DagOwnerAttributes.get_all(session)

            import_errors = select(errors.ImportError).order_by(errors.ImportError.id)

            if (permissions.ACTION_CAN_READ, permissions.RESOURCE_DAG) not in user_permissions:
                # if the user doesn't have access to all DAGs, only display errors from visible DAGs
                import_errors = import_errors.join(
                    DagModel, DagModel.fileloc == errors.ImportError.filename
                ).where(DagModel.dag_id.in_(filter_dag_ids))

            import_errors = session.scalars(import_errors)
            for import_error in import_errors:
                flash(
                    f"Broken DAG: [{import_error.filename}] {import_error.stacktrace}",
                    "dag_import_error",
                )

        from airflow.plugins_manager import import_errors as plugin_import_errors

        for filename, stacktrace in plugin_import_errors.items():
            flash(
                f"Broken plugin: [{filename}] {stacktrace}",
                "error",
            )

        num_of_pages = math.ceil(num_of_all_dags / dags_per_page)

        state_color_mapping = State.state_color.copy()
        state_color_mapping["null"] = state_color_mapping.pop(None)

        page_title = conf.get(section="webserver", key="instance_name", fallback="DAGs")
        page_title_has_markup = conf.getboolean(
            section="webserver", key="instance_name_has_markup", fallback=False
        )

        dashboard_alerts = [
            fm for fm in settings.DASHBOARD_UIALERTS if fm.should_show(get_airflow_app().appbuilder.sm)
        ]

        def _iter_parsed_moved_data_table_names():
            for table_name in inspect(session.get_bind()).get_table_names():
                segments = table_name.split("__", 3)
                if len(segments) >= 3:
                    if segments[0] == settings.AIRFLOW_MOVED_TABLE_PREFIX:
                        # Second segment is a version marker that we don't need to show.
                        yield segments[-1], table_name

        if (
            permissions.ACTION_CAN_ACCESS_MENU,
            permissions.RESOURCE_ADMIN_MENU,
        ) in user_permissions and conf.getboolean("webserver", "warn_deployment_exposure"):
            robots_file_access_count = (
                select(Log)
                .where(Log.event == "robots")
                .where(Log.dttm > (utcnow() - datetime.timedelta(days=7)))
            )
            robots_file_access_count = get_query_count(robots_file_access_count, session=session)
            if robots_file_access_count > 0:
                flash(
                    Markup(
                        "Recent requests have been made to /robots.txt. "
                        "This indicates that this deployment may be accessible to the public internet. "
                        "This warning can be disabled by setting webserver.warn_deployment_exposure=False in "
                        "airflow.cfg. Read more about web deployment security <a href="
                        f'"{get_docs_url("security/webserver.html")}">'
                        "here</a>"
                    ),
                    "warning",
                )

        return self.render_template(
            "airflow/dags.html",
            dags=dags,
            show_trigger_form_if_no_params=conf.getboolean("webserver", "show_trigger_form_if_no_params"),
            dashboard_alerts=dashboard_alerts,
            migration_moved_data_alerts=sorted(set(_iter_parsed_moved_data_table_names())),
            current_page=current_page,
            search_query=arg_search_query if arg_search_query else "",
            page_title=Markup(page_title) if page_title_has_markup else page_title,
            page_size=dags_per_page,
            num_of_pages=num_of_pages,
            num_dag_from=min(start + 1, num_of_all_dags),
            num_dag_to=min(end, num_of_all_dags),
            num_of_all_dags=num_of_all_dags,
            paging=wwwutils.generate_pages(
                current_page,
                num_of_pages,
                search=escape(arg_search_query) if arg_search_query else None,
                status=arg_status_filter if arg_status_filter else None,
                tags=arg_tags_filter if arg_tags_filter else None,
                sorting_key=arg_sorting_key if arg_sorting_key else None,
                sorting_direction=arg_sorting_direction if arg_sorting_direction else None,
            ),
            num_runs=num_runs,
            tags=tags,
            owner_links=owner_links_dict,
            state_color=state_color_mapping,
            status_filter=arg_status_filter,
            status_count_all=all_dags_count,
            status_count_active=status_count_active,
            status_count_paused=status_count_paused,
            status_count_running=status_count_running,
            status_count_failed=status_count_failed,
            tags_filter=arg_tags_filter,
            sorting_key=arg_sorting_key,
            sorting_direction=arg_sorting_direction,
            auto_refresh_interval=conf.getint("webserver", "auto_refresh_interval"),
            dataset_triggered_next_run_info=dataset_triggered_next_run_info,
        )

    @expose("/datasets")
    @auth.has_access([(ResourceMethod.GET, ResourceType.DATASET)])
    def datasets(self):
        """Datasets view."""
        state_color_mapping = State.state_color.copy()
        state_color_mapping["null"] = state_color_mapping.pop(None)
        return self.render_template(
            "airflow/datasets.html",
            state_color_mapping=state_color_mapping,
        )

    @expose("/cluster_activity")
    @auth.has_access(
        [
            (ResourceMethod.GET, ResourceType.CLUSTER_ACTIVITY),
        ]
    )
    def cluster_activity(self):
        """Cluster Activity view."""
        state_color_mapping = State.state_color.copy()
        state_color_mapping["no_status"] = state_color_mapping.pop(None)
        standalone_dag_processor = conf.getboolean("scheduler", "standalone_dag_processor")
        return self.render_template(
            "airflow/cluster_activity.html",
            auto_refresh_interval=conf.getint("webserver", "auto_refresh_interval"),
            state_color_mapping=state_color_mapping,
            standalone_dag_processor=standalone_dag_processor,
        )

    @expose("/next_run_datasets_summary", methods=["POST"])
    @auth.has_access([(ResourceMethod.GET, ResourceType.DAG)])
    @provide_session
    def next_run_datasets_summary(self, session: Session = NEW_SESSION):
        """Next run info for dataset triggered DAGs."""
        allowed_dag_ids = get_airflow_app().appbuilder.sm.get_accessible_dag_ids(g.user)

        if not allowed_dag_ids:
            return flask.json.jsonify({})

        # Filter by post parameters
        selected_dag_ids = {unquote(dag_id) for dag_id in request.form.getlist("dag_ids") if dag_id}

        if selected_dag_ids:
            filter_dag_ids = selected_dag_ids.intersection(allowed_dag_ids)
        else:
            filter_dag_ids = allowed_dag_ids

        dataset_triggered_dag_ids = [
            dag.dag_id
            for dag in (
                session.scalars(
                    select(DagModel.dag_id)
                    .where(DagModel.dag_id.in_(filter_dag_ids))
                    .where(DagModel.schedule_interval == "Dataset")
                )
            )
        ]

        dataset_triggered_next_run_info = get_dataset_triggered_next_run_info(
            dataset_triggered_dag_ids, session=session
        )

        return flask.json.jsonify(dataset_triggered_next_run_info)

    @expose("/dag_stats", methods=["POST"])
    @auth.has_access(
        [
            (ResourceMethod.GET, ResourceType.DAG),
            (ResourceMethod.GET, ResourceType.DAG_RUN),
        ]
    )
    @provide_session
    def dag_stats(self, session: Session = NEW_SESSION):
        """Dag statistics."""
        allowed_dag_ids = get_airflow_app().appbuilder.sm.get_accessible_dag_ids(g.user)

        # Filter by post parameters
        selected_dag_ids = {unquote(dag_id) for dag_id in request.form.getlist("dag_ids") if dag_id}
        if selected_dag_ids:
            filter_dag_ids = selected_dag_ids.intersection(allowed_dag_ids)
        else:
            filter_dag_ids = allowed_dag_ids
        if not filter_dag_ids:
            return flask.json.jsonify({})

        dag_state_stats = session.execute(
            select(DagRun.dag_id, DagRun.state, sqla.func.count(DagRun.state))
            .group_by(DagRun.dag_id, DagRun.state)
            .where(DagRun.dag_id.in_(filter_dag_ids))
        )
        dag_state_data = {(dag_id, state): count for dag_id, state, count in dag_state_stats}

        payload = {
            dag_id: [
                {"state": state, "count": dag_state_data.get((dag_id, state), 0)}
                for state in State.dag_states
            ]
            for dag_id in filter_dag_ids
        }
        return flask.json.jsonify(payload)

    @expose("/task_stats", methods=["POST"])
    @auth.has_access(
        [
            (ResourceMethod.GET, ResourceType.DAG),
            (ResourceMethod.GET, ResourceType.DAG_RUN),
            (ResourceMethod.GET, ResourceType.TASK_INSTANCE),
        ]
    )
    @provide_session
    def task_stats(self, session: Session = NEW_SESSION):
        """Task Statistics."""
        allowed_dag_ids = get_airflow_app().appbuilder.sm.get_accessible_dag_ids(g.user)

        if not allowed_dag_ids:
            return flask.json.jsonify({})

        # Filter by post parameters
        selected_dag_ids = {unquote(dag_id) for dag_id in request.form.getlist("dag_ids") if dag_id}

        if selected_dag_ids:
            filter_dag_ids = selected_dag_ids.intersection(allowed_dag_ids)
        else:
            filter_dag_ids = allowed_dag_ids

        running_dag_run_query_result = (
            select(DagRun.dag_id, DagRun.run_id)
            .join(DagModel, DagModel.dag_id == DagRun.dag_id)
            .where(DagRun.state == DagRunState.RUNNING, DagModel.is_active)
        )

        running_dag_run_query_result = running_dag_run_query_result.where(DagRun.dag_id.in_(filter_dag_ids))

        running_dag_run_query_result = running_dag_run_query_result.subquery("running_dag_run")

        # Select all task_instances from active dag_runs.
        running_task_instance_query_result = select(
            TaskInstance.dag_id.label("dag_id"),
            TaskInstance.state.label("state"),
            sqla.literal(True).label("is_dag_running"),
        ).join(
            running_dag_run_query_result,
            and_(
                running_dag_run_query_result.c.dag_id == TaskInstance.dag_id,
                running_dag_run_query_result.c.run_id == TaskInstance.run_id,
            ),
        )

        if conf.getboolean("webserver", "SHOW_RECENT_STATS_FOR_COMPLETED_RUNS", fallback=True):
            last_dag_run = (
                select(DagRun.dag_id, sqla.func.max(DagRun.execution_date).label("execution_date"))
                .join(DagModel, DagModel.dag_id == DagRun.dag_id)
                .where(DagRun.state != DagRunState.RUNNING, DagModel.is_active)
                .group_by(DagRun.dag_id)
            )

            last_dag_run = last_dag_run.where(DagRun.dag_id.in_(filter_dag_ids))
            last_dag_run = last_dag_run.subquery("last_dag_run")

            # Select all task_instances from active dag_runs.
            # If no dag_run is active, return task instances from most recent dag_run.
            last_task_instance_query_result = (
                select(
                    TaskInstance.dag_id.label("dag_id"),
                    TaskInstance.state.label("state"),
                    sqla.literal(False).label("is_dag_running"),
                )
                .join(TaskInstance.dag_run)
                .join(
                    last_dag_run,
                    and_(
                        last_dag_run.c.dag_id == TaskInstance.dag_id,
                        last_dag_run.c.execution_date == DagRun.execution_date,
                    ),
                )
            )

            final_task_instance_query_result = union_all(
                last_task_instance_query_result, running_task_instance_query_result
            ).alias("final_ti")
        else:
            final_task_instance_query_result = running_task_instance_query_result.subquery("final_ti")

        qry = session.execute(
            select(
                final_task_instance_query_result.c.dag_id,
                final_task_instance_query_result.c.state,
                final_task_instance_query_result.c.is_dag_running,
                sqla.func.count(),
            )
            .group_by(
                final_task_instance_query_result.c.dag_id,
                final_task_instance_query_result.c.state,
                final_task_instance_query_result.c.is_dag_running,
            )
            .order_by(
                final_task_instance_query_result.c.dag_id,
                final_task_instance_query_result.c.is_dag_running.desc(),
            )
        )
        data = get_task_stats_from_query(qry)
        payload: dict[str, list[dict[str, Any]]] = collections.defaultdict(list)
        for dag_id in filter_dag_ids:
            for state in State.task_states:
                count = data.get(dag_id, {}).get(state, 0)
                payload[dag_id].append({"state": state, "count": count})
        return flask.json.jsonify(payload)

    @expose("/last_dagruns", methods=["POST"])
    @auth.has_access(
        [
            (ResourceMethod.GET, ResourceType.DAG),
            (ResourceMethod.GET, ResourceType.DAG_RUN),
        ]
    )
    @provide_session
    def last_dagruns(self, session: Session = NEW_SESSION):
        """Last DAG runs."""
        allowed_dag_ids = get_airflow_app().appbuilder.sm.get_accessible_dag_ids(g.user)

        # Filter by post parameters
        selected_dag_ids = {unquote(dag_id) for dag_id in request.form.getlist("dag_ids") if dag_id}

        if selected_dag_ids:
            filter_dag_ids = selected_dag_ids.intersection(allowed_dag_ids)
        else:
            filter_dag_ids = allowed_dag_ids

        if not filter_dag_ids:
            return flask.json.jsonify({})

        last_runs_subquery = (
            select(
                DagRun.dag_id,
                sqla.func.max(DagRun.execution_date).label("max_execution_date"),
            )
            .group_by(DagRun.dag_id)
            .where(DagRun.dag_id.in_(filter_dag_ids))  # Only include accessible/selected DAGs.
            .subquery("last_runs")
        )

        query = session.execute(
            select(
                DagRun.dag_id,
                DagRun.start_date,
                DagRun.end_date,
                DagRun.state,
                DagRun.execution_date,
                DagRun.data_interval_start,
                DagRun.data_interval_end,
            ).join(
                last_runs_subquery,
                and_(
                    last_runs_subquery.c.dag_id == DagRun.dag_id,
                    last_runs_subquery.c.max_execution_date == DagRun.execution_date,
                ),
            )
        )

        resp = {
            r.dag_id.replace(".", "__dot__"): {
                "dag_id": r.dag_id,
                "state": r.state,
                "execution_date": wwwutils.datetime_to_string(r.execution_date),
                "start_date": wwwutils.datetime_to_string(r.start_date),
                "end_date": wwwutils.datetime_to_string(r.end_date),
                "data_interval_start": wwwutils.datetime_to_string(r.data_interval_start),
                "data_interval_end": wwwutils.datetime_to_string(r.data_interval_end),
            }
            for r in query
        }
        return flask.json.jsonify(resp)

    @expose("/code")
    @auth.has_access(
        [
            (ResourceMethod.GET, ResourceType.DAG),
            (ResourceMethod.GET, ResourceType.DAG_CODE),
        ]
    )
    def legacy_code(self):
        """Redirect from url param."""
        return redirect(url_for("Airflow.code", **sanitize_args(request.args)))

    @expose("/dags/<string:dag_id>/code")
    @auth.has_access(
        [
            (ResourceMethod.GET, ResourceType.DAG),
            (ResourceMethod.GET, ResourceType.DAG_CODE),
        ]
    )
    @provide_session
    def code(self, dag_id, session: Session = NEW_SESSION):
        """Dag Code."""
        kwargs = {
            **sanitize_args(request.args),
            "dag_id": dag_id,
            "tab": "code",
        }

        return redirect(url_for("Airflow.grid", **kwargs))

    @expose("/dag_details")
    @auth.has_access(
        [
            (ResourceMethod.GET, ResourceType.DAG),
            (ResourceMethod.GET, ResourceType.DAG_RUN),
        ]
    )
    def legacy_dag_details(self):
        """Redirect from url param."""
        return redirect(url_for("Airflow.dag_details", **sanitize_args(request.args)))

    @expose("/dags/<string:dag_id>/details")
    @auth.has_access(
        [
            (ResourceMethod.GET, ResourceType.DAG),
            (ResourceMethod.GET, ResourceType.DAG_RUN),
        ]
    )
    @provide_session
    def dag_details(self, dag_id, session: Session = NEW_SESSION):
        """Get Dag details."""
        from airflow.models.dag import DagOwnerAttributes

        dag = get_airflow_app().dag_bag.get_dag(dag_id, session=session)
        dag_model = DagModel.get_dagmodel(dag_id, session=session)
        if not dag:
            flash(f'DAG "{dag_id}" seems to be missing.', "error")
            return redirect(url_for("Airflow.index"))

        wwwutils.check_import_errors(dag.fileloc, session)
        wwwutils.check_dag_warnings(dag.dag_id, session)

        title = "DAG Details"
        root = request.args.get("root", "")

        states = session.execute(
            select(TaskInstance.state, sqla.func.count(TaskInstance.dag_id))
            .where(TaskInstance.dag_id == dag_id)
            .group_by(TaskInstance.state)
        ).all()

        active_runs = models.DagRun.find(dag_id=dag_id, state=DagRunState.RUNNING, external_trigger=False)

        tags = session.scalars(select(models.DagTag).where(models.DagTag.dag_id == dag_id)).all()

        # TODO: convert this to a relationship
        owner_links = session.execute(select(DagOwnerAttributes).filter_by(dag_id=dag_id)).all()

        attrs_to_avoid = [
            "schedule_datasets",
            "schedule_dataset_references",
            "task_outlet_dataset_references",
            "NUM_DAGS_PER_DAGRUN_QUERY",
            "serialized_dag",
            "tags",
            "default_view",
            "relative_fileloc",
            "dag_id",
            "description",
            "max_active_runs",
            "max_active_tasks",
            "schedule_interval",
            "owners",
            "dag_owner_links",
            "is_paused",
        ]
        attrs_to_avoid.extend(wwwutils.get_attr_renderer().keys())
        dag_model_attrs: list[tuple[str, Any]] = [
            (attr_name, attr)
            for attr_name, attr in (
                (attr_name, getattr(dag_model, attr_name))
                for attr_name in dir(dag_model)
                if not attr_name.startswith("_") and attr_name not in attrs_to_avoid
            )
            if not callable(attr)
        ]

        return self.render_template(
            "airflow/dag_details.html",
            dag=dag,
            show_trigger_form_if_no_params=conf.getboolean("webserver", "show_trigger_form_if_no_params"),
            dag_model=dag_model,
            title=title,
            root=root,
            states=states,
            State=State,
            active_runs=active_runs,
            tags=tags,
            owner_links=owner_links,
            dag_model_attrs=dag_model_attrs,
        )

    @expose("/rendered-templates")
    @auth.has_access(
        [
            (ResourceMethod.GET, ResourceType.DAG),
            (ResourceMethod.GET, ResourceType.TASK_INSTANCE),
        ]
    )
    @action_logging
    @provide_session
    def rendered_templates(self, session):
        """Get rendered Dag."""
        dag_id = request.args.get("dag_id")
        task_id = request.args.get("task_id")
        map_index = request.args.get("map_index", -1, type=int)
        execution_date = request.args.get("execution_date")
        dttm = _safe_parse_datetime(execution_date)
        form = DateTimeForm(data={"execution_date": dttm})
        root = request.args.get("root", "")

        logging.info("Retrieving rendered templates.")
        dag: DAG = get_airflow_app().dag_bag.get_dag(dag_id)
        dag_run = dag.get_dagrun(execution_date=dttm, session=session)
        raw_task = dag.get_task(task_id).prepare_for_execution()

        no_dagrun = False

        title = "Rendered Template"
        html_dict = {}

        ti: TaskInstance
        if dag_run is None:
            # No DAG run matching given logical date. This usually means this
            # DAG has never been run. Task instance rendering does not really
            # make sense in this situation, but "works" prior to AIP-39. This
            # "fakes" a temporary DagRun-TaskInstance association (not saved to
            # database) for presentation only.
            ti = TaskInstance(raw_task, map_index=map_index)
            ti.dag_run = DagRun(dag_id=dag_id, execution_date=dttm)
            no_dagrun = True
        else:
            ti = dag_run.get_task_instance(task_id=task_id, map_index=map_index, session=session)
            if ti:
                ti.refresh_from_task(raw_task)
            else:
                flash(f"there is no task instance with the provided map_index {map_index}", "error")
                return self.render_template(
                    "airflow/ti_code.html",
                    show_trigger_form_if_no_params=conf.getboolean(
                        "webserver", "show_trigger_form_if_no_params"
                    ),
                    html_dict=html_dict,
                    dag=dag,
                    task_id=task_id,
                    execution_date=execution_date,
                    map_index=map_index,
                    form=form,
                    root=root,
                    title=title,
                )

        try:
            ti.get_rendered_template_fields(session=session)
        except AirflowException as e:
            if not e.__cause__:
                flash(f"Error rendering template: {e}", "error")
            else:
                msg = Markup("Error rendering template: {0}<br><br>OriginalError: {0.__cause__}").format(e)
                flash(msg, "error")
        except Exception as e:
            flash(f"Error rendering template: {e}", "error")

        # Ensure we are rendering the unmapped operator. Unmapping should be
        # done automatically if template fields are rendered successfully; this
        # only matters if get_rendered_template_fields() raised an exception.
        # The following rendering won't show useful values in this case anyway,
        # but we'll display some quasi-meaingful field names.
        task = ti.task.unmap(None)

        renderers = wwwutils.get_attr_renderer()

        for template_field in task.template_fields:
            content = getattr(task, template_field)
            renderer = task.template_fields_renderers.get(template_field, template_field)
            if renderer in renderers:
                html_dict[template_field] = renderers[renderer](content) if not no_dagrun else ""
            else:
                html_dict[template_field] = Markup("<pre><code>{}</pre></code>").format(
                    pformat(content) if not no_dagrun else ""
                )

            if isinstance(content, dict):
                if template_field == "op_kwargs":
                    for key, value in content.items():
                        renderer = task.template_fields_renderers.get(key, key)
                        if renderer in renderers:
                            html_dict[f"{template_field}.{key}"] = (
                                renderers[renderer](value) if not no_dagrun else ""
                            )
                        else:
                            html_dict[f"{template_field}.{key}"] = Markup(
                                "<pre><code>{}</pre></code>"
                            ).format(pformat(value) if not no_dagrun else "")
                else:
                    for dict_keys in get_key_paths(content):
                        template_path = f"{template_field}.{dict_keys}"
                        renderer = task.template_fields_renderers.get(template_path, template_path)
                        if renderer in renderers:
                            content_value = get_value_from_path(dict_keys, content)
                            html_dict[template_path] = (
                                renderers[renderer](content_value) if not no_dagrun else ""
                            )
        return self.render_template(
            "airflow/ti_code.html",
            show_trigger_form_if_no_params=conf.getboolean("webserver", "show_trigger_form_if_no_params"),
            html_dict=html_dict,
            dag=dag,
            task_id=task_id,
            execution_date=execution_date,
            map_index=map_index,
            form=form,
            root=root,
            title=title,
        )

    @expose("/rendered-k8s")
    @auth.has_access(
        [
            (ResourceMethod.GET, ResourceType.DAG),
            (ResourceMethod.GET, ResourceType.TASK_INSTANCE),
        ]
    )
    @action_logging
    @provide_session
    def rendered_k8s(self, *, session: Session = NEW_SESSION):
        """Get rendered k8s yaml."""
        if not settings.IS_K8S_OR_K8SCELERY_EXECUTOR:
            abort(404)
        # This part is only used for k8s executor so providers.cncf.kubernetes must be installed
        # with the get_rendered_k8s_spec method
        from airflow.providers.cncf.kubernetes.template_rendering import get_rendered_k8s_spec

        dag_id = request.args.get("dag_id")
        task_id = request.args.get("task_id")
        if task_id is None:
            logging.warning("Task id not passed in the request")
            abort(400)
        execution_date = request.args.get("execution_date")
        dttm = _safe_parse_datetime(execution_date)
        form = DateTimeForm(data={"execution_date": dttm})
        root = request.args.get("root", "")
        map_index = request.args.get("map_index", -1, type=int)
        logging.info("Retrieving rendered templates.")

        dag: DAG = get_airflow_app().dag_bag.get_dag(dag_id)
        task = dag.get_task(task_id)
        dag_run = dag.get_dagrun(execution_date=dttm, session=session)
        ti = dag_run.get_task_instance(task_id=task.task_id, map_index=map_index, session=session)

        pod_spec = None
        try:
            pod_spec = get_rendered_k8s_spec(ti, session=session)
        except AirflowException as e:
            if not e.__cause__:
                flash(f"Error rendering Kubernetes POD Spec: {e}", "error")
            else:
                tmp = Markup("Error rendering Kubernetes POD Spec: {0}<br><br>Original error: {0.__cause__}")
                flash(tmp.format(e), "error")
        except Exception as e:
            flash(f"Error rendering Kubernetes Pod Spec: {e}", "error")
        title = "Rendered K8s Pod Spec"

        if pod_spec:
            content = wwwutils.get_attr_renderer()["yaml"](yaml.dump(pod_spec))
        else:
            content = Markup("<pre><code>Error rendering Kubernetes POD Spec</pre></code>")

        return self.render_template(
            "airflow/ti_code.html",
            show_trigger_form_if_no_params=conf.getboolean("webserver", "show_trigger_form_if_no_params"),
            html_dict={"k8s": content},
            dag=dag,
            task_id=task_id,
            execution_date=execution_date,
            map_index=map_index,
            form=form,
            root=root,
            title=title,
        )

    @expose("/get_logs_with_metadata")
    @auth.has_access(
        [
            (ResourceMethod.GET, ResourceType.DAG),
            (ResourceMethod.GET, ResourceType.TASK_INSTANCE),
            (ResourceMethod.GET, ResourceType.TASK_LOG),
        ]
    )
    @action_logging
    @provide_session
    def get_logs_with_metadata(self, session: Session = NEW_SESSION):
        """Retrieve logs including metadata."""
        dag_id = request.args.get("dag_id")
        task_id = request.args.get("task_id")
        execution_date_str = request.args["execution_date"]
        map_index = request.args.get("map_index", -1, type=int)
        try_number = request.args.get("try_number", type=int)
        metadata_str = request.args.get("metadata", "{}")
        response_format = request.args.get("format", "json")

        # Validate JSON metadata
        try:
            metadata: dict = json.loads(metadata_str) or {}
        except json.decoder.JSONDecodeError:
            return {"error": "Invalid JSON metadata"}, 400

        # Convert string datetime into actual datetime
        try:
            execution_date = timezone.parse(execution_date_str, strict=True)
        except ValueError:
            error_message = (
                f"Given execution date, {execution_date}, could not be identified as a date. "
                "Example date format: 2015-11-16T14:34:15+00:00"
            )
            return {"error": error_message}, 400

        task_log_reader = TaskLogReader()
        if not task_log_reader.supports_read:
            return {
                "message": "Task log handler does not support read logs.",
                "error": True,
                "metadata": {"end_of_log": True},
            }

        ti = session.scalar(
            select(models.TaskInstance)
            .where(
                TaskInstance.task_id == task_id,
                TaskInstance.dag_id == dag_id,
                TaskInstance.execution_date == execution_date,
                TaskInstance.map_index == map_index,
            )
            .join(TaskInstance.dag_run)
            .options(joinedload(TaskInstance.trigger).joinedload(Trigger.triggerer_job))
            .limit(1)
        )

        if ti is None:
            return {
                "message": "*** Task instance did not exist in the DB\n",
                "error": True,
                "metadata": {"end_of_log": True},
            }

        try:
            dag = get_airflow_app().dag_bag.get_dag(dag_id)
            if dag:
                ti.task = dag.get_task(ti.task_id)

            if response_format == "json":
                logs, metadata = task_log_reader.read_log_chunks(ti, try_number, metadata)
                message = logs[0] if try_number is not None else logs
                return {"message": message, "metadata": metadata}

            metadata["download_logs"] = True
            attachment_filename = task_log_reader.render_log_filename(ti, try_number, session=session)
            log_stream = task_log_reader.read_log_stream(ti, try_number, metadata)
            return Response(
                response=log_stream,
                mimetype="text/plain",
                headers={"Content-Disposition": f"attachment; filename={attachment_filename}"},
            )
        except AttributeError as e:
            error_messages = [f"Task log handler does not support read logs.\n{e}\n"]
            metadata["end_of_log"] = True
            return {"message": error_messages, "error": True, "metadata": metadata}

    @expose("/log")
    @auth.has_access(
        [
            (ResourceMethod.GET, ResourceType.DAG),
            (ResourceMethod.GET, ResourceType.TASK_INSTANCE),
            (ResourceMethod.GET, ResourceType.TASK_LOG),
        ]
    )
    @action_logging
    @provide_session
    def log(self, session: Session = NEW_SESSION):
        """Retrieve log."""
        dag_id = request.args["dag_id"]
        task_id = request.args.get("task_id")
        map_index = request.args.get("map_index", -1, type=int)
        execution_date = request.args.get("execution_date")

        if execution_date:
            dttm = _safe_parse_datetime(execution_date)
        else:
            dttm = None

        form = DateTimeForm(data={"execution_date": dttm})
        dag_model = DagModel.get_dagmodel(dag_id)

        ti = session.scalar(
            select(models.TaskInstance)
            .filter_by(dag_id=dag_id, task_id=task_id, execution_date=dttm, map_index=map_index)
            .limit(1)
        )

        num_logs = 0
        if ti is not None:
            num_logs = wwwutils.get_try_count(ti._try_number, ti.state)
        logs = [""] * num_logs
        root = request.args.get("root", "")
        return self.render_template(
            "airflow/ti_log.html",
            show_trigger_form_if_no_params=conf.getboolean("webserver", "show_trigger_form_if_no_params"),
            logs=logs,
            dag=dag_model,
            title="Log by attempts",
            dag_id=dag_id,
            task_id=task_id,
            execution_date=execution_date,
            map_index=map_index,
            form=form,
            root=root,
            wrapped=conf.getboolean("webserver", "default_wrap"),
        )

    @expose("/redirect_to_external_log")
    @auth.has_access(
        [
            (ResourceMethod.GET, ResourceType.DAG),
            (ResourceMethod.GET, ResourceType.TASK_INSTANCE),
            (ResourceMethod.GET, ResourceType.TASK_LOG),
        ]
    )
    @action_logging
    @provide_session
    def redirect_to_external_log(self, session: Session = NEW_SESSION):
        """Redirects to external log."""
        dag_id = request.args.get("dag_id")
        task_id = request.args.get("task_id")
        execution_date = request.args.get("execution_date")
        dttm = _safe_parse_datetime(execution_date)
        map_index = request.args.get("map_index", -1, type=int)
        try_number = request.args.get("try_number", 1)

        ti = session.scalar(
            select(models.TaskInstance)
            .filter_by(dag_id=dag_id, task_id=task_id, execution_date=dttm, map_index=map_index)
            .limit(1)
        )

        if not ti:
            flash(f"Task [{dag_id}.{task_id}] does not exist", "error")
            return redirect(url_for("Airflow.index"))

        task_log_reader = TaskLogReader()
        if not task_log_reader.supports_external_link:
            flash("Task log handler does not support external links", "error")
            return redirect(url_for("Airflow.index"))

        handler = task_log_reader.log_handler
        url = handler.get_external_log_url(ti, try_number)
        return redirect(url)

    @expose("/task")
    @auth.has_access(
        [
            (ResourceMethod.GET, ResourceType.DAG),
            (ResourceMethod.GET, ResourceType.TASK_INSTANCE),
        ]
    )
    @action_logging
    @provide_session
    def task(self, session: Session = NEW_SESSION):
        """Retrieve task."""
        dag_id = request.args.get("dag_id")
        task_id = request.args.get("task_id")
        execution_date = request.args.get("execution_date")
        dttm = _safe_parse_datetime(execution_date)
        map_index = request.args.get("map_index", -1, type=int)
        form = DateTimeForm(data={"execution_date": dttm})
        root = request.args.get("root", "")
        dag = get_airflow_app().dag_bag.get_dag(dag_id)

        if not dag or task_id not in dag.task_ids:
            flash(f"Task [{dag_id}.{task_id}] doesn't seem to exist at the moment", "error")
            return redirect(url_for("Airflow.index"))
        task = copy.copy(dag.get_task(task_id))
        task.resolve_template_files()

        ti: TaskInstance | None = session.scalar(
            select(TaskInstance)
            .options(
                # HACK: Eager-load relationships. This is needed because
                # multiple properties mis-use provide_session() that destroys
                # the session object ti is bounded to.
                joinedload(TaskInstance.queued_by_job, innerjoin=False),
                joinedload(TaskInstance.trigger, innerjoin=False),
            )
            .filter_by(execution_date=dttm, dag_id=dag_id, task_id=task_id, map_index=map_index)
        )
        if ti is None:
            ti_attrs: list[tuple[str, Any]] | None = None
        else:
            ti.refresh_from_task(task)
            ti_attrs_to_skip = [
                "dag_id",
                "key",
                "mark_success_url",
                "log",
                "log_url",
                "task",
                "trigger",
                "triggerer_job",
            ]
            # Some fields on TI are deprecated, but we don't want those warnings here.
            with warnings.catch_warnings():
                warnings.simplefilter("ignore", RemovedInAirflow3Warning)
                all_ti_attrs = (
                    # fetching the value of _try_number to be shown under name try_number in UI
                    (name, getattr(ti, "_try_number" if name == "try_number" else name))
                    for name in dir(ti)
                    if not name.startswith("_") and name not in ti_attrs_to_skip
                )
            ti_attrs = sorted((name, attr) for name, attr in all_ti_attrs if not callable(attr))

        attr_renderers = wwwutils.get_attr_renderer()

        attrs_to_skip: frozenset[str] = getattr(task, "HIDE_ATTRS_FROM_UI", frozenset())

        def include_task_attrs(attr_name):
            return not (
                attr_name == "HIDE_ATTRS_FROM_UI"
                or attr_name.startswith("_")
                or attr_name in attr_renderers
                or attr_name in attrs_to_skip
            )

        task_attrs = [
            (attr_name, secrets_masker.redact(attr, attr_name))
            for attr_name, attr in (
                (attr_name, getattr(task, attr_name)) for attr_name in filter(include_task_attrs, dir(task))
            )
            if not callable(attr)
        ]

        # Color coding the special attributes that are code
        special_attrs_rendered = {
            attr_name: renderer(getattr(task, attr_name))
            for attr_name, renderer in attr_renderers.items()
            if hasattr(task, attr_name)
        }

        no_failed_deps_result = [
            (
                "Unknown",
                "All dependencies are met but the task instance is not running. In most "
                "cases this just means that the task will probably be scheduled soon "
                "unless:<br>\n- The scheduler is down or under heavy load<br>\n{}\n"
                "<br>\nIf this task instance does not start soon please contact your "
                "Airflow administrator for assistance.".format(
                    "- This task instance already ran and had it's state changed manually "
                    "(e.g. cleared in the UI)<br>"
                    if ti and ti.state is None
                    else ""
                ),
            )
        ]

        # Use the scheduler's context to figure out which dependencies are not met
        if ti is None:
            failed_dep_reasons: list[tuple[str, str]] = []
        else:
            dep_context = DepContext(SCHEDULER_QUEUED_DEPS)
            failed_dep_reasons = [
                (dep.dep_name, dep.reason) for dep in ti.get_failed_dep_statuses(dep_context=dep_context)
            ]

        title = "Task Instance Details"
        return self.render_template(
            "airflow/task.html",
            show_trigger_form_if_no_params=conf.getboolean("webserver", "show_trigger_form_if_no_params"),
            task_attrs=task_attrs,
            ti_attrs=ti_attrs,
            failed_dep_reasons=failed_dep_reasons or no_failed_deps_result,
            task_id=task_id,
            execution_date=execution_date,
            map_index=map_index,
            special_attrs_rendered=special_attrs_rendered,
            form=form,
            root=root,
            dag=dag,
            title=title,
        )

    @expose("/xcom")
    @auth.has_access(
        [
            (ResourceMethod.GET, ResourceType.DAG),
            (ResourceMethod.GET, ResourceType.TASK_INSTANCE),
            (ResourceMethod.GET, ResourceType.XCOM),
        ]
    )
    @action_logging
    @provide_session
    def xcom(self, session: Session = NEW_SESSION):
        """Retrieve XCOM."""
        dag_id = request.args["dag_id"]
        task_id = request.args.get("task_id")
        map_index = request.args.get("map_index", -1, type=int)
        # Carrying execution_date through, even though it's irrelevant for
        # this context
        execution_date = request.args.get("execution_date")
        dttm = _safe_parse_datetime(execution_date)

        form = DateTimeForm(data={"execution_date": dttm})
        root = request.args.get("root", "")
        dag = DagModel.get_dagmodel(dag_id)
        ti = session.scalar(select(TaskInstance).filter_by(dag_id=dag_id, task_id=task_id).limit(1))

        if not ti:
            flash(f"Task [{dag_id}.{task_id}] doesn't seem to exist at the moment", "error")
            return redirect(url_for("Airflow.index"))

        xcom_query = session.scalars(
            select(XCom).where(
                XCom.dag_id == dag_id,
                XCom.task_id == task_id,
                XCom.execution_date == dttm,
                XCom.map_index == map_index,
            )
        )
        attributes = [(xcom.key, xcom.value) for xcom in xcom_query if not xcom.key.startswith("_")]

        title = "XCom"
        return self.render_template(
            "airflow/xcom.html",
            show_trigger_form_if_no_params=conf.getboolean("webserver", "show_trigger_form_if_no_params"),
            attributes=attributes,
            task_id=task_id,
            execution_date=execution_date,
            map_index=map_index,
            form=form,
            root=root,
            dag=dag,
            title=title,
        )

    @expose("/delete", methods=["POST"])
    @auth.has_access(
        [
            (ResourceMethod.DELETE, ResourceType.DAG),
        ]
    )
    @action_logging
    def delete(self):
        """Deletes DAG."""
        from airflow.api.common import delete_dag
        from airflow.exceptions import DagNotFound

        dag_id = request.values.get("dag_id")
        origin = get_safe_url(request.values.get("origin"))
        redirect_url = get_safe_url(request.values.get("redirect_url"))

        try:
            delete_dag.delete_dag(dag_id)
        except DagNotFound:
            flash(f"DAG with id {dag_id} not found. Cannot delete", "error")
            return redirect(redirect_url)
        except AirflowException:
            flash(
                f"Cannot delete DAG with id {dag_id} because some task instances of the DAG "
                "are still running. Please mark the  task instances as "
                "failed/succeeded before deleting the DAG",
                "error",
            )
            return redirect(redirect_url)

        flash(f"Deleting DAG with id {dag_id}. May take a couple minutes to fully disappear.")

        # Upon success return to origin.
        return redirect(origin)

    @expose("/dags/<string:dag_id>/trigger", methods=["POST", "GET"])
    @auth.has_access(
        [
            (ResourceMethod.PUT, ResourceType.DAG),
            (ResourceMethod.POST, ResourceType.DAG_RUN),
        ]
    )
    @action_logging
    @provide_session
    def trigger(self, dag_id: str, session: Session = NEW_SESSION):
        """Triggers DAG Run."""
        run_id = request.values.get("run_id", "").replace(" ", "+")
        origin = get_safe_url(request.values.get("origin"))
        unpause = request.values.get("unpause")
        request_conf = request.values.get("conf")
        request_execution_date = request.values.get("execution_date", default=timezone.utcnow().isoformat())
        is_dag_run_conf_overrides_params = conf.getboolean("core", "dag_run_conf_overrides_params")
        dag = get_airflow_app().dag_bag.get_dag(dag_id)
        dag_orm: DagModel = session.scalar(select(DagModel).where(DagModel.dag_id == dag_id).limit(1))

        # Prepare form fields with param struct details to render a proper form with schema information
        form_fields = {}
        for k, v in dag.params.items():
            form_fields[k] = v.dump()
            # If no schema is provided, auto-detect on default values
            if "schema" not in form_fields[k]:
                form_fields[k]["schema"] = {}
            if "type" not in form_fields[k]["schema"]:
                if isinstance(form_fields[k]["value"], bool):
                    form_fields[k]["schema"]["type"] = "boolean"
                elif isinstance(form_fields[k]["value"], int):
                    form_fields[k]["schema"]["type"] = ["integer", "null"]
                elif isinstance(form_fields[k]["value"], list):
                    form_fields[k]["schema"]["type"] = ["array", "null"]
                elif isinstance(form_fields[k]["value"], dict):
                    form_fields[k]["schema"]["type"] = ["object", "null"]
            # Mark markup fields as safe
            if (
                "description_html" in form_fields[k]["schema"]
                and form_fields[k]["schema"]["description_html"]
            ):
                form_fields[k]["description"] = Markup(form_fields[k]["schema"]["description_html"])
            if "custom_html_form" in form_fields[k]["schema"]:
                form_fields[k]["schema"]["custom_html_form"] = Markup(
                    form_fields[k]["schema"]["custom_html_form"]
                )
        ui_fields_defined = any("const" not in f["schema"] for f in form_fields.values())
        show_trigger_form_if_no_params = conf.getboolean("webserver", "show_trigger_form_if_no_params")

        if not dag_orm:
            flash(f"Cannot find dag {dag_id}")
            return redirect(origin)

        if dag_orm.has_import_errors:
            flash(f"Cannot create dagruns because the dag {dag_id} has import errors", "error")
            return redirect(origin)

        recent_runs = session.execute(
            select(DagRun.conf, func.max(DagRun.run_id).label("run_id"), func.max(DagRun.execution_date))
            .where(
                DagRun.dag_id == dag_id,
                DagRun.run_type == DagRunType.MANUAL,
                DagRun.conf.isnot(None),
            )
            .group_by(DagRun.conf)
            .order_by(func.max(DagRun.execution_date).desc())
            .limit(5)
        )
        recent_confs = {
            run_id: json.dumps(run_conf)
            for run_id, run_conf in ((run.run_id, run.conf) for run in recent_runs)
            if isinstance(run_conf, dict) and any(run_conf)
        }

        if request.method == "GET" and (ui_fields_defined or show_trigger_form_if_no_params):
            # Populate conf textarea with conf requests parameter, or dag.params
            default_conf = ""

            doc_md = wwwutils.wrapped_markdown(getattr(dag, "doc_md", None))
            form = DateTimeForm(data={"execution_date": request_execution_date})

            if request_conf:
                default_conf = request_conf
            else:
                try:
                    default_conf = json.dumps(
                        {str(k): v.resolve(suppress_exception=True) for k, v in dag.params.items()},
                        indent=4,
                        ensure_ascii=False,
                    )
                except TypeError:
                    flash("Could not pre-populate conf field due to non-JSON-serializable data-types")
            return self.render_template(
                "airflow/trigger.html",
                form_fields=form_fields,
                dag=dag,
                dag_id=dag_id,
                origin=origin,
                conf=default_conf,
                doc_md=doc_md,
                form=form,
                is_dag_run_conf_overrides_params=is_dag_run_conf_overrides_params,
                recent_confs=recent_confs,
            )

        try:
            execution_date = timezone.parse(request_execution_date, strict=True)
        except ParserError:
            flash("Invalid execution date", "error")
            form = DateTimeForm(data={"execution_date": timezone.utcnow().isoformat()})
            return self.render_template(
                "airflow/trigger.html",
                form_fields=form_fields,
                dag=dag,
                dag_id=dag_id,
                origin=origin,
                conf=request_conf if request_conf else {},
                form=form,
                is_dag_run_conf_overrides_params=is_dag_run_conf_overrides_params,
                recent_confs=recent_confs,
            )

        dr = DagRun.find_duplicate(dag_id=dag_id, run_id=run_id, execution_date=execution_date)
        if dr:
            if dr.run_id == run_id:
                message = f"The run ID {run_id} already exists"
            else:
                message = f"The logical date {execution_date} already exists"
            flash(message, "error")
            return redirect(origin)

        regex = conf.get("scheduler", "allowed_run_id_pattern")
        if run_id and not re2.match(RUN_ID_REGEX, run_id):
            if not regex.strip() or not re2.match(regex.strip(), run_id):
                flash(
                    f"The provided run ID '{run_id}' is invalid. It does not match either "
                    f"the configured pattern: '{regex}' or the built-in pattern: '{RUN_ID_REGEX}'",
                    "error",
                )

                form = DateTimeForm(data={"execution_date": execution_date})
                return self.render_template(
                    "airflow/trigger.html",
                    form_fields=form_fields,
                    dag=dag,
                    dag_id=dag_id,
                    origin=origin,
                    conf=request_conf,
                    form=form,
                    is_dag_run_conf_overrides_params=is_dag_run_conf_overrides_params,
                    recent_confs=recent_confs,
                )

        run_conf = {}
        if request_conf:
            try:
                run_conf = json.loads(request_conf)
                if not isinstance(run_conf, dict):
                    flash("Invalid JSON configuration, must be a dict", "error")
                    form = DateTimeForm(data={"execution_date": execution_date})
                    return self.render_template(
                        "airflow/trigger.html",
                        form_fields=form_fields,
                        dag=dag,
                        dag_id=dag_id,
                        origin=origin,
                        conf=request_conf,
                        form=form,
                        is_dag_run_conf_overrides_params=is_dag_run_conf_overrides_params,
                        recent_confs=recent_confs,
                    )
            except json.decoder.JSONDecodeError:
                flash("Invalid JSON configuration, not parseable", "error")
                form = DateTimeForm(data={"execution_date": execution_date})
                return self.render_template(
                    "airflow/trigger.html",
                    form_fields=form_fields,
                    dag=dag,
                    dag_id=dag_id,
                    origin=origin,
                    conf=request_conf,
                    form=form,
                    is_dag_run_conf_overrides_params=is_dag_run_conf_overrides_params,
                    recent_confs=recent_confs,
                )

        if dag.get_is_paused():
            if unpause or not ui_fields_defined:
                flash(f"Unpaused DAG {dag_id}.")
                dag_model = models.DagModel.get_dagmodel(dag_id)
                if dag_model is not None:
                    dag_model.set_is_paused(is_paused=False)
            else:
                flash(
                    f"DAG {dag_id} is paused, unpause if you want to have the triggered run being executed.",
                    "warning",
                )

        try:
            dag.create_dagrun(
                run_type=DagRunType.MANUAL,
                execution_date=execution_date,
                data_interval=dag.timetable.infer_manual_data_interval(run_after=execution_date),
                state=DagRunState.QUEUED,
                conf=run_conf,
                external_trigger=True,
                dag_hash=get_airflow_app().dag_bag.dags_hash.get(dag_id),
                run_id=run_id,
            )
        except (ValueError, ParamValidationError) as ve:
            flash(f"{ve}", "error")
            form = DateTimeForm(data={"execution_date": execution_date})
            # Take over "bad" submitted fields for new form display
            for k, v in form_fields.items():
                form_fields[k]["value"] = run_conf[k]
            return self.render_template(
                "airflow/trigger.html",
                form_fields=form_fields,
                dag=dag,
                dag_id=dag_id,
                origin=origin,
                conf=request_conf,
                form=form,
                is_dag_run_conf_overrides_params=is_dag_run_conf_overrides_params,
            )

        flash(f"Triggered {dag_id}, it should start any moment now.")
        return redirect(origin)

    def _clear_dag_tis(
        self,
        dag: DAG,
        start_date: datetime.datetime | None,
        end_date: datetime.datetime | None,
        *,
        origin: str | None,
        task_ids: Collection[str | tuple[str, int]] | None = None,
        recursive: bool = False,
        confirmed: bool = False,
        only_failed: bool = False,
        session: Session,
    ):
        if confirmed:
            count = dag.clear(
                start_date=start_date,
                end_date=end_date,
                task_ids=task_ids,
                include_subdags=recursive,
                include_parentdag=recursive,
                only_failed=only_failed,
                session=session,
            )

            msg = f"{count} task instances have been cleared"
            return redirect_or_json(origin, msg)

        try:
            tis = dag.clear(
                start_date=start_date,
                end_date=end_date,
                task_ids=task_ids,
                include_subdags=recursive,
                include_parentdag=recursive,
                only_failed=only_failed,
                dry_run=True,
                session=session,
            )
        except AirflowException as ex:
            return redirect_or_json(origin, msg=str(ex), status="error", status_code=500)

        assert isinstance(tis, collections.abc.Iterable)
        details = [str(t) for t in tis]

        if not details:
            return redirect_or_json(origin, "No task instances to clear", status="error", status_code=404)
        elif request.headers.get("Accept") == "application/json":
            if confirmed:
                return htmlsafe_json_dumps(details, separators=(",", ":"))
            return htmlsafe_json_dumps(
                [{"task_id": ti.task_id, "map_index": ti.map_index, "run_id": ti.run_id} for ti in tis],
                separators=(",", ":"),
            )
        return self.render_template(
            "airflow/confirm.html",
            endpoint=None,
            message="Task instances you are about to clear:",
            details="\n".join(details),
        )

    @expose("/clear", methods=["POST"])
    @auth.has_access(
        [
            (ResourceMethod.PUT, ResourceType.DAG),
            (ResourceMethod.DELETE, ResourceType.TASK_INSTANCE),
        ]
    )
    @action_logging
    @provide_session
    def clear(self, *, session: Session = NEW_SESSION):
        """Clears DAG tasks."""
        dag_id = request.form.get("dag_id")
        task_id = request.form.get("task_id")
        origin = get_safe_url(request.form.get("origin"))
        dag = get_airflow_app().dag_bag.get_dag(dag_id)
        group_id = request.form.get("group_id")

        if "map_index" not in request.form:
            map_indexes: list[int] | None = None
        else:
            map_indexes = request.form.getlist("map_index", type=int)

        execution_date_str = request.form.get("execution_date")
        execution_date = _safe_parse_datetime(execution_date_str)
        confirmed = request.form.get("confirmed") == "true"
        upstream = request.form.get("upstream") == "true"
        downstream = request.form.get("downstream") == "true"
        future = request.form.get("future") == "true"
        past = request.form.get("past") == "true"
        recursive = request.form.get("recursive") == "true"
        only_failed = request.form.get("only_failed") == "true"

        task_ids: list[str | tuple[str, int]] = []

        end_date = execution_date if not future else None
        start_date = execution_date if not past else None

        locked_dag_run_ids: list[int] = []

        if group_id is not None:
            task_group_dict = dag.task_group.get_task_group_dict()
            task_group = task_group_dict.get(group_id)
            if task_group is None:
                return redirect_or_json(
                    origin, msg=f"TaskGroup {group_id} could not be found", status="error", status_code=404
                )
            task_ids = task_ids_or_regex = [t.task_id for t in task_group.iter_tasks()]

            # Lock the related dag runs to prevent from possible dead lock.
            # https://github.com/apache/airflow/pull/26658
            dag_runs_query = select(DagRun.id).where(DagRun.dag_id == dag_id).with_for_update()

            if start_date is None and end_date is None:
                dag_runs_query = dag_runs_query.where(DagRun.execution_date == start_date)
            else:
                if start_date is not None:
                    dag_runs_query = dag_runs_query.where(DagRun.execution_date >= start_date)

                if end_date is not None:
                    dag_runs_query = dag_runs_query.where(DagRun.execution_date <= end_date)

            locked_dag_run_ids = session.scalars(dag_runs_query).all()
        elif task_id:
            if map_indexes is None:
                task_ids = [task_id]
            else:
                task_ids = [(task_id, map_index) for map_index in map_indexes]
            task_ids_or_regex = [task_id]

        dag = dag.partial_subset(
            task_ids_or_regex=task_ids_or_regex,
            include_downstream=downstream,
            include_upstream=upstream,
        )

        if len(dag.task_dict) > 1:
            # If we had upstream/downstream etc then also include those!
            task_ids.extend(tid for tid in dag.task_dict if tid != task_id)

        response = self._clear_dag_tis(
            dag,
            start_date,
            end_date,
            origin=origin,
            task_ids=task_ids,
            recursive=recursive,
            confirmed=confirmed,
            only_failed=only_failed,
            session=session,
        )

        del locked_dag_run_ids

        return response

    @expose("/dagrun_clear", methods=["POST"])
    @auth.has_access(
        [
            (ResourceMethod.PUT, ResourceType.DAG),
            (ResourceMethod.DELETE, ResourceType.TASK_INSTANCE),
        ]
    )
    @action_logging
    @provide_session
    def dagrun_clear(self, *, session: Session = NEW_SESSION):
        """Clears the DagRun."""
        dag_id = request.form.get("dag_id")
        dag_run_id = request.form.get("dag_run_id")
        confirmed = request.form.get("confirmed") == "true"

        dag = get_airflow_app().dag_bag.get_dag(dag_id)
        dr = dag.get_dagrun(run_id=dag_run_id)
        start_date = dr.logical_date
        end_date = dr.logical_date

        return self._clear_dag_tis(
            dag,
            start_date,
            end_date,
            origin=None,
            recursive=True,
            confirmed=confirmed,
            session=session,
        )

    @expose("/blocked", methods=["POST"])
    @auth.has_access(
        [
            (ResourceMethod.GET, ResourceType.DAG),
            (ResourceMethod.GET, ResourceType.DAG_RUN),
        ]
    )
    @provide_session
    def blocked(self, session: Session = NEW_SESSION):
        """Mark Dag Blocked."""
        allowed_dag_ids = get_airflow_app().appbuilder.sm.get_accessible_dag_ids(g.user)

        # Filter by post parameters
        selected_dag_ids = {unquote(dag_id) for dag_id in request.form.getlist("dag_ids") if dag_id}

        if selected_dag_ids:
            filter_dag_ids = selected_dag_ids.intersection(allowed_dag_ids)
        else:
            filter_dag_ids = allowed_dag_ids

        if not filter_dag_ids:
            return flask.json.jsonify([])

        dags = session.execute(
            select(DagRun.dag_id, sqla.func.count(DagRun.id))
            .where(DagRun.state == DagRunState.RUNNING)
            .where(DagRun.dag_id.in_(filter_dag_ids))
            .group_by(DagRun.dag_id)
        )

        payload = []
        for dag_id, active_dag_runs in dags:
            max_active_runs = 0
            dag = get_airflow_app().dag_bag.get_dag(dag_id)
            if dag:
                # TODO: Make max_active_runs a column so we can query for it directly
                max_active_runs = dag.max_active_runs
            payload.append(
                {
                    "dag_id": dag_id,
                    "active_dag_run": active_dag_runs,
                    "max_active_runs": max_active_runs,
                }
            )
        return flask.json.jsonify(payload)

    def _mark_dagrun_state_as_failed(self, dag_id, dag_run_id, confirmed):
        if not dag_run_id:
            return {"status": "error", "message": "Invalid dag_run_id"}

        dag = get_airflow_app().dag_bag.get_dag(dag_id)

        if not dag:
            return {"status": "error", "message": f"Cannot find DAG: {dag_id}"}

        new_dag_state = set_dag_run_state_to_failed(dag=dag, run_id=dag_run_id, commit=confirmed)

        if confirmed:
            return {"status": "success", "message": f"Marked failed on {len(new_dag_state)} task instances"}
        else:
            details = [str(t) for t in new_dag_state]

            return htmlsafe_json_dumps(details, separators=(",", ":"))

    def _mark_dagrun_state_as_success(self, dag_id, dag_run_id, confirmed):
        if not dag_run_id:
            return {"status": "error", "message": "Invalid dag_run_id"}

        dag = get_airflow_app().dag_bag.get_dag(dag_id)

        if not dag:
            return {"status": "error", "message": f"Cannot find DAG: {dag_id}"}

        new_dag_state = set_dag_run_state_to_success(dag=dag, run_id=dag_run_id, commit=confirmed)

        if confirmed:
            return {"status": "success", "message": f"Marked success on {len(new_dag_state)} task instances"}
        else:
            details = [str(t) for t in new_dag_state]

            return htmlsafe_json_dumps(details, separators=(",", ":"))

    @provide_session
    def _mark_dagrun_state_as_queued(
        self,
        dag_id: str,
        dag_run_id: str,
        confirmed: bool,
        session: Session = NEW_SESSION,
    ):
        if not dag_run_id:
            return {"status": "error", "message": "Invalid dag_run_id"}

        dag = get_airflow_app().dag_bag.get_dag(dag_id)

        if not dag:
            return {"status": "error", "message": f"Cannot find DAG: {dag_id}"}

        set_dag_run_state_to_queued(dag=dag, run_id=dag_run_id, commit=confirmed)

        if confirmed:
            return {"status": "success", "message": "Marked the DagRun as queued."}

        else:
            # Identify tasks that will be queued up to run when confirmed
            all_task_ids = [task.task_id for task in dag.tasks]

            existing_tis = session.execute(
                select(TaskInstance.task_id).where(
                    TaskInstance.dag_id == dag.dag_id,
                    TaskInstance.run_id == dag_run_id,
                )
            )

            completed_tis_ids = [task_id for task_id, in existing_tis]
            tasks_with_no_state = list(set(all_task_ids) - set(completed_tis_ids))
            details = [str(t) for t in tasks_with_no_state]

            return htmlsafe_json_dumps(details, separators=(",", ":"))

    @expose("/dagrun_failed", methods=["POST"])
    @auth.has_access(
        [
            (ResourceMethod.PUT, ResourceType.DAG),
            (ResourceMethod.PUT, ResourceType.DAG_RUN),
        ]
    )
    @action_logging
    def dagrun_failed(self):
        """Mark DagRun failed."""
        dag_id = request.form.get("dag_id")
        dag_run_id = request.form.get("dag_run_id")
        confirmed = request.form.get("confirmed") == "true"
        return self._mark_dagrun_state_as_failed(dag_id, dag_run_id, confirmed)

    @expose("/dagrun_success", methods=["POST"])
    @auth.has_access(
        [
            (ResourceMethod.PUT, ResourceType.DAG),
            (ResourceMethod.PUT, ResourceType.DAG_RUN),
        ]
    )
    @action_logging
    def dagrun_success(self):
        """Mark DagRun success."""
        dag_id = request.form.get("dag_id")
        dag_run_id = request.form.get("dag_run_id")
        confirmed = request.form.get("confirmed") == "true"
        return self._mark_dagrun_state_as_success(dag_id, dag_run_id, confirmed)

    @expose("/dagrun_queued", methods=["POST"])
    @auth.has_access(
        [
            (ResourceMethod.PUT, ResourceType.DAG),
            (ResourceMethod.PUT, ResourceType.DAG_RUN),
        ]
    )
    @action_logging
    def dagrun_queued(self):
        """Queue DagRun so tasks that haven't run yet can be started."""
        dag_id = request.form.get("dag_id")
        dag_run_id = request.form.get("dag_run_id")
        confirmed = request.form.get("confirmed") == "true"
        return self._mark_dagrun_state_as_queued(dag_id, dag_run_id, confirmed)

    @expose("/dagrun_details")
    def dagrun_details(self):
        """Redirect to the GRID DAGRun page. This is avoids breaking links."""
        dag_id = request.args.get("dag_id")
        run_id = request.args.get("run_id")
        return redirect(url_for("Airflow.grid", dag_id=dag_id, dag_run_id=run_id))

    def _mark_task_instance_state(
        self,
        *,
        dag_id: str,
        run_id: str,
        task_id: str,
        map_indexes: list[int] | None,
        origin: str,
        upstream: bool,
        downstream: bool,
        future: bool,
        past: bool,
        state: TaskInstanceState,
    ):
        dag: DAG = get_airflow_app().dag_bag.get_dag(dag_id)

        if not run_id:
            flash(f"Cannot mark tasks as {state}, seem that DAG {dag_id} has never run", "error")
            return redirect(origin)

        altered = dag.set_task_instance_state(
            task_id=task_id,
            map_indexes=map_indexes,
            run_id=run_id,
            state=state,
            upstream=upstream,
            downstream=downstream,
            future=future,
            past=past,
        )

        flash(f"Marked {state} on {len(altered)} task instances")
        return redirect(origin)

    def _mark_task_group_state(
        self,
        *,
        dag_id: str,
        run_id: str,
        group_id: str,
        origin: str,
        upstream: bool,
        downstream: bool,
        future: bool,
        past: bool,
        state: TaskInstanceState,
    ):
        dag: DAG = get_airflow_app().dag_bag.get_dag(dag_id)

        if not run_id:
            flash(f"Cannot mark tasks as {state}, as DAG {dag_id} has never run", "error")
            return redirect(origin)

        altered = dag.set_task_group_state(
            group_id=group_id,
            run_id=run_id,
            state=state,
            upstream=upstream,
            downstream=downstream,
            future=future,
            past=past,
        )

        flash(f"Marked {state} on {len(altered)} task instances")
        return redirect(origin)

    @expose("/confirm", methods=["GET"])
    @auth.has_access(
        [
            (ResourceMethod.PUT, ResourceType.DAG),
            (ResourceMethod.PUT, ResourceType.TASK_INSTANCE),
        ]
    )
    @action_logging
    def confirm(self):
        """Show confirmation page for marking tasks as success or failed."""
        args = request.args
        dag_id = args.get("dag_id")
        task_id = args.get("task_id")
        dag_run_id = args.get("dag_run_id")
        state = args.get("state")
        origin = get_safe_url(args.get("origin"))
        group_id = args.get("group_id")

        if "map_index" not in args:
            map_indexes: list[int] | None = None
        else:
            map_indexes = args.getlist("map_index", type=int)

        upstream = to_boolean(args.get("upstream"))
        downstream = to_boolean(args.get("downstream"))
        future = to_boolean(args.get("future"))
        past = to_boolean(args.get("past"))
        origin = origin or url_for("Airflow.index")

        if not exactly_one(task_id, group_id):
            raise ValueError("Exactly one of task_id or group_id must be provided")

        dag = get_airflow_app().dag_bag.get_dag(dag_id)
        if not dag:
            msg = f"DAG {dag_id} not found"
            return redirect_or_json(origin, msg, status="error", status_code=404)

        if state not in (
            "success",
            "failed",
        ):
            msg = f"Invalid state {state}, must be either 'success' or 'failed'"
            return redirect_or_json(origin, msg, status="error", status_code=400)

        latest_execution_date = dag.get_latest_execution_date()
        if not latest_execution_date:
            msg = f"Cannot mark tasks as {state}, seem that dag {dag_id} has never run"
            return redirect_or_json(origin, msg, status="error", status_code=400)

        tasks: list[Operator | tuple[Operator, int]] = []

        if group_id:
            task_group_dict = dag.task_group.get_task_group_dict()
            task_group = task_group_dict.get(group_id)
            if task_group is None:
                return redirect_or_json(
                    origin, msg=f"TaskGroup {group_id} could not be found", status="error", status_code=404
                )
            tasks = list(task_group.iter_tasks())
        elif task_id:
            try:
                task = dag.get_task(task_id)
            except airflow.exceptions.TaskNotFound:
                msg = f"Task {task_id} not found"
                return redirect_or_json(origin, msg, status="error", status_code=404)
            task.dag = dag
            if map_indexes is None:
                tasks = [task]
            else:
                tasks = [(task, map_index) for map_index in map_indexes]

        to_be_altered = set_state(
            tasks=tasks,
            run_id=dag_run_id,
            upstream=upstream,
            downstream=downstream,
            future=future,
            past=past,
            state=state,
            commit=False,
        )

        if request.headers.get("Accept") == "application/json":
            return htmlsafe_json_dumps(
                [
                    {"task_id": ti.task_id, "map_index": ti.map_index, "run_id": ti.run_id}
                    for ti in to_be_altered
                ],
                separators=(",", ":"),
            )

        details = "\n".join(str(t) for t in to_be_altered)

        response = self.render_template(
            "airflow/confirm.html",
            endpoint=url_for(f"Airflow.{state}"),
            message=f"Task instances you are about to mark as {state}:",
            details=details,
        )

        return response

    @expose("/failed", methods=["POST"])
    @auth.has_access(
        [
            (ResourceMethod.PUT, ResourceType.DAG),
            (ResourceMethod.PUT, ResourceType.TASK_INSTANCE),
        ]
    )
    @action_logging
    def failed(self):
        """Mark task or task_group as failed."""
        args = request.form
        dag_id = args.get("dag_id")
        task_id = args.get("task_id")
        run_id = args.get("dag_run_id")
        group_id = args.get("group_id")

        if not exactly_one(task_id, group_id):
            raise ValueError("Exactly one of task_id or group_id must be provided")

        if "map_index" not in args:
            map_indexes: list[int] | None = None
        else:
            map_indexes = args.getlist("map_index", type=int)

        origin = get_safe_url(args.get("origin"))
        upstream = to_boolean(args.get("upstream"))
        downstream = to_boolean(args.get("downstream"))
        future = to_boolean(args.get("future"))
        past = to_boolean(args.get("past"))

        if task_id:
            return self._mark_task_instance_state(
                dag_id=dag_id,
                run_id=run_id,
                task_id=task_id,
                map_indexes=map_indexes,
                origin=origin,
                upstream=upstream,
                downstream=downstream,
                future=future,
                past=past,
                state=TaskInstanceState.FAILED,
            )
        elif group_id:
            return self._mark_task_group_state(
                dag_id=dag_id,
                run_id=run_id,
                group_id=group_id,
                origin=origin,
                upstream=upstream,
                downstream=downstream,
                future=future,
                past=past,
                state=TaskInstanceState.FAILED,
            )

    @expose("/success", methods=["POST"])
    @auth.has_access(
        [
            (ResourceMethod.PUT, ResourceType.DAG),
            (ResourceMethod.PUT, ResourceType.TASK_INSTANCE),
        ]
    )
    @action_logging
    def success(self):
        """Mark task or task_group as success."""
        args = request.form
        dag_id = args.get("dag_id")
        task_id = args.get("task_id")
        run_id = args.get("dag_run_id")
        group_id = args.get("group_id")

        if not exactly_one(task_id, group_id):
            raise ValueError("Exactly one of task_id or group_id must be provided")

        if "map_index" not in args:
            map_indexes: list[int] | None = None
        else:
            map_indexes = args.getlist("map_index", type=int)

        origin = get_safe_url(args.get("origin"))
        upstream = to_boolean(args.get("upstream"))
        downstream = to_boolean(args.get("downstream"))
        future = to_boolean(args.get("future"))
        past = to_boolean(args.get("past"))

        if task_id:
            return self._mark_task_instance_state(
                dag_id=dag_id,
                run_id=run_id,
                task_id=task_id,
                map_indexes=map_indexes,
                origin=origin,
                upstream=upstream,
                downstream=downstream,
                future=future,
                past=past,
                state=TaskInstanceState.SUCCESS,
            )
        elif group_id:
            return self._mark_task_group_state(
                dag_id=dag_id,
                run_id=run_id,
                group_id=group_id,
                origin=origin,
                upstream=upstream,
                downstream=downstream,
                future=future,
                past=past,
                state=TaskInstanceState.SUCCESS,
            )

    @expose("/dags/<string:dag_id>")
    @auth.has_access(
        [
            (ResourceMethod.GET, ResourceType.DAG),
            (ResourceMethod.GET, ResourceType.TASK_INSTANCE),
            (ResourceMethod.GET, ResourceType.TASK_LOG),
        ]
    )
    @gzipped
    @action_logging
    def dag(self, dag_id):
        """Redirect to default DAG view."""
        kwargs = {**sanitize_args(request.args), "dag_id": dag_id}
        return redirect(url_for("Airflow.grid", **kwargs))

    @expose("/tree")
    @auth.has_access(
        [
            (ResourceMethod.GET, ResourceType.DAG),
            (ResourceMethod.GET, ResourceType.TASK_INSTANCE),
            (ResourceMethod.GET, ResourceType.TASK_LOG),
        ]
    )
    @gzipped
    @action_logging
    def legacy_tree(self):
        """Redirect to the replacement - grid view. Kept for backwards compatibility."""
        return redirect(url_for("Airflow.grid", **sanitize_args(request.args)))

    @expose("/dags/<string:dag_id>/grid")
    @auth.has_access(
        [
            (ResourceMethod.GET, ResourceType.DAG),
            (ResourceMethod.GET, ResourceType.TASK_INSTANCE),
            (ResourceMethod.GET, ResourceType.TASK_LOG),
        ]
    )
    @gzipped
    @action_logging
    @provide_session
    def grid(self, dag_id: str, session: Session = NEW_SESSION):
        """Get Dag's grid view."""
        dag = get_airflow_app().dag_bag.get_dag(dag_id, session=session)
        dag_model = DagModel.get_dagmodel(dag_id, session=session)
        if not dag:
            flash(f'DAG "{dag_id}" seems to be missing from DagBag.', "error")
            return redirect(url_for("Airflow.index"))
        wwwutils.check_import_errors(dag.fileloc, session)
        wwwutils.check_dag_warnings(dag.dag_id, session)

        root = request.args.get("root")
        if root:
            dag = dag.partial_subset(task_ids_or_regex=root, include_downstream=False, include_upstream=True)

        num_runs = request.args.get("num_runs", type=int)
        if num_runs is None:
            num_runs = conf.getint("webserver", "default_dag_run_display_number")

        doc_md = wwwutils.wrapped_markdown(getattr(dag, "doc_md", None))

        task_log_reader = TaskLogReader()
        if task_log_reader.supports_external_link:
            external_log_name = task_log_reader.log_handler.log_name
        else:
            external_log_name = None

        default_dag_run_display_number = conf.getint("webserver", "default_dag_run_display_number")

        num_runs_options = [5, 25, 50, 100, 365]

        if default_dag_run_display_number not in num_runs_options:
            insort_left(num_runs_options, default_dag_run_display_number)

        return self.render_template(
            "airflow/grid.html",
            show_trigger_form_if_no_params=conf.getboolean("webserver", "show_trigger_form_if_no_params"),
            root=root,
            dag=dag,
            doc_md=doc_md,
            num_runs=num_runs,
            show_external_log_redirect=task_log_reader.supports_external_link,
            external_log_name=external_log_name,
            dag_model=dag_model,
            auto_refresh_interval=conf.getint("webserver", "auto_refresh_interval"),
            default_dag_run_display_number=default_dag_run_display_number,
            default_wrap=conf.getboolean("webserver", "default_wrap"),
            filters_drop_down_values=htmlsafe_json_dumps(
                {
                    "taskStates": [state.value for state in TaskInstanceState],
                    "dagStates": [state.value for state in State.dag_states],
                    "runTypes": [run_type.value for run_type in DagRunType],
                    "numRuns": num_runs_options,
                }
            ),
        )

    @expose("/calendar")
    @auth.has_access(
        [
            (ResourceMethod.GET, ResourceType.DAG),
            (ResourceMethod.GET, ResourceType.TASK_INSTANCE),
        ]
    )
    @gzipped
    @action_logging
    def legacy_calendar(self):
        """Redirect from url param."""
        return redirect(url_for("Airflow.calendar", **sanitize_args(request.args)))

    @expose("/dags/<string:dag_id>/calendar")
    @auth.has_access(
        [
            (ResourceMethod.GET, ResourceType.DAG),
            (ResourceMethod.GET, ResourceType.TASK_INSTANCE),
        ]
    )
    @gzipped
    @action_logging
    @provide_session
    def calendar(self, dag_id: str, session: Session = NEW_SESSION):
        """Get DAG runs as calendar."""

        def _convert_to_date(session, column):
            """Convert column to date."""
            if session.bind.dialect.name == "mssql":
                return column.cast(Date)
            else:
                return func.date(column)

        dag = get_airflow_app().dag_bag.get_dag(dag_id, session=session)
        dag_model = DagModel.get_dagmodel(dag_id, session=session)
        if not dag:
            flash(f'DAG "{dag_id}" seems to be missing from DagBag.', "error")
            return redirect(url_for("Airflow.index"))

        wwwutils.check_import_errors(dag.fileloc, session)
        wwwutils.check_dag_warnings(dag.dag_id, session)

        root = request.args.get("root")
        if root:
            dag = dag.partial_subset(task_ids_or_regex=root, include_downstream=False, include_upstream=True)

        dag_states = session.execute(
            select(
                _convert_to_date(session, DagRun.execution_date).label("date"),
                DagRun.state,
                func.max(DagRun.data_interval_start).label("data_interval_start"),
                func.max(DagRun.data_interval_end).label("data_interval_end"),
                func.count("*").label("count"),
            )
            .where(DagRun.dag_id == dag.dag_id)
            .group_by(_convert_to_date(session, DagRun.execution_date), DagRun.state)
            .order_by(_convert_to_date(session, DagRun.execution_date).asc())
        ).all()

        data_dag_states = [
            {
                # DATE() in SQLite and MySQL behave differently:
                # SQLite returns a string, MySQL returns a date.
                "date": dr.date if isinstance(dr.date, str) else dr.date.isoformat(),
                "state": dr.state,
                "count": dr.count,
            }
            for dr in dag_states
        ]

        if dag_states and dag_states[-1].data_interval_start and dag_states[-1].data_interval_end:
            last_automated_data_interval = DataInterval(
                timezone.coerce_datetime(dag_states[-1].data_interval_start),
                timezone.coerce_datetime(dag_states[-1].data_interval_end),
            )

            year = last_automated_data_interval.end.year
            restriction = TimeRestriction(dag.start_date, dag.end_date, False)
            dates: dict[datetime.date, int] = collections.Counter()

            if isinstance(dag.timetable, CronMixin):
                # Optimized calendar generation for timetables based on a cron expression.
                dates_iter: Iterator[datetime.datetime | None] = croniter(
                    dag.timetable._expression,
                    start_time=last_automated_data_interval.end,
                    ret_type=datetime.datetime,
                )
                for dt in dates_iter:
                    if dt is None:
                        break
                    if dt.year != year:
                        break
                    if dag.end_date and dt > dag.end_date:
                        break
                    dates[dt.date()] += 1
            else:
                prev_logical_date = DateTime.min
                while True:
                    curr_info = dag.timetable.next_dagrun_info(
                        last_automated_data_interval=last_automated_data_interval,
                        restriction=restriction,
                    )
                    if curr_info is None:
                        break  # Reached the end.
                    if curr_info.logical_date <= prev_logical_date:
                        break  # We're not progressing. Maybe a malformed timetable? Give up.
                    if curr_info.logical_date.year != year:
                        break  # Crossed the year boundary.
                    last_automated_data_interval = curr_info.data_interval
                    dates[curr_info.logical_date] += 1
                    prev_logical_date = curr_info.logical_date

            data_dag_states.extend(
                {"date": date.isoformat(), "state": "planned", "count": count}
                for (date, count) in dates.items()
            )

        now = DateTime.utcnow()
        data = {
            "dag_states": data_dag_states,
            "start_date": (dag.start_date or now).date().isoformat(),
            "end_date": (dag.end_date or now).date().isoformat(),
        }

        return self.render_template(
            "airflow/calendar.html",
            dag=dag,
            show_trigger_form_if_no_params=conf.getboolean("webserver", "show_trigger_form_if_no_params"),
            doc_md=wwwutils.wrapped_markdown(getattr(dag, "doc_md", None)),
            data=htmlsafe_json_dumps(data, separators=(",", ":")),  # Avoid spaces to reduce payload size.
            root=root,
            dag_model=dag_model,
        )

    @expose("/graph")
    @auth.has_access(
        [
            (ResourceMethod.GET, ResourceType.DAG),
            (ResourceMethod.GET, ResourceType.TASK_INSTANCE),
            (ResourceMethod.GET, ResourceType.TASK_LOG),
        ]
    )
    @gzipped
    @action_logging
    def legacy_graph(self):
        """Redirect from url param."""
        return redirect(url_for("Airflow.graph", **sanitize_args(request.args)))

    @expose("/dags/<string:dag_id>/graph")
    @auth.has_access(
        [
            (ResourceMethod.GET, ResourceType.DAG),
            (ResourceMethod.GET, ResourceType.TASK_INSTANCE),
            (ResourceMethod.GET, ResourceType.TASK_LOG),
        ]
    )
    @gzipped
    @action_logging
    @provide_session
    def graph(self, dag_id: str, session: Session = NEW_SESSION):
        """Redirect to the replacement - grid + graph. Kept for backwards compatibility."""
        dag = get_airflow_app().dag_bag.get_dag(dag_id, session=session)
        dt_nr_dr_data = get_date_time_num_runs_dag_runs_form_data(request, session, dag)
        dttm = dt_nr_dr_data["dttm"]
        dag_run = dag.get_dagrun(execution_date=dttm)
        dag_run_id = dag_run.run_id if dag_run else None

        kwargs = {
            **sanitize_args(request.args),
            "dag_id": dag_id,
            "tab": "graph",
            "dag_run_id": dag_run_id,
        }

        return redirect(url_for("Airflow.grid", **kwargs))

    @expose("/duration")
    @auth.has_access(
        [
            (ResourceMethod.GET, ResourceType.DAG),
            (ResourceMethod.GET, ResourceType.TASK_INSTANCE),
        ]
    )
    @action_logging
    def legacy_duration(self):
        """Redirect from url param."""
        return redirect(url_for("Airflow.duration", **sanitize_args(request.args)))

    @expose("/dags/<string:dag_id>/duration")
    @auth.has_access(
        [
            (ResourceMethod.GET, ResourceType.DAG),
            (ResourceMethod.GET, ResourceType.TASK_INSTANCE),
        ]
    )
    @action_logging
    @provide_session
    def duration(self, dag_id: str, session: Session = NEW_SESSION):
        """Get Dag as duration graph."""
        dag = get_airflow_app().dag_bag.get_dag(dag_id, session=session)
        dag_model = DagModel.get_dagmodel(dag_id, session=session)
        if not dag:
            flash(f'DAG "{dag_id}" seems to be missing.', "error")
            return redirect(url_for("Airflow.index"))

        wwwutils.check_import_errors(dag.fileloc, session)
        wwwutils.check_dag_warnings(dag.dag_id, session)

        default_dag_run = conf.getint("webserver", "default_dag_run_display_number")
        base_date_str = request.args.get("base_date")
        num_runs = request.args.get("num_runs", default=default_dag_run, type=int)

        if base_date_str:
            base_date = _safe_parse_datetime(base_date_str)
        else:
            base_date = dag.get_latest_execution_date() or timezone.utcnow()

        root = request.args.get("root")
        if root:
            dag = dag.partial_subset(task_ids_or_regex=root, include_upstream=True, include_downstream=False)
        chart_height = wwwutils.get_chart_height(dag)
        chart = nvd3.lineChart(
            name="lineChart",
            x_custom_format=True,
            x_axis_date=True,
            x_axis_format=LINECHART_X_AXIS_TICKFORMAT,
            height=chart_height,
            chart_attr=self.line_chart_attr,
        )
        cum_chart = nvd3.lineChart(
            name="cumLineChart",
            x_custom_format=True,
            x_axis_date=True,
            x_axis_format=LINECHART_X_AXIS_TICKFORMAT,
            height=chart_height,
            chart_attr=self.line_chart_attr,
        )

        y_points = defaultdict(list)
        x_points = defaultdict(list)

        task_instances = dag.get_task_instances_before(base_date, num_runs, session=session)
        if task_instances:
            min_date = task_instances[0].execution_date
        else:
            min_date = timezone.utc_epoch()
        ti_fails = (
            select(TaskFail)
            .join(TaskFail.dag_run)
            .where(
                TaskFail.dag_id == dag.dag_id,
                DagRun.execution_date >= min_date,
                DagRun.execution_date <= base_date,
            )
        )
        if dag.partial:
            ti_fails = ti_fails.where(TaskFail.task_id.in_([t.task_id for t in dag.tasks]))
        ti_fails = session.scalars(ti_fails)
        fails_totals: dict[tuple[str, str, str], int] = defaultdict(int)
        for failed_task_instance in ti_fails:
            dict_key = (
                failed_task_instance.dag_id,
                failed_task_instance.task_id,
                failed_task_instance.run_id,
            )
            if failed_task_instance.duration:
                fails_totals[dict_key] += failed_task_instance.duration

        # We must group any mapped TIs by dag_id, task_id, run_id
        def grouping_key(ti: TaskInstance):
            return ti.dag_id, ti.task_id, ti.run_id

        mapped_tis = set()
        for _, group in itertools.groupby(sorted(task_instances, key=grouping_key), key=grouping_key):
            tis = list(group)
            duration = sum(x.duration for x in tis if x.duration)
            if duration:
                first_ti = tis[0]
                if first_ti.map_index >= 0:
                    mapped_tis.add(first_ti.task_id)
                date_time = wwwutils.epoch(first_ti.execution_date)
                x_points[first_ti.task_id].append(date_time)
                fails_dict_key = (first_ti.dag_id, first_ti.task_id, first_ti.run_id)
                fails_total = fails_totals[fails_dict_key]
                y_points[first_ti.task_id].append(float(duration + fails_total))

        cumulative_y = {k: list(itertools.accumulate(v)) for k, v in y_points.items()}

        # determine the most relevant time unit for the set of task instance
        # durations for the DAG
        y_unit = infer_time_unit([d for t in y_points.values() for d in t])
        cum_y_unit = infer_time_unit([d for t in cumulative_y.values() for d in t])
        # update the y Axis on both charts to have the correct time units
        chart.create_y_axis("yAxis", format=".02f", custom_format=False, label=f"Duration ({y_unit})")
        chart.axislist["yAxis"]["axisLabelDistance"] = "-15"
        cum_chart.create_y_axis("yAxis", format=".02f", custom_format=False, label=f"Duration ({cum_y_unit})")
        cum_chart.axislist["yAxis"]["axisLabelDistance"] = "-15"

        for task_id in x_points:
            chart.add_serie(
                name=task_id + "[]" if task_id in mapped_tis else task_id,
                x=x_points[task_id],
                y=scale_time_units(y_points[task_id], y_unit),
            )
            cum_chart.add_serie(
                name=task_id + "[]" if task_id in mapped_tis else task_id,
                x=x_points[task_id],
                y=scale_time_units(cumulative_y[task_id], cum_y_unit),
            )

        max_date = max((ti.execution_date for ti in task_instances), default=None)

        session.commit()

        form = DateTimeWithNumRunsForm(
            data={
                "base_date": max_date or timezone.utcnow(),
                "num_runs": num_runs,
            }
        )
        chart.buildcontent()
        cum_chart.buildcontent()
        s_index = cum_chart.htmlcontent.rfind("});")
        cum_chart.htmlcontent = (
            f"{cum_chart.htmlcontent[:s_index]}"
            "$( document ).trigger('chartload')"
            f"{cum_chart.htmlcontent[s_index:]}"
        )

        return self.render_template(
            "airflow/duration_chart.html",
            dag=dag,
            show_trigger_form_if_no_params=conf.getboolean("webserver", "show_trigger_form_if_no_params"),
            root=root,
            form=form,
            chart=Markup(chart.htmlcontent),
            cum_chart=Markup(cum_chart.htmlcontent),
            dag_model=dag_model,
        )

    @expose("/tries")
    @auth.has_access(
        [
            (ResourceMethod.GET, ResourceType.DAG),
            (ResourceMethod.GET, ResourceType.TASK_INSTANCE),
        ]
    )
    @action_logging
    def legacy_tries(self):
        """Redirect from url param."""
        return redirect(url_for("Airflow.tries", **sanitize_args(request.args)))

    @expose("/dags/<string:dag_id>/tries")
    @auth.has_access(
        [
            (ResourceMethod.GET, ResourceType.DAG),
            (ResourceMethod.GET, ResourceType.TASK_INSTANCE),
        ]
    )
    @action_logging
    @provide_session
    def tries(self, dag_id: str, session: Session = NEW_SESSION):
        """Shows all tries."""
        dag = get_airflow_app().dag_bag.get_dag(dag_id, session=session)
        dag_model = DagModel.get_dagmodel(dag_id, session=session)
        if not dag:
            flash(f'DAG "{dag_id}" seems to be missing.', "error")
            return redirect(url_for("Airflow.index"))

        wwwutils.check_import_errors(dag.fileloc, session)
        wwwutils.check_dag_warnings(dag.dag_id, session)

        default_dag_run = conf.getint("webserver", "default_dag_run_display_number")
        base_date_str = request.args.get("base_date")
        num_runs = request.args.get("num_runs", default=default_dag_run, type=int)

        if base_date_str:
            base_date = _safe_parse_datetime(base_date_str)
        else:
            base_date = dag.get_latest_execution_date() or timezone.utcnow()

        root = request.args.get("root")
        if root:
            dag = dag.partial_subset(task_ids_or_regex=root, include_upstream=True, include_downstream=False)

        chart_height = wwwutils.get_chart_height(dag)
        chart = nvd3.lineChart(
            name="lineChart",
            x_custom_format=True,
            x_axis_date=True,
            x_axis_format=LINECHART_X_AXIS_TICKFORMAT,
            height=chart_height,
            chart_attr=self.line_chart_attr,
        )

        tis = dag.get_task_instances_before(base_date, num_runs, session=session)
        for task in dag.tasks:
            y_points = []
            x_points = []
            for ti in tis:
                if ti.task_id == task.task_id:
                    dttm = wwwutils.epoch(ti.execution_date)
                    x_points.append(dttm)
                    # y value should reflect completed tries to have a 0 baseline.
                    y_points.append(ti.prev_attempted_tries)
            if x_points:
                chart.add_serie(name=task.task_id, x=x_points, y=y_points)

        max_date = max((ti.execution_date for ti in tis), default=None)
        chart.create_y_axis("yAxis", format=".02f", custom_format=False, label="Tries")
        chart.axislist["yAxis"]["axisLabelDistance"] = "-15"

        session.commit()

        form = DateTimeWithNumRunsForm(
            data={
                "base_date": max_date or timezone.utcnow(),
                "num_runs": num_runs,
            }
        )

        chart.buildcontent()

        return self.render_template(
            "airflow/chart.html",
            dag=dag,
            show_trigger_form_if_no_params=conf.getboolean("webserver", "show_trigger_form_if_no_params"),
            root=root,
            form=form,
            chart=Markup(chart.htmlcontent),
            tab_title="Tries",
            dag_model=dag_model,
        )

    @expose("/landing_times")
    @auth.has_access(
        [
            (ResourceMethod.GET, ResourceType.DAG),
            (ResourceMethod.GET, ResourceType.TASK_INSTANCE),
        ]
    )
    @action_logging
    def legacy_landing_times(self):
        """Redirect from url param."""
        return redirect(url_for("Airflow.landing_times", **sanitize_args(request.args)))

    @expose("/dags/<string:dag_id>/landing-times")
    @auth.has_access(
        [
            (ResourceMethod.GET, ResourceType.DAG),
            (ResourceMethod.GET, ResourceType.TASK_INSTANCE),
        ]
    )
    @action_logging
    @provide_session
    def landing_times(self, dag_id: str, session: Session = NEW_SESSION):
        """Shows landing times."""
        dag = get_airflow_app().dag_bag.get_dag(dag_id, session=session)
        dag_model = DagModel.get_dagmodel(dag_id, session=session)
        if not dag:
            flash(f'DAG "{dag_id}" seems to be missing.', "error")
            return redirect(url_for("Airflow.index"))

        wwwutils.check_import_errors(dag.fileloc, session)
        wwwutils.check_dag_warnings(dag.dag_id, session)

        default_dag_run = conf.getint("webserver", "default_dag_run_display_number")
        base_date_str = request.args.get("base_date")
        num_runs = request.args.get("num_runs", default=default_dag_run, type=int)

        if base_date_str:
            base_date = _safe_parse_datetime(base_date_str)
        else:
            base_date = dag.get_latest_execution_date() or timezone.utcnow()

        root = request.args.get("root")
        if root:
            dag = dag.partial_subset(task_ids_or_regex=root, include_upstream=True, include_downstream=False)

        tis = dag.get_task_instances_before(base_date, num_runs, session=session)

        chart_height = wwwutils.get_chart_height(dag)
        chart = nvd3.lineChart(
            name="lineChart",
            x_custom_format=True,
            x_axis_date=True,
            x_axis_format=LINECHART_X_AXIS_TICKFORMAT,
            height=chart_height,
            chart_attr=self.line_chart_attr,
        )

        y_points: dict[str, list[float]] = collections.defaultdict(list)
        x_points: dict[str, list[tuple[int]]] = collections.defaultdict(list)
        for task in dag.tasks:
            task_id = task.task_id
            for ti in tis:
                if ti.task_id == task.task_id:
                    ts = dag.get_run_data_interval(ti.dag_run).end
                    if ti.end_date:
                        dttm = wwwutils.epoch(ti.execution_date)
                        secs = (ti.end_date - ts).total_seconds()
                        x_points[task_id].append(dttm)
                        y_points[task_id].append(secs)

        # determine the most relevant time unit for the set of landing times
        # for the DAG
        y_unit = infer_time_unit([d for t in y_points.values() for d in t])
        # update the y Axis to have the correct time units
        chart.create_y_axis("yAxis", format=".02f", custom_format=False, label=f"Landing Time ({y_unit})")
        chart.axislist["yAxis"]["axisLabelDistance"] = "-15"

        for task_id in x_points:
            chart.add_serie(
                name=task_id,
                x=x_points[task_id],
                y=scale_time_units(y_points[task_id], y_unit),
            )
        max_date = max(ti.execution_date for ti in tis) if tis else None

        session.commit()

        form = DateTimeWithNumRunsForm(
            data={
                "base_date": max_date or timezone.utcnow(),
                "num_runs": num_runs,
            }
        )
        chart.buildcontent()

        return self.render_template(
            "airflow/chart.html",
            dag=dag,
            show_trigger_form_if_no_params=conf.getboolean("webserver", "show_trigger_form_if_no_params"),
            chart=Markup(chart.htmlcontent),
            height=f"{chart_height + 100}px",
            root=root,
            form=form,
            tab_title="Landing times",
            dag_model=dag_model,
        )

    @expose("/paused", methods=["POST"])
    @auth.has_access(
        [
            (ResourceMethod.PUT, ResourceType.DAG),
        ]
    )
    @action_logging
    def paused(self):
        """Toggle paused."""
        dag_id = request.args.get("dag_id")
        is_paused = request.args.get("is_paused") == "false"
        models.DagModel.get_dagmodel(dag_id).set_is_paused(is_paused=is_paused)
        return "OK"

    @expose("/gantt")
    @auth.has_access(
        [
            (ResourceMethod.GET, ResourceType.DAG),
            (ResourceMethod.GET, ResourceType.TASK_INSTANCE),
        ]
    )
    @action_logging
    def legacy_gantt(self):
        """Redirect from url param."""
        return redirect(url_for("Airflow.gantt", **sanitize_args(request.args)))

    @expose("/dags/<string:dag_id>/gantt")
    @auth.has_access(
        [
            (ResourceMethod.GET, ResourceType.DAG),
            (ResourceMethod.GET, ResourceType.TASK_INSTANCE),
        ]
    )
    @action_logging
    @provide_session
    def gantt(self, dag_id: str, session: Session = NEW_SESSION):
        """Redirect to the replacement - grid + gantt. Kept for backwards compatibility."""
        dag = get_airflow_app().dag_bag.get_dag(dag_id, session=session)
        dt_nr_dr_data = get_date_time_num_runs_dag_runs_form_data(request, session, dag)
        dttm = dt_nr_dr_data["dttm"]
        dag_run = dag.get_dagrun(execution_date=dttm)
        dag_run_id = dag_run.run_id if dag_run else None

        kwargs = {**sanitize_args(request.args), "dag_id": dag_id, "tab": "gantt", "dag_run_id": dag_run_id}

        return redirect(url_for("Airflow.grid", **kwargs))

    @expose("/extra_links")
    @auth.has_access(
        [
            (ResourceMethod.GET, ResourceType.DAG),
            (ResourceMethod.GET, ResourceType.TASK_INSTANCE),
        ]
    )
    @action_logging
    @provide_session
    def extra_links(self, *, session: Session = NEW_SESSION):
        """
        A restful endpoint that returns external links for a given Operator.

        It queries the operator that sent the request for the links it wishes
        to provide for a given external link name.

        API: GET
        Args: dag_id: The id of the dag containing the task in question
              task_id: The id of the task in question
              execution_date: The date of execution of the task
              link_name: The name of the link reference to find the actual URL for

        Returns:
            200: {url: <url of link>, error: None} - returned when there was no problem
                finding the URL
            404: {url: None, error: <error message>} - returned when the operator does
                not return a URL
        """
        dag_id = request.args.get("dag_id")
        task_id = request.args.get("task_id")
        map_index = request.args.get("map_index", -1, type=int)
        execution_date = request.args.get("execution_date")
        dttm = _safe_parse_datetime(execution_date)
        dag = get_airflow_app().dag_bag.get_dag(dag_id)

        if not dag or task_id not in dag.task_ids:
            return {"url": None, "error": f"can't find dag {dag} or task_id {task_id}"}, 404

        task: AbstractOperator = dag.get_task(task_id)
        link_name = request.args.get("link_name")
        if link_name is None:
            return {"url": None, "error": "Link name not passed"}, 400

        ti = session.scalar(
            select(TaskInstance)
            .filter_by(dag_id=dag_id, task_id=task_id, execution_date=dttm, map_index=map_index)
            .options(joinedload(TaskInstance.dag_run))
            .limit(1)
        )

        if not ti:
            return {"url": None, "error": "Task Instances not found"}, 404
        try:
            url = task.get_extra_links(ti, link_name)
        except ValueError as err:
            return {"url": None, "error": str(err)}, 404
        if url:
            return {"error": None, "url": url}
        else:
            return {"url": None, "error": f"No URL found for {link_name}"}, 404

    @expose("/object/graph_data")
    @auth.has_access(
        [
            (ResourceMethod.GET, ResourceType.DAG),
            (ResourceMethod.GET, ResourceType.TASK_INSTANCE),
            (ResourceMethod.GET, ResourceType.TASK_LOG),
        ]
    )
    @gzipped
    @action_logging
    @provide_session
    def graph_data(self, session: Session = NEW_SESSION):
        """Get Graph Data."""
        dag_id = request.args.get("dag_id")
        dag = get_airflow_app().dag_bag.get_dag(dag_id, session=session)
        root = request.args.get("root")
        if root:
            filter_upstream = request.args.get("filter_upstream") == "true"
            filter_downstream = request.args.get("filter_downstream") == "true"
            dag = dag.partial_subset(
                task_ids_or_regex=root, include_upstream=filter_upstream, include_downstream=filter_downstream
            )

        nodes = task_group_to_dict(dag.task_group)
        edges = dag_edges(dag)

        data = {
            "arrange": dag.orientation,
            "nodes": nodes,
            "edges": edges,
        }
        return (
            htmlsafe_json_dumps(data, separators=(",", ":"), dumps=flask.json.dumps),
            {"Content-Type": "application/json; charset=utf-8"},
        )

    @expose("/object/task_instances")
    @auth.has_access(
        [
            (ResourceMethod.GET, ResourceType.DAG),
            (ResourceMethod.GET, ResourceType.TASK_INSTANCE),
        ]
    )
    @action_logging
    def task_instances(self):
        """Shows task instances."""
        dag_id = request.args.get("dag_id")
        dag = get_airflow_app().dag_bag.get_dag(dag_id)

        dttm = request.args.get("execution_date")
        if dttm:
            dttm = _safe_parse_datetime(dttm)
        else:
            return {"error": f"Invalid execution_date {dttm}"}, 400

        with create_session() as session:
            task_instances = {
                ti.task_id: wwwutils.get_instance_with_map(ti, session)
                for ti in dag.get_task_instances(dttm, dttm)
            }

        return flask.json.jsonify(task_instances)

    @expose("/object/grid_data")
    @auth.has_access(
        [
            (ResourceMethod.GET, ResourceType.DAG),
            (ResourceMethod.GET, ResourceType.TASK_INSTANCE),
        ]
    )
    def grid_data(self):
        """Returns grid data."""
        dag_id = request.args.get("dag_id")
        dag = get_airflow_app().dag_bag.get_dag(dag_id)

        if not dag:
            return {"error": f"can't find dag {dag_id}"}, 404

        root = request.args.get("root")
        if root:
            filter_upstream = request.args.get("filter_upstream") == "true"
            filter_downstream = request.args.get("filter_downstream") == "true"
            dag = dag.partial_subset(
                task_ids_or_regex=root, include_upstream=filter_upstream, include_downstream=filter_downstream
            )

        num_runs = request.args.get("num_runs", type=int)
        if num_runs is None:
            num_runs = conf.getint("webserver", "default_dag_run_display_number")

        try:
            base_date = timezone.parse(request.args["base_date"], strict=True)
        except (KeyError, ValueError):
            base_date = dag.get_latest_execution_date() or timezone.utcnow()

        with create_session() as session:
            query = select(DagRun).where(DagRun.dag_id == dag.dag_id, DagRun.execution_date <= base_date)

        run_type = request.args.get("run_type")
        if run_type:
            query = query.where(DagRun.run_type == run_type)

        run_state = request.args.get("run_state")
        if run_state:
            query = query.where(DagRun.state == run_state)

        dag_runs = wwwutils.sorted_dag_runs(
            query, ordering=dag.timetable.run_ordering, limit=num_runs, session=session
        )
        encoded_runs = [wwwutils.encode_dag_run(dr, json_encoder=utils_json.WebEncoder) for dr in dag_runs]
        data = {
            "groups": dag_to_grid(dag, dag_runs, session),
            "dag_runs": encoded_runs,
            "ordering": dag.timetable.run_ordering,
        }
        # avoid spaces to reduce payload size
        return (
            htmlsafe_json_dumps(data, separators=(",", ":"), dumps=flask.json.dumps),
            {"Content-Type": "application/json; charset=utf-8"},
        )

    @expose("/object/historical_metrics_data")
    @auth.has_access(
        [
            (ResourceMethod.GET, ResourceType.CLUSTER_ACTIVITY),
        ]
    )
    def historical_metrics_data(self):
        """Returns cluster activity historical metrics."""
        start_date = _safe_parse_datetime(request.args.get("start_date"))
        end_date = _safe_parse_datetime(request.args.get("end_date"))

        with create_session() as session:
            # DagRuns
            dag_run_types = session.execute(
                select(DagRun.run_type, func.count(DagRun.run_id))
                .where(
                    DagRun.start_date >= start_date,
                    func.coalesce(DagRun.end_date, datetime.datetime.utcnow()) <= end_date,
                )
                .group_by(DagRun.run_type)
            ).all()

            dag_run_states = session.execute(
                select(DagRun.state, func.count(DagRun.run_id))
                .where(
                    DagRun.start_date >= start_date,
                    func.coalesce(DagRun.end_date, datetime.datetime.utcnow()) <= end_date,
                )
                .group_by(DagRun.state)
            ).all()

            # TaskInstances
            task_instance_states = session.execute(
                select(TaskInstance.state, func.count(TaskInstance.run_id))
                .join(TaskInstance.dag_run)
                .where(
                    DagRun.start_date >= start_date,
                    func.coalesce(DagRun.end_date, datetime.datetime.utcnow()) <= end_date,
                )
                .group_by(TaskInstance.state)
            ).all()

            data = {
                "dag_run_types": {
                    **{dag_run_type.value: 0 for dag_run_type in DagRunType},
                    **{run_type: sum_value for run_type, sum_value in dag_run_types},
                },
                "dag_run_states": {
                    **{dag_run_state.value: 0 for dag_run_state in DagRunState},
                    **{run_state: sum_value for run_state, sum_value in dag_run_states},
                },
                "task_instance_states": {
                    "no_status": 0,
                    **{ti_state.value: 0 for ti_state in TaskInstanceState},
                    **{ti_state or "no_status": sum_value for ti_state, sum_value in task_instance_states},
                },
            }

        return (
            htmlsafe_json_dumps(data, separators=(",", ":"), dumps=flask.json.dumps),
            {"Content-Type": "application/json; charset=utf-8"},
        )

    @expose("/object/next_run_datasets/<string:dag_id>")
    @auth.has_access([(ResourceMethod.GET, ResourceType.DAG)])
    def next_run_datasets(self, dag_id):
        """Returns datasets necessary, and their status, for the next dag run."""
        dag = get_airflow_app().dag_bag.get_dag(dag_id)
        if not dag:
            return {"error": f"can't find dag {dag_id}"}, 404

        with create_session() as session:
            data = [
                dict(info)
                for info in session.execute(
                    select(
                        DatasetModel.id,
                        DatasetModel.uri,
                        func.max(DatasetEvent.timestamp).label("lastUpdate"),
                    )
                    .join(
                        DagScheduleDatasetReference, DagScheduleDatasetReference.dataset_id == DatasetModel.id
                    )
                    .join(
                        DatasetDagRunQueue,
                        and_(
                            DatasetDagRunQueue.dataset_id == DatasetModel.id,
                            DatasetDagRunQueue.target_dag_id == DagScheduleDatasetReference.dag_id,
                        ),
                        isouter=True,
                    )
                    .join(
                        DatasetEvent,
                        DatasetEvent.dataset_id == DatasetModel.id,
                        isouter=True,
                    )
                    .where(DagScheduleDatasetReference.dag_id == dag_id, ~DatasetModel.is_orphaned)
                    .group_by(DatasetModel.id, DatasetModel.uri)
                    .order_by(DatasetModel.uri)
                )
            ]
        return (
            htmlsafe_json_dumps(data, separators=(",", ":"), dumps=flask.json.dumps),
            {"Content-Type": "application/json; charset=utf-8"},
        )

    @expose("/object/dataset_dependencies")
    @auth.has_access(
        [
            (ResourceMethod.GET, ResourceType.DAG_DEPENDENCIES),
        ]
    )
    def dataset_dependencies(self):
        """Returns dataset dependencies graph."""
        nodes_dict: dict[str, Any] = {}
        edge_tuples: set[dict[str, str]] = set()

        for dag, dependencies in SerializedDagModel.get_dag_dependencies().items():
            dag_node_id = f"dag:{dag}"
            if dag_node_id not in nodes_dict:
                for dep in dependencies:
                    if dep.dependency_type == "dag" or dep.dependency_type == "dataset":
                        nodes_dict[dag_node_id] = node_dict(dag_node_id, dag, "dag")
                        if dep.node_id not in nodes_dict:
                            nodes_dict[dep.node_id] = node_dict(
                                dep.node_id, dep.dependency_id, dep.dependency_type
                            )
                        if dep.source != "dataset":
                            edge_tuples.add((f"dag:{dep.source}", dep.node_id))
                        if dep.target != "dataset":
                            edge_tuples.add((dep.node_id, f"dag:{dep.target}"))

        nodes = list(nodes_dict.values())
        edges = [{"source": source, "target": target} for source, target in edge_tuples]

        data = {
            "nodes": nodes,
            "edges": edges,
        }

        return (
            htmlsafe_json_dumps(data, separators=(",", ":"), dumps=flask.json.dumps),
            {"Content-Type": "application/json; charset=utf-8"},
        )

    @expose("/object/datasets_summary")
    @auth.has_access([(ResourceMethod.GET, ResourceType.DATASET)])
    def datasets_summary(self):
        """
        Get a summary of datasets.

        Includes the datetime they were last updated and how many updates they've ever had.
        """
        allowed_attrs = ["uri", "last_dataset_update"]

        # Grab query parameters
        limit = int(request.args.get("limit", 25))
        offset = int(request.args.get("offset", 0))
        order_by = request.args.get("order_by", "uri")
        uri_pattern = request.args.get("uri_pattern", "")
        lstripped_orderby = order_by.lstrip("-")
        updated_after = _safe_parse_datetime(request.args.get("updated_after"), allow_empty=True)
        updated_before = _safe_parse_datetime(request.args.get("updated_before"), allow_empty=True)

        # Check and clean up query parameters
        limit = min(50, limit)

        uri_pattern = uri_pattern[:4000]

        if lstripped_orderby not in allowed_attrs:
            return {
                "detail": (
                    f"Ordering with '{lstripped_orderby}' is disallowed or the attribute does not "
                    "exist on the model"
                )
            }, 400

        with create_session() as session:
            if lstripped_orderby == "uri":
                if order_by.startswith("-"):
                    order_by = (DatasetModel.uri.desc(),)
                else:
                    order_by = (DatasetModel.uri.asc(),)
            elif lstripped_orderby == "last_dataset_update":
                if order_by.startswith("-"):
                    order_by = (
                        func.max(DatasetEvent.timestamp).desc(),
                        DatasetModel.uri.asc(),
                    )
                    if session.bind.dialect.name == "postgresql":
                        order_by = (order_by[0].nulls_last(), *order_by[1:])
                else:
                    order_by = (
                        func.max(DatasetEvent.timestamp).asc(),
                        DatasetModel.uri.desc(),
                    )
                    if session.bind.dialect.name == "postgresql":
                        order_by = (order_by[0].nulls_first(), *order_by[1:])

            count_query = select(func.count(DatasetModel.id))

            has_event_filters = bool(updated_before or updated_after)

            query = (
                select(
                    DatasetModel.id,
                    DatasetModel.uri,
                    func.max(DatasetEvent.timestamp).label("last_dataset_update"),
                    func.sum(case((DatasetEvent.id.is_not(None), 1), else_=0)).label("total_updates"),
                )
                .join(DatasetEvent, DatasetEvent.dataset_id == DatasetModel.id, isouter=not has_event_filters)
                .group_by(
                    DatasetModel.id,
                    DatasetModel.uri,
                )
                .order_by(*order_by)
            )

            if has_event_filters:
                count_query = count_query.join(DatasetEvent, DatasetEvent.dataset_id == DatasetModel.id)

            filters = [~DatasetModel.is_orphaned]
            if uri_pattern:
                filters.append(DatasetModel.uri.ilike(f"%{uri_pattern}%"))
            if updated_after:
                filters.append(DatasetEvent.timestamp >= updated_after)
            if updated_before:
                filters.append(DatasetEvent.timestamp <= updated_before)

            query = query.where(*filters).offset(offset).limit(limit)
            count_query = count_query.where(*filters)

            query = session.execute(query)
            datasets = [dict(dataset) for dataset in query]
            data = {"datasets": datasets, "total_entries": session.scalar(count_query)}

            return (
                htmlsafe_json_dumps(data, separators=(",", ":"), cls=utils_json.WebEncoder),
                {"Content-Type": "application/json; charset=utf-8"},
            )

    @expose("/robots.txt")
    @action_logging
    def robots(self):
        """
        Returns a robots.txt file for blocking certain search engine crawlers.

        This mitigates some of the risk associated with exposing Airflow to the public
        internet, however it does not address the real security risks associated with
        such a deployment.
        """
        return send_from_directory(get_airflow_app().static_folder, "robots.txt")

    @expose("/audit_log")
    @auth.has_access(
        [
            (ResourceMethod.GET, ResourceType.DAG),
            (ResourceMethod.GET, ResourceType.AUDIT_LOG),
        ]
    )
    def legacy_audit_log(self):
        """Redirect from url param."""
        return redirect(url_for("Airflow.audit_log", **sanitize_args(request.args)))

    @expose("/dags/<string:dag_id>/audit_log")
    @auth.has_access(
        [
            (ResourceMethod.GET, ResourceType.DAG),
            (ResourceMethod.GET, ResourceType.AUDIT_LOG),
        ]
    )
    @provide_session
    def audit_log(self, dag_id: str, session: Session = NEW_SESSION):
        dag = get_airflow_app().dag_bag.get_dag(dag_id, session=session)
        dag_model = DagModel.get_dagmodel(dag_id, session=session)
        if not dag:
            flash(f'DAG "{dag_id}" seems to be missing from DagBag.', "error")
            return redirect(url_for("Airflow.index"))

        included_events_raw = conf.get("webserver", "audit_view_included_events", fallback=None)
        excluded_events_raw = conf.get("webserver", "audit_view_excluded_events", fallback=None)

        query = select(Log).where(Log.dag_id == dag_id)
        if included_events_raw:
            included_events = {event.strip() for event in included_events_raw.split(",")}
            query = query.where(Log.event.in_(included_events))
        elif excluded_events_raw:
            excluded_events = {event.strip() for event in excluded_events_raw.split(",")}
            query = query.where(Log.event.notin_(excluded_events))

        current_page = request.args.get("page", default=0, type=int)
        arg_sorting_key = request.args.get("sorting_key", "dttm")
        arg_sorting_direction = request.args.get("sorting_direction", default="desc")

        logs_per_page = PAGE_SIZE
        audit_logs_count = get_query_count(query, session=session)
        num_of_pages = math.ceil(audit_logs_count / logs_per_page)

        start = current_page * logs_per_page
        end = start + logs_per_page

        sort_column = Log.__table__.c.get(arg_sorting_key)
        if sort_column is not None:
            if arg_sorting_direction == "desc":
                sort_column = sort_column.desc()
            query = query.order_by(sort_column)

        dag_audit_logs = session.scalars(query.offset(start).limit(logs_per_page)).all()
        return self.render_template(
            "airflow/dag_audit_log.html",
            dag=dag,
            show_trigger_form_if_no_params=conf.getboolean("webserver", "show_trigger_form_if_no_params"),
            dag_model=dag_model,
            root=request.args.get("root"),
            dag_id=dag_id,
            dag_logs=dag_audit_logs,
            num_log_from=min(start + 1, audit_logs_count),
            num_log_to=min(end, audit_logs_count),
            audit_logs_count=audit_logs_count,
            page_size=PAGE_SIZE,
            paging=wwwutils.generate_pages(
                current_page,
                num_of_pages,
                sorting_key=arg_sorting_key if arg_sorting_key else None,
                sorting_direction=arg_sorting_direction if arg_sorting_direction else None,
            ),
            sorting_key=arg_sorting_key,
            sorting_direction=arg_sorting_direction,
        )


class ConfigurationView(AirflowBaseView):
    """View to show Airflow Configurations."""

    default_view = "conf"

    class_permission_name = permissions.RESOURCE_CONFIG
    base_permissions = [
        permissions.ACTION_CAN_READ,
        permissions.ACTION_CAN_ACCESS_MENU,
    ]

    @expose("/configuration")
    @auth.has_access(
        [
            (ResourceMethod.GET, ResourceType.CONFIG),
        ]
    )
    def conf(self):
        """Shows configuration."""
        raw = request.args.get("raw") == "true"
        title = "Airflow Configuration"
        expose_config = conf.get("webserver", "expose_config").lower()

        # TODO remove "if raw" usage in Airflow 3.0. Configuration can be fetched via the REST API.
        if raw:
            if expose_config == "non-sensitive-only":
                updater = configupdater.ConfigUpdater()
                updater.read(AIRFLOW_CONFIG)
                for sect, key in conf.sensitive_config_values:
                    if updater.has_option(sect, key):
                        updater[sect][key].value = "< hidden >"
                config = str(updater)
            elif expose_config in {"true", "t", "1"}:
                with open(AIRFLOW_CONFIG) as file:
                    config = file.read()
            else:
                config = (
                    "# Your Airflow administrator chose not to expose the configuration, "
                    "most likely for security reasons."
                )

            return Response(
                response=config,
                status=200,
                mimetype="application/text",
                headers={"Deprecation": "Endpoint will be removed in Airflow 3.0, use the REST API instead."},
            )

        if expose_config in {"non-sensitive-only", "true", "t", "1"}:
            display_sensitive = expose_config != "non-sensitive-only"

            table = [
                (section, key, str(value), source)
                for section, parameters in conf.as_dict(True, display_sensitive).items()
                for key, (value, source) in parameters.items()
            ]

            return self.render_template(
                template="airflow/config.html",
                title=title,
                table=table,
            )

        else:
            return self.render_template(
                "airflow/config.html",
                title=title,
                hide_config_msg=(
                    "Your Airflow administrator chose not to expose the configuration, "
                    "most likely for security reasons."
                ),
            )


class RedocView(AirflowBaseView):
    """Redoc Open API documentation."""

    default_view = "redoc"

    @expose("/redoc")
    def redoc(self):
        """Redoc API documentation."""
        openapi_spec_url = url_for("/api/v1./api/v1_openapi_yaml")
        return self.render_template("airflow/redoc.html", openapi_spec_url=openapi_spec_url)


######################################################################################
#                                    ModelViews
######################################################################################


class DagFilter(BaseFilter):
    """Filter using DagIDs."""

    def apply(self, query, func):
        if get_airflow_app().appbuilder.sm.has_all_dags_access(g.user):
            return query
        filter_dag_ids = get_airflow_app().appbuilder.sm.get_accessible_dag_ids(g.user)
        return query.where(self.model.dag_id.in_(filter_dag_ids))


class AirflowModelView(ModelView):
    """
    Airflow Model View.

    Overridden `__getattribute__` to wraps REST methods with action_logger
    """

    list_widget = AirflowModelListWidget
    page_size = PAGE_SIZE

    CustomSQLAInterface = wwwutils.CustomSQLAInterface

    def __getattribute__(self, attr):
        """
        Wraps action REST methods with `action_logging` wrapper.

        Overriding enables differentiating resource and generation of event name at the decorator level.

        if attr in ["show", "list", "read", "get", "get_list"]:
            return action_logging(event="RESOURCE_NAME"."action_name")(attr)
        else:
            return attr
        """
        attribute = object.__getattribute__(self, attr)
        if (
            callable(attribute)
            and hasattr(attribute, "_permission_name")
            and attribute._permission_name in self.method_permission_name
        ):
            permission_str = self.method_permission_name[attribute._permission_name]
            if permission_str not in ["show", "list", "read", "get", "get_list"]:
                return action_logging(event=f"{self.route_base.strip('/')}.{permission_str}")(attribute)
        return attribute


class AirflowPrivilegeVerifierModelView(AirflowModelView):
    """
    Prevents ability to pass primary keys of objects relating to DAGs you shouldn't be able to edit.

    This only holds for the add, update and delete operations.
    You will still need to use the `action_has_dag_edit_access()` for actions.
    """

    @staticmethod
    def validate_dag_edit_access(item: DagRun | TaskInstance):
        """Validates whether the user has 'can_edit' access for this specific DAG."""
        if not get_airflow_app().appbuilder.sm.can_edit_dag(item.dag_id):
            raise AirflowException(f"Access denied for dag_id {item.dag_id}")

    def pre_add(self, item: DagRun | TaskInstance):
        self.validate_dag_edit_access(item)

    def pre_update(self, item: DagRun | TaskInstance):
        self.validate_dag_edit_access(item)

    def pre_delete(self, item: DagRun | TaskInstance):
        self.validate_dag_edit_access(item)

    def post_add_redirect(self):  # Required to prevent redirect loop
        return redirect(self.get_default_url())

    def post_edit_redirect(self):  # Required to prevent redirect loop
        return redirect(self.get_default_url())

    def post_delete_redirect(self):  # Required to prevent redirect loop
        return redirect(self.get_default_url())


def action_has_dag_edit_access(action_func: Callable) -> Callable:
    """Decorator for actions which verifies you have DAG edit access on the given tis/drs."""

    @wraps(action_func)
    def check_dag_edit_acl_for_actions(
        self,
        items: list[TaskInstance] | list[DagRun] | TaskInstance | DagRun | None,
        *args,
        **kwargs,
    ) -> Callable:
        if items is None:
            dag_ids: set[str] = set()
        elif isinstance(items, list):
            dag_ids = {item.dag_id for item in items if item is not None}
        elif isinstance(items, (TaskInstance, DagRun)):
            dag_ids = {items.dag_id}
        else:
            raise ValueError(
                "Was expecting the first argument of the action to be of type "
                "list[TaskInstance] | list[DagRun] | TaskInstance | DagRun | None."
                f"Was of type: {type(items)}"
            )

        for dag_id in dag_ids:
            if not get_airflow_app().appbuilder.sm.can_edit_dag(dag_id):
                flash(f"Access denied for dag_id {dag_id}", "danger")
                logging.warning("User %s tried to modify %s without having access.", g.user.username, dag_id)
                return redirect(self.get_default_url())
        return action_func(self, items, *args, **kwargs)

    return check_dag_edit_acl_for_actions


class SlaMissModelView(AirflowModelView):
    """View to show SlaMiss table."""

    route_base = "/slamiss"

    datamodel = AirflowModelView.CustomSQLAInterface(SlaMiss)  # type: ignore

    class_permission_name = permissions.RESOURCE_SLA_MISS
    method_permission_name = {
        "list": "read",
    }

    base_permissions = [
        permissions.ACTION_CAN_READ,
        permissions.ACTION_CAN_ACCESS_MENU,
    ]

    list_columns = ["dag_id", "task_id", "execution_date", "email_sent", "notification_sent", "timestamp"]

    label_columns = {
        "execution_date": "Logical Date",
    }

    add_columns = ["dag_id", "task_id", "execution_date", "email_sent", "notification_sent", "timestamp"]
    edit_columns = ["dag_id", "task_id", "execution_date", "email_sent", "notification_sent", "timestamp"]
    search_columns = ["dag_id", "task_id", "email_sent", "notification_sent", "timestamp", "execution_date"]
    base_order = ("execution_date", "desc")
    base_filters = [["dag_id", DagFilter, list]]

    formatters_columns = {
        "task_id": wwwutils.task_instance_link,
        "execution_date": wwwutils.datetime_f("execution_date"),
        "timestamp": wwwutils.datetime_f("timestamp"),
        "dag_id": wwwutils.dag_link,
        "map_index": wwwutils.format_map_index,
    }

    @action("muldelete", "Delete", "Are you sure you want to delete selected records?", single=False)
    def action_muldelete(self, items):
        """Multiple delete action."""
        self.datamodel.delete_all(items)
        self.update_redirect()
        return redirect(self.get_redirect())

    @action(
        "mulnotificationsent",
        "Set notification sent to true",
        "Are you sure you want to set all these notifications to sent?",
        single=False,
    )
    def action_mulnotificationsent(self, items: list[SlaMiss]):
        return self._set_notification_property(items, "notification_sent", True)

    @action(
        "mulnotificationsentfalse",
        "Set notification sent to false",
        "Are you sure you want to mark these SLA alerts as notification not sent yet?",
        single=False,
    )
    def action_mulnotificationsentfalse(self, items: list[SlaMiss]):
        return self._set_notification_property(items, "notification_sent", False)

    @action(
        "mulemailsent",
        "Set email sent to true",
        "Are you sure you want to mark these SLA alerts as emails were sent?",
        single=False,
    )
    def action_mulemailsent(self, items: list[SlaMiss]):
        return self._set_notification_property(items, "email_sent", True)

    @action(
        "mulemailsentfalse",
        "Set email sent to false",
        "Are you sure you want to mark these SLA alerts as emails not sent yet?",
        single=False,
    )
    def action_mulemailsentfalse(self, items: list[SlaMiss]):
        return self._set_notification_property(items, "email_sent", False)

    @provide_session
    def _set_notification_property(
        self,
        items: list[SlaMiss],
        attr: str,
        new_value: bool,
        session: Session = NEW_SESSION,
    ):
        try:
            count = 0
            for sla in items:
                count += 1
                setattr(sla, attr, new_value)
                session.merge(sla)
            session.commit()
            flash(f"{count} SLAMisses had {attr} set to {new_value}.")
        except Exception as ex:
            flash(str(ex), "error")
            flash("Failed to set state", "error")
        self.update_redirect()
        return redirect(self.get_default_url())


class XComModelView(AirflowModelView):
    """View to show records from XCom table."""

    route_base = "/xcom"

    list_title = "List XComs"

    datamodel = AirflowModelView.CustomSQLAInterface(XCom)

    class_permission_name = permissions.RESOURCE_XCOM
    method_permission_name = {
        "list": "read",
        "delete": "delete",
        "action_muldelete": "delete",
    }
    base_permissions = [
        permissions.ACTION_CAN_CREATE,
        permissions.ACTION_CAN_READ,
        permissions.ACTION_CAN_DELETE,
        permissions.ACTION_CAN_ACCESS_MENU,
    ]

    search_columns = ["key", "value", "timestamp", "dag_id", "task_id", "run_id", "execution_date"]
    list_columns = ["key", "value", "timestamp", "dag_id", "task_id", "run_id", "map_index", "execution_date"]
    base_order = ("dag_run_id", "desc")

    base_filters = [["dag_id", DagFilter, list]]

    formatters_columns = {
        "task_id": wwwutils.task_instance_link,
        "timestamp": wwwutils.datetime_f("timestamp"),
        "dag_id": wwwutils.dag_link,
        "map_index": wwwutils.format_map_index,
        "execution_date": wwwutils.datetime_f("execution_date"),
    }

    @action("muldelete", "Delete", "Are you sure you want to delete selected records?", single=False)
    def action_muldelete(self, items):
        """Multiple delete action."""
        self.datamodel.delete_all(items)
        self.update_redirect()
        return redirect(self.get_redirect())

    def pre_add(self, item):
        """Pre add hook."""
        item.execution_date = timezone.make_aware(item.execution_date)
        item.value = XCom.serialize_value(
            value=item.value,
            key=item.key,
            task_id=item.task_id,
            dag_id=item.dag_id,
            run_id=item.run_id,
            map_index=item.map_index,
        )

    def pre_update(self, item):
        """Pre update hook."""
        item.execution_date = timezone.make_aware(item.execution_date)
        item.value = XCom.serialize_value(
            value=item.value,
            key=item.key,
            task_id=item.task_id,
            dag_id=item.dag_id,
            run_id=item.run_id,
            map_index=item.map_index,
        )


# Used to store a dictionary of field behaviours used to dynamically change available
# fields in ConnectionForm based on type of connection chosen
# See airflow.hooks.base_hook.DiscoverableHook for details on how to customize your Hooks.
#
# Additionally, a list of connection types that support testing via Airflow REST API is stored to dynamically
# enable/disable the Test Connection button.
#
# These field behaviours and testable connection types are rendered as scripts in the conn_create.html and
# conn_edit.html templates.
class ConnectionFormWidget(FormWidget):
    """Form widget used to display connection."""

    @cached_property
    def field_behaviours(self) -> str:
        return json.dumps(ProvidersManager().field_behaviours)

    @cached_property
    def testable_connection_types(self) -> list[str]:
        return [
            connection_type
            for connection_type, hook_info in ProvidersManager().hooks.items()
            if hook_info and hook_info.connection_testable
        ]


class ConnectionFormProxy:
    """A stand-in for the connection form class.

    Flask-Appbuilder model views only ever call the ``refresh()`` function on
    the form class, so this is the perfect place to make the form generation
    dynamic. See docstring of ``create_connection_form_class`` for rationales.
    """

    @staticmethod
    def refresh(obj=None):
        return create_connection_form_class().refresh(obj)


class ConnectionModelView(AirflowModelView):
    """View to show records from Connections table."""

    route_base = "/connection"

    datamodel = AirflowModelView.CustomSQLAInterface(Connection)  # type: ignore

    class_permission_name = permissions.RESOURCE_CONNECTION
    method_permission_name = {
        "add": "create",
        "list": "read",
        "edit": "edit",
        "delete": "delete",
        "action_muldelete": "delete",
        "action_mulduplicate": "create",
    }

    base_permissions = [
        permissions.ACTION_CAN_CREATE,
        permissions.ACTION_CAN_READ,
        permissions.ACTION_CAN_EDIT,
        permissions.ACTION_CAN_DELETE,
        permissions.ACTION_CAN_ACCESS_MENU,
    ]

    list_columns = [
        "conn_id",
        "conn_type",
        "description",
        "host",
        "port",
        "is_encrypted",
        "is_extra_encrypted",
    ]

    # The real add_columns and edit_columns are dynamically generated at runtime
    # so we can delay calculating entries relying on providers to make webserver
    # start up faster.
    _add_columns = _edit_columns = [
        "conn_id",
        "conn_type",
        "description",
        "host",
        "schema",
        "login",
        "password",
        "port",
        "extra",
    ]

    # We will generate the actual ConnectionForm when it is actually needed,
    # i.e. when the web form views are displayed and submitted.
    add_form = edit_form = ConnectionFormProxy

    add_template = "airflow/conn_create.html"
    edit_template = "airflow/conn_edit.html"

    add_widget = ConnectionFormWidget
    edit_widget = ConnectionFormWidget

    base_order = ("conn_id", "asc")

    def _iter_extra_field_names_and_sensitivity(self) -> Iterator[tuple[str, str, bool]]:
        """Iterate through provider-backed connection fields.

        Note that this cannot be a property (including a cached property)
        because Flask-Appbuilder attempts to access all members on startup, and
        using a property would initialize the providers manager too eagerly.

        Returns tuple of:

        * key
        * field_name
        * whether the field is sensitive
        """
        return (
            (k, v.field_name, v.is_sensitive) for k, v in ProvidersManager().connection_form_widgets.items()
        )

    @property
    def add_columns(self) -> list[str]:
        """A list of columns to show in the Add form.

        This dynamically calculates additional fields from providers and add
        them to the backing list. This calculation is done exactly once (by
        checking we're referencing the class-level variable instead of the
        instance-level), and only after we enter the request context (to skip
        superfuluous checks done by Flask-Appbuilder on startup).
        """
        if self._add_columns is type(self)._add_columns and has_request_context():
            self._add_columns = [
                *self._add_columns,
                *(k for k, _, _ in self._iter_extra_field_names_and_sensitivity()),
            ]
        return self._add_columns

    @property
    def edit_columns(self) -> list[str]:
        """A list of columns to show in the Edit form.

        This dynamically calculates additional fields from providers and add
        them to the backing list. This calculation is done exactly once (by
        checking we're referencing the class-level variable instead of the
        instance-level), and only after we enter the request context (to skip
        superfuluous checks done by Flask-Appbuilder on startup).
        """
        if self._edit_columns is type(self)._edit_columns and has_request_context():
            self._edit_columns = [
                *self._edit_columns,
                *(k for k, _, _ in self._iter_extra_field_names_and_sensitivity()),
            ]
        return self._edit_columns

    @action("muldelete", "Delete", "Are you sure you want to delete selected records?", single=False)
    @auth.has_access(
        [
            (ResourceMethod.PUT, ResourceType.DAG),
        ]
    )
    def action_muldelete(self, items):
        """Multiple delete."""
        self.datamodel.delete_all(items)
        self.update_redirect()
        return redirect(self.get_redirect())

    @action(
        "mulduplicate",
        "Duplicate",
        "Are you sure you want to duplicate the selected connections?",
        single=False,
    )
    @provide_session
    @auth.has_access(
        [
            (ResourceMethod.POST, ResourceType.CONNECTION),
            (ResourceMethod.GET, ResourceType.CONNECTION),
        ]
    )
    def action_mulduplicate(self, connections, session: Session = NEW_SESSION):
        """Duplicate Multiple connections."""
        for selected_conn in connections:
            new_conn_id = selected_conn.conn_id
            match = re2.search(r"_copy(\d+)$", selected_conn.conn_id)

            base_conn_id = selected_conn.conn_id
            if match:
                base_conn_id = base_conn_id.split("_copy")[0]

            potential_connection_ids = [f"{base_conn_id}_copy{i}" for i in range(1, 11)]

            query = session.scalars(
                select(Connection.conn_id).where(Connection.conn_id.in_(potential_connection_ids))
            )

            found_conn_id_set = {conn_id for conn_id in query}

            possible_conn_id_iter = (
                connection_id
                for connection_id in potential_connection_ids
                if connection_id not in found_conn_id_set
            )
            try:
                new_conn_id = next(possible_conn_id_iter)
            except StopIteration:
                flash(
                    f"Connection {new_conn_id} can't be added because it already exists, "
                    f"Please rename the existing connections",
                    "warning",
                )
            else:
                dup_conn = Connection(
                    new_conn_id,
                    selected_conn.conn_type,
                    selected_conn.description,
                    selected_conn.host,
                    selected_conn.login,
                    selected_conn.password,
                    selected_conn.schema,
                    selected_conn.port,
                    selected_conn.extra,
                )

                try:
                    session.add(dup_conn)
                    session.commit()
                    flash(f"Connection {new_conn_id} added successfully.", "success")
                except IntegrityError:
                    flash(
                        f"Connection {new_conn_id} can't be added. Integrity error, "
                        f"probably unique constraint.",
                        "warning",
                    )
                    session.rollback()

        self.update_redirect()
        return redirect(self.get_redirect())

    def process_form(self, form, is_created):
        """Process form data."""
        conn_id = form.data["conn_id"]
        conn_type = form.data["conn_type"]
        # The extra value is the combination of custom fields for this conn_type and the Extra field.
        # The extra form field with all extra values (including custom fields) is in the form being processed
        # so we start with those values, and override them with anything in the custom fields.
        extra = {}

        extra_json = form.data.get("extra")

        if extra_json:
            try:
                extra.update(json.loads(extra_json))
            except (JSONDecodeError, TypeError):
                flash(
                    Markup(
                        "<p>The <em>Extra</em> connection field contained an invalid value for Conn ID: "
                        "<q>{conn_id}</q>.</p>"
                        "<p>If connection parameters need to be added to <em>Extra</em>, "
                        "please make sure they are in the form of a single, valid JSON object.</p><br>"
                        "The following <em>Extra</em> parameters were <b>not</b> added to the connection:<br>"
                        "{extra_json}"
                    ).format(conn_id=conn_id, extra_json=extra_json),
                    category="error",
                )
                del form.extra
        del extra_json
        for key, field_name, is_sensitive in self._iter_extra_field_names_and_sensitivity():
            if key in form.data and key.startswith("extra__"):
                conn_type_from_extra_field = key.split("__")[1]
                if conn_type_from_extra_field == conn_type:
                    value = form.data[key]
                    # Some extra fields have a default value of False so we need to explicitly check the
                    # value isn't an empty string.
                    if value != "":
                        extra[field_name] = value
        if extra.keys():
            sensitive_unchanged_keys = set()
            for key, value in extra.items():
                if value == SENSITIVE_FIELD_PLACEHOLDER:
                    sensitive_unchanged_keys.add(key)
            if sensitive_unchanged_keys:
                try:
                    conn = BaseHook.get_connection(conn_id)
                except AirflowNotFoundException:
                    conn = None
                for key in sensitive_unchanged_keys:
                    if conn and conn.extra_dejson.get(key):
                        extra[key] = conn.extra_dejson.get(key)
                    else:
                        del extra[key]
            form.extra.data = json.dumps(extra)

    def prefill_form(self, form, pk):
        """Prefill the form."""
        try:
            extra = form.data.get("extra")
            if extra is None:
                extra_dictionary = {}
            else:
                extra_dictionary = json.loads(extra)
        except JSONDecodeError:
            extra_dictionary = {}

        if not isinstance(extra_dictionary, dict):
            logging.warning("extra field for %s is not a dictionary", form.data.get("conn_id", "<unknown>"))
            return

        for field_key, field_name, is_sensitive in self._iter_extra_field_names_and_sensitivity():
            value = extra_dictionary.get(field_name, "")

            if not value:
                # check if connection `extra` json is using old prefixed field name style
                value = extra_dictionary.get(field_key, "")

            if value:
                field = getattr(form, field_key)
                field.data = value
            if is_sensitive and field_name in extra_dictionary:
                extra_dictionary[field_name] = SENSITIVE_FIELD_PLACEHOLDER
        # form.data is a property that builds the dictionary from fields so we have to modify the fields
        form.extra.data = json.dumps(extra_dictionary)


class PluginView(AirflowBaseView):
    """View to show Airflow Plugins."""

    default_view = "list"

    class_permission_name = permissions.RESOURCE_PLUGIN

    method_permission_name = {
        "list": "read",
    }

    base_permissions = [
        permissions.ACTION_CAN_READ,
        permissions.ACTION_CAN_ACCESS_MENU,
    ]

    plugins_attributes_to_dump = [
        "hooks",
        "executors",
        "macros",
        "admin_views",
        "flask_blueprints",
        "menu_links",
        "appbuilder_views",
        "appbuilder_menu_items",
        "global_operator_extra_links",
        "operator_extra_links",
        "source",
    ]

    @expose("/plugin")
    @auth.has_access(
        [
            (ResourceMethod.GET, ResourceType.PLUGIN),
        ]
    )
    def list(self):
        """List loaded plugins."""
        plugins_manager.ensure_plugins_loaded()
        plugins_manager.integrate_executor_plugins()
        plugins_manager.initialize_extra_operators_links_plugins()
        plugins_manager.initialize_web_ui_plugins()

        plugins = []
        for plugin_no, plugin in enumerate(plugins_manager.plugins, 1):
            plugin_data = {
                "plugin_no": plugin_no,
                "plugin_name": plugin.name,
                "attrs": {},
            }
            for attr_name in self.plugins_attributes_to_dump:
                attr_value = getattr(plugin, attr_name)
                plugin_data["attrs"][attr_name] = attr_value

            plugins.append(plugin_data)

        title = "Airflow Plugins"
        doc_url = get_docs_url("plugins.html")
        return self.render_template(
            "airflow/plugin.html",
            plugins=plugins,
            title=title,
            doc_url=doc_url,
        )


class ProviderView(AirflowBaseView):
    """View to show Airflow Providers."""

    default_view = "list"

    class_permission_name = permissions.RESOURCE_PROVIDER

    method_permission_name = {
        "list": "read",
    }

    base_permissions = [
        permissions.ACTION_CAN_READ,
        permissions.ACTION_CAN_ACCESS_MENU,
    ]

    @expose("/provider")
    @auth.has_access(
        [
            (ResourceMethod.GET, ResourceType.PROVIDER),
        ]
    )
    def list(self):
        """List providers."""
        providers_manager = ProvidersManager()

        providers = []
        for pi in providers_manager.providers.values():
            provider_info = pi.data
            provider_data = {
                "package_name": provider_info["package-name"],
                "description": self._clean_description(provider_info["description"]),
                "version": pi.version,
                "documentation_url": get_doc_url_for_provider(provider_info["package-name"], pi.version),
            }
            providers.append(provider_data)

        title = "Providers"
        doc_url = get_docs_url("apache-airflow-providers/index.html")
        return self.render_template(
            "airflow/providers.html",
            providers=providers,
            title=title,
            doc_url=doc_url,
        )

    def _clean_description(self, description):
        def _build_link(match_obj):
            text = match_obj.group(1)
            url = match_obj.group(2)
            return Markup(f'<a href="{url}">{text}</a>')

        cd = escape(description)
        cd = re2.sub(r"`(.*)[\s+]+&lt;(.*)&gt;`__", _build_link, cd)
        return Markup(cd)


class PoolModelView(AirflowModelView):
    """View to show records from Pool table."""

    route_base = "/pool"

    datamodel = AirflowModelView.CustomSQLAInterface(models.Pool)  # type: ignore

    class_permission_name = permissions.RESOURCE_POOL
    method_permission_name = {
        "add": "create",
        "list": "read",
        "edit": "edit",
        "delete": "delete",
        "action_muldelete": "delete",
    }

    base_permissions = [
        permissions.ACTION_CAN_CREATE,
        permissions.ACTION_CAN_READ,
        permissions.ACTION_CAN_EDIT,
        permissions.ACTION_CAN_DELETE,
        permissions.ACTION_CAN_ACCESS_MENU,
    ]

    list_columns = ["pool", "slots", "running_slots", "queued_slots", "scheduled_slots", "deferred_slots"]
    add_columns = ["pool", "slots", "description", "include_deferred"]
    edit_columns = ["pool", "slots", "description", "include_deferred"]

    # include_deferred is non-nullable, but as a checkbox in the resulting form we want to allow it unchecked
    include_deferred_field = BooleanField(
        validators=[validators.Optional()],
        description="Check to include deferred tasks when calculating open pool slots.",
    )
    edit_form_extra_fields = {"include_deferred": include_deferred_field}
    add_form_extra_fields = {"include_deferred": include_deferred_field}

    base_order = ("pool", "asc")

    @action("muldelete", "Delete", "Are you sure you want to delete selected records?", single=False)
    def action_muldelete(self, items):
        """Multiple delete."""
        if any(item.pool == models.Pool.DEFAULT_POOL_NAME for item in items):
            flash(f"{models.Pool.DEFAULT_POOL_NAME} cannot be deleted", "error")
            self.update_redirect()
            return redirect(self.get_redirect())
        self.datamodel.delete_all(items)
        self.update_redirect()
        return redirect(self.get_redirect())

    @expose("/delete/<pk>", methods=["GET", "POST"])
    @has_access
    def delete(self, pk):
        """Single delete."""
        if models.Pool.is_default_pool(pk):
            flash(f"{models.Pool.DEFAULT_POOL_NAME} cannot be deleted", "error")
            self.update_redirect()
            return redirect(self.get_redirect())

        return super().delete(pk)

    def pool_link(self):
        """Pool link rendering."""
        pool_id = self.get("pool")
        if pool_id is not None:
            url = url_for("TaskInstanceModelView.list", _flt_3_pool=pool_id)
            return Markup("<a href='{url}'>{pool_id}</a>").format(url=url, pool_id=pool_id)
        else:
            return Markup('<span class="label label-danger">Invalid</span>')

    def frunning_slots(self):
        """Running slots rendering."""
        pool_id = self.get("pool")
        running_slots = self.get("running_slots")
        if pool_id is not None and running_slots is not None:
            url = url_for("TaskInstanceModelView.list", _flt_3_pool=pool_id, _flt_3_state="running")
            return Markup("<a href='{url}'>{running_slots}</a>").format(url=url, running_slots=running_slots)
        else:
            return Markup('<span class="label label-danger">Invalid</span>')

    def fqueued_slots(self):
        """Queued slots rendering."""
        pool_id = self.get("pool")
        queued_slots = self.get("queued_slots")
        if pool_id is not None and queued_slots is not None:
            url = url_for("TaskInstanceModelView.list", _flt_3_pool=pool_id, _flt_3_state="queued")
            return Markup("<a href='{url}'>{queued_slots}</a>").format(url=url, queued_slots=queued_slots)
        else:
            return Markup('<span class="label label-danger">Invalid</span>')

    def fscheduled_slots(self):
        """Scheduled slots rendering."""
        pool_id = self.get("pool")
        scheduled_slots = self.get("scheduled_slots")
        if pool_id is not None and scheduled_slots is not None:
            url = url_for("TaskInstanceModelView.list", _flt_3_pool=pool_id, _flt_3_state="scheduled")
            return Markup("<a href='{url}'>{scheduled_slots}</a>").format(
                url=url, scheduled_slots=scheduled_slots
            )
        else:
            return Markup('<span class="label label-danger">Invalid</span>')

    def fdeferred_slots(self):
        """Deferred slots rendering."""
        pool_id = self.get("pool")
        deferred_slots = self.get("deferred_slots")
        if pool_id is not None and deferred_slots is not None:
            url = url_for("TaskInstanceModelView.list", _flt_3_pool=pool_id, _flt_3_state="deferred")
            return Markup("<a href='{url}'>{deferred_slots}</a>").format(
                url=url, deferred_slots=deferred_slots
            )
        else:
            return Markup('<span class="label label-danger">Invalid</span>')

    formatters_columns = {
        "pool": pool_link,
        "running_slots": frunning_slots,
        "queued_slots": fqueued_slots,
        "scheduled_slots": fscheduled_slots,
        "deferred_slots": fdeferred_slots,
    }

    validators_columns = {"pool": [validators.DataRequired()], "slots": [validators.NumberRange(min=-1)]}


def _can_create_variable() -> bool:
    return get_airflow_app().appbuilder.sm.has_access(
        permissions.ACTION_CAN_CREATE, permissions.RESOURCE_VARIABLE
    )


class VariableModelView(AirflowModelView):
    """View to show records from Variable table."""

    route_base = "/variable"

    list_template = "airflow/variable_list.html"
    edit_template = "airflow/variable_edit.html"
    show_template = "airflow/variable_show.html"

    show_widget = AirflowVariableShowWidget

    datamodel = AirflowModelView.CustomSQLAInterface(models.Variable)  # type: ignore

    class_permission_name = permissions.RESOURCE_VARIABLE
    method_permission_name = {
        "add": "create",
        "list": "read",
        "edit": "edit",
        "show": "read",
        "delete": "delete",
        "action_muldelete": "delete",
        "action_varexport": "read",
    }
    base_permissions = [
        permissions.ACTION_CAN_CREATE,
        permissions.ACTION_CAN_READ,
        permissions.ACTION_CAN_EDIT,
        permissions.ACTION_CAN_DELETE,
        permissions.ACTION_CAN_ACCESS_MENU,
    ]

    list_columns = ["key", "val", "description", "is_encrypted"]
    add_columns = ["key", "val", "description"]
    edit_columns = ["key", "val", "description"]
    show_columns = ["key", "val", "description"]
    search_columns = ["key", "val"]

    base_order = ("key", "asc")

    def hidden_field_formatter(self):
        """Formats hidden fields."""
        key = self.get("key")
        val = self.get("val")
        if secrets_masker.should_hide_value_for_key(key):
            return Markup("*" * 8)
        if val:
            return val
        else:
            return Markup('<span class="label label-danger">Invalid</span>')

    formatters_columns = {
        "val": hidden_field_formatter,
    }

    validators_columns = {"key": [validators.DataRequired()]}

    def prefill_form(self, form, request_id):
        if secrets_masker.should_hide_value_for_key(form.key.data):
            form.val.data = "*" * 8

    def prefill_show(self, item):
        if secrets_masker.should_hide_value_for_key(item.key):
            item.val = "*" * 8

    def _show(self, pk):
        pages = get_page_args()
        page_sizes = get_page_size_args()
        orders = get_order_args()

        item = self.datamodel.get(pk, self._base_filters)
        if not item:
            abort(404)
        self.prefill_show(item)
        widgets = self._get_show_widget(pk, item)
        self.update_redirect()

        return self._get_related_views_widgets(
            item, orders=orders, pages=pages, page_sizes=page_sizes, widgets=widgets
        )

    extra_args = {"can_create_variable": _can_create_variable}

    @action("muldelete", "Delete", "Are you sure you want to delete selected records?", single=False)
    def action_muldelete(self, items):
        """Multiple delete."""
        self.datamodel.delete_all(items)
        self.update_redirect()
        return redirect(self.get_redirect())

    @action("varexport", "Export", "", single=False)
    def action_varexport(self, items):
        """Export variables."""
        var_dict = {}
        decoder = json.JSONDecoder()
        for var in items:
            try:
                val = decoder.decode(var.val)
            except Exception:
                val = var.val
            var_dict[var.key] = val

        response = make_response(json.dumps(var_dict, sort_keys=True, indent=4))
        response.headers["Content-Disposition"] = "attachment; filename=variables.json"
        response.headers["Content-Type"] = "application/json; charset=utf-8"
        return response

    @expose("/varimport", methods=["POST"])
<<<<<<< HEAD
    @auth.has_access([(ResourceMethod.POST, ResourceType.VARIABLE)])
    @action_logging(event=f"{ResourceType.VARIABLE.value.lower()}.varimport")
    def varimport(self):
=======
    @auth.has_access([(permissions.ACTION_CAN_CREATE, permissions.RESOURCE_VARIABLE)])
    @action_logging(event=f"{permissions.RESOURCE_VARIABLE.lower()}.varimport")
    @provide_session
    def varimport(self, session):
>>>>>>> e62a0ba8
        """Import variables."""
        try:
            variable_dict = json.loads(request.files["file"].read())
            action_on_existing = request.form.get("action_if_exists", "overwrite").lower()
        except Exception:
            self.update_redirect()
            flash("Missing file or syntax error.", "error")
            return redirect(self.get_redirect())
        else:
            existing_keys = set()
            if action_on_existing != "overwrite":
                existing_keys = set(
                    session.scalars(select(models.Variable.key).where(models.Variable.key.in_(variable_dict)))
                )
            if action_on_existing == "fail" and existing_keys:
                failed_repr = ", ".join(repr(k) for k in sorted(existing_keys))
                flash(f"Failed. The variables with these keys: {failed_repr}  already exists.")
                logging.error(f"Failed. The variables with these keys: {failed_repr}  already exists.")
                return redirect(location=request.referrer)
            skipped = set()
            suc_count = fail_count = 0
            for k, v in variable_dict.items():
                if action_on_existing == "skip" and k in existing_keys:
                    logging.warning("Variable: %s already exists, skipping.", k)
                    skipped.add(k)
                    continue
                try:
                    models.Variable.set(k, v, serialize_json=not isinstance(v, str))
                except Exception as exc:
                    logging.info("Variable import failed: %r", exc)
                    fail_count += 1
                else:
                    suc_count += 1
            flash(f"{suc_count} variable(s) successfully updated.")
            if fail_count:
                flash(f"{fail_count} variable(s) failed to be updated.", "error")
            if skipped:
                skipped_repr = ", ".join(repr(k) for k in sorted(skipped))
                flash(
                    f"The variables with these keys: {skipped_repr} were skipped "
                    "because they already exists",
                    "warning",
                )
            self.update_redirect()
            return redirect(self.get_redirect())


class JobModelView(AirflowModelView):
    """View to show records from Job table."""

    route_base = "/job"

    datamodel = AirflowModelView.CustomSQLAInterface(Job)  # type: ignore

    class_permission_name = permissions.RESOURCE_JOB
    method_permission_name = {
        "list": "read",
    }
    base_permissions = [
        permissions.ACTION_CAN_READ,
        permissions.ACTION_CAN_ACCESS_MENU,
    ]

    list_columns = [
        "id",
        "dag_id",
        "state",
        "job_type",
        "start_date",
        "end_date",
        "latest_heartbeat",
        "executor_class",
        "hostname",
        "unixname",
    ]
    search_columns = [
        "id",
        "dag_id",
        "state",
        "job_type",
        "start_date",
        "end_date",
        "latest_heartbeat",
        "executor_class",
        "hostname",
        "unixname",
    ]

    base_order = ("start_date", "desc")

    base_filters = [["dag_id", DagFilter, list]]

    formatters_columns = {
        "start_date": wwwutils.datetime_f("start_date"),
        "end_date": wwwutils.datetime_f("end_date"),
        "hostname": wwwutils.nobr_f("hostname"),
        "state": wwwutils.state_f,
        "latest_heartbeat": wwwutils.datetime_f("latest_heartbeat"),
    }


class DagRunModelView(AirflowPrivilegeVerifierModelView):
    """View to show records from DagRun table."""

    route_base = "/dagrun"

    datamodel = wwwutils.DagRunCustomSQLAInterface(models.DagRun)  # type: ignore

    class_permission_name = permissions.RESOURCE_DAG_RUN
    method_permission_name = {
        "delete": "delete",
        "edit": "edit",
        "list": "read",
        "action_clear": "edit",
        "action_muldelete": "delete",
        "action_set_queued": "edit",
        "action_set_running": "edit",
        "action_set_failed": "edit",
        "action_set_success": "edit",
    }
    base_permissions = [
        permissions.ACTION_CAN_CREATE,
        permissions.ACTION_CAN_READ,
        permissions.ACTION_CAN_EDIT,
        permissions.ACTION_CAN_DELETE,
        permissions.ACTION_CAN_ACCESS_MENU,
    ]

    list_columns = [
        "state",
        "dag_id",
        "execution_date",
        "run_id",
        "run_type",
        "queued_at",
        "start_date",
        "end_date",
        "note",
        "external_trigger",
        "conf",
        "duration",
    ]
    search_columns = [
        "state",
        "dag_id",
        "execution_date",
        "run_id",
        "run_type",
        "start_date",
        "end_date",
        "note",
        "external_trigger",
    ]
    label_columns = {
        "execution_date": "Logical Date",
    }
    edit_columns = [
        "state",
        "dag_id",
        "execution_date",
        "start_date",
        "end_date",
        "run_id",
        "conf",
        "note",
    ]

    # duration is not a DB column, its derived
    order_columns = [
        "state",
        "dag_id",
        "execution_date",
        "run_id",
        "run_type",
        "queued_at",
        "start_date",
        "end_date",
        # "note", # todo: maybe figure out how to re-enable this
        "external_trigger",
        "conf",
    ]

    base_order = ("execution_date", "desc")

    base_filters = [["dag_id", DagFilter, list]]

    edit_form = DagRunEditForm

    def duration_f(self):
        """Duration calculation."""
        end_date = self.get("end_date")
        start_date = self.get("start_date")

        difference = "0s"
        if start_date and end_date:
            difference = td_format(end_date - start_date)

        return difference

    formatters_columns = {
        "execution_date": wwwutils.datetime_f("execution_date"),
        "state": wwwutils.state_f,
        "start_date": wwwutils.datetime_f("start_date"),
        "end_date": wwwutils.datetime_f("end_date"),
        "queued_at": wwwutils.datetime_f("queued_at"),
        "dag_id": wwwutils.dag_link,
        "run_id": wwwutils.dag_run_link,
        "conf": wwwutils.json_f("conf"),
        "duration": duration_f,
    }

    @action("muldelete", "Delete", "Are you sure you want to delete selected records?", single=False)
    @action_has_dag_edit_access
    @action_logging
    def action_muldelete(self, items: list[DagRun]):
        """Multiple delete."""
        self.datamodel.delete_all(items)
        self.update_redirect()
        return redirect(self.get_redirect())

    @action("set_queued", "Set state to 'queued'", "", single=False)
    @action_has_dag_edit_access
    @action_logging
    def action_set_queued(self, drs: list[DagRun]):
        """Set state to queued."""
        return self._set_dag_runs_to_active_state(drs, DagRunState.QUEUED)

    @action("set_running", "Set state to 'running'", "", single=False)
    @action_has_dag_edit_access
    @action_logging
    def action_set_running(self, drs: list[DagRun]):
        """Set state to running."""
        return self._set_dag_runs_to_active_state(drs, DagRunState.RUNNING)

    @provide_session
    def _set_dag_runs_to_active_state(
        self,
        drs: list[DagRun],
        state: DagRunState,
        session: Session = NEW_SESSION,
    ):
        """This routine only supports Running and Queued state."""
        try:
            count = 0
            for dr in session.scalars(select(DagRun).where(DagRun.id.in_(dagrun.id for dagrun in drs))):
                count += 1
                if state == DagRunState.RUNNING:
                    dr.start_date = timezone.utcnow()
                dr.state = state
            session.commit()
            flash(f"{count} dag runs were set to {state}.")
        except Exception as ex:
            flash(str(ex), "error")
            flash("Failed to set state", "error")
        return redirect(self.get_default_url())

    @action(
        "set_failed",
        "Set state to 'failed'",
        "All running task instances would also be marked as failed, are you sure?",
        single=False,
    )
    @action_has_dag_edit_access
    @provide_session
    @action_logging
    def action_set_failed(self, drs: list[DagRun], session: Session = NEW_SESSION):
        """Set state to failed."""
        try:
            count = 0
            altered_tis = []
            for dr in session.scalars(select(DagRun).where(DagRun.id.in_(dagrun.id for dagrun in drs))):
                count += 1
                altered_tis += set_dag_run_state_to_failed(
                    dag=get_airflow_app().dag_bag.get_dag(dr.dag_id),
                    run_id=dr.run_id,
                    commit=True,
                    session=session,
                )
            altered_ti_count = len(altered_tis)
            flash(f"{count} dag runs and {altered_ti_count} task instances were set to failed")
        except Exception:
            flash("Failed to set state", "error")
        return redirect(self.get_default_url())

    @action(
        "set_success",
        "Set state to 'success'",
        "All task instances would also be marked as success, are you sure?",
        single=False,
    )
    @action_has_dag_edit_access
    @provide_session
    @action_logging
    def action_set_success(self, drs: list[DagRun], session: Session = NEW_SESSION):
        """Set state to success."""
        try:
            count = 0
            altered_tis = []
            for dr in session.scalars(select(DagRun).where(DagRun.id.in_(dagrun.id for dagrun in drs))):
                count += 1
                altered_tis += set_dag_run_state_to_success(
                    dag=get_airflow_app().dag_bag.get_dag(dr.dag_id),
                    run_id=dr.run_id,
                    commit=True,
                    session=session,
                )
            altered_ti_count = len(altered_tis)
            flash(f"{count} dag runs and {altered_ti_count} task instances were set to success")
        except Exception:
            flash("Failed to set state", "error")
        return redirect(self.get_default_url())

    @action("clear", "Clear the state", "All task instances would be cleared, are you sure?", single=False)
    @action_has_dag_edit_access
    @provide_session
    @action_logging
    def action_clear(self, drs: list[DagRun], session: Session = NEW_SESSION):
        """Clears the state."""
        try:
            count = 0
            cleared_ti_count = 0
            dag_to_tis: dict[DAG, list[TaskInstance]] = {}
            for dr in session.scalars(select(DagRun).where(DagRun.id.in_(dagrun.id for dagrun in drs))):
                count += 1
                dag = get_airflow_app().dag_bag.get_dag(dr.dag_id)
                tis_to_clear = dag_to_tis.setdefault(dag, [])
                tis_to_clear += dr.get_task_instances()

            for dag, tis in dag_to_tis.items():
                cleared_ti_count += len(tis)
                models.clear_task_instances(tis, session, dag=dag)

            flash(f"{count} dag runs and {cleared_ti_count} task instances were cleared")
        except Exception:
            flash("Failed to clear state", "error")
        return redirect(self.get_default_url())


class LogModelView(AirflowModelView):
    """View to show records from Log table."""

    route_base = "/log"

    datamodel = AirflowModelView.CustomSQLAInterface(Log)  # type:ignore

    class_permission_name = permissions.RESOURCE_AUDIT_LOG
    method_permission_name = {
        "list": "read",
    }
    base_permissions = [
        permissions.ACTION_CAN_READ,
        permissions.ACTION_CAN_ACCESS_MENU,
    ]

    list_columns = ["id", "dttm", "dag_id", "task_id", "event", "execution_date", "owner", "extra"]
    search_columns = ["dttm", "dag_id", "task_id", "event", "execution_date", "owner", "extra"]

    label_columns = {
        "execution_date": "Logical Date",
    }

    base_order = ("dttm", "desc")

    base_filters = [["dag_id", DagFilter, list]]

    formatters_columns = {
        "dttm": wwwutils.datetime_f("dttm"),
        "execution_date": wwwutils.datetime_f("execution_date"),
        "dag_id": wwwutils.dag_link,
    }


class TaskRescheduleModelView(AirflowModelView):
    """View to show records from Task Reschedule table."""

    route_base = "/taskreschedule"

    datamodel = AirflowModelView.CustomSQLAInterface(models.TaskReschedule)  # type: ignore
    related_views = [DagRunModelView]

    class_permission_name = permissions.RESOURCE_TASK_RESCHEDULE
    method_permission_name = {
        "list": "read",
    }

    base_permissions = [
        permissions.ACTION_CAN_READ,
        permissions.ACTION_CAN_ACCESS_MENU,
    ]

    list_columns = [
        "id",
        "dag_id",
        "run_id",
        "dag_run.execution_date",
        "task_id",
        "map_index",
        "try_number",
        "start_date",
        "end_date",
        "duration",
        "reschedule_date",
    ]

    label_columns = {
        "dag_run.execution_date": "Logical Date",
    }

    search_columns = [
        "dag_id",
        "task_id",
        "run_id",
        "execution_date",
        "start_date",
        "end_date",
        "reschedule_date",
    ]

    base_order = ("id", "desc")

    base_filters = [["dag_id", DagFilter, list]]

    def duration_f(self):
        """Duration calculation."""
        end_date = self.get("end_date")
        duration = self.get("duration")
        if end_date and duration:
            return td_format(datetime.timedelta(seconds=duration))
        return None

    formatters_columns = {
        "dag_id": wwwutils.dag_link,
        "task_id": wwwutils.task_instance_link,
        "start_date": wwwutils.datetime_f("start_date"),
        "end_date": wwwutils.datetime_f("end_date"),
        "dag_run.execution_date": wwwutils.datetime_f("dag_run.execution_date"),
        "reschedule_date": wwwutils.datetime_f("reschedule_date"),
        "duration": duration_f,
        "map_index": wwwutils.format_map_index,
    }


class TriggerModelView(AirflowModelView):
    """View to show records from Task Reschedule table."""

    route_base = "/triggerview"

    datamodel = AirflowModelView.CustomSQLAInterface(models.Trigger)  # type: ignore

    class_permission_name = permissions.RESOURCE_TRIGGER
    method_permission_name = {
        "list": "read",
    }

    base_permissions = [
        permissions.ACTION_CAN_READ,
        permissions.ACTION_CAN_ACCESS_MENU,
    ]

    list_columns = [
        "id",
        "classpath",
        "created_date",
        "triggerer_id",
    ]

    search_columns = [
        "id",
        "classpath",
        "created_date",
        "triggerer_id",
    ]

    base_order = ("id", "created_date")

    formatters_columns = {
        "created_date": wwwutils.datetime_f("created_date"),
    }


class TaskInstanceModelView(AirflowPrivilegeVerifierModelView):
    """View to show records from TaskInstance table."""

    route_base = "/taskinstance"

    datamodel = AirflowModelView.CustomSQLAInterface(models.TaskInstance)  # type: ignore

    class_permission_name = permissions.RESOURCE_TASK_INSTANCE
    method_permission_name = {
        "list": "read",
        "delete": "delete",
        "action_clear": "edit",
        "action_muldelete": "delete",
        "action_set_running": "edit",
        "action_set_failed": "edit",
        "action_set_success": "edit",
        "action_set_retry": "edit",
        "action_set_skipped": "edit",
    }
    base_permissions = [
        permissions.ACTION_CAN_CREATE,
        permissions.ACTION_CAN_READ,
        permissions.ACTION_CAN_EDIT,
        permissions.ACTION_CAN_DELETE,
        permissions.ACTION_CAN_ACCESS_MENU,
    ]

    page_size = PAGE_SIZE

    list_columns = [
        "state",
        "dag_id",
        "task_id",
        "run_id",
        "map_index",
        "dag_run.execution_date",
        "operator",
        "start_date",
        "end_date",
        "duration",
        "note",
        "job_id",
        "hostname",
        "unixname",
        "priority_weight",
        "queue",
        "queued_dttm",
        "try_number",
        "pool",
        "queued_by_job_id",
        "external_executor_id",
        "log_url",
    ]

    order_columns = [
        "state",
        "dag_id",
        "task_id",
        "run_id",
        "map_index",
        "dag_run.execution_date",
        "operator",
        "start_date",
        "end_date",
        "duration",
        # "note",  # TODO: Maybe figure out how to re-enable this.
        "job_id",
        "hostname",
        "unixname",
        "priority_weight",
        "queue",
        "queued_dttm",
        "pool",
        "queued_by_job_id",
    ]

    label_columns = {
        "dag_run.execution_date": "Logical Date",
    }

    search_columns = [
        "state",
        "dag_id",
        "task_id",
        "run_id",
        "map_index",
        "execution_date",
        "operator",
        "start_date",
        "end_date",
        "note",
        "hostname",
        "priority_weight",
        "queue",
        "queued_dttm",
        "try_number",
        "pool",
        "queued_by_job_id",
    ]

    edit_columns = [
        "dag_id",
        "task_id",
        "execution_date",
        "start_date",
        "end_date",
        "state",
        "note",
    ]

    add_exclude_columns = ["next_method", "next_kwargs", "trigger_id"]

    edit_form = TaskInstanceEditForm

    base_order = ("job_id", "asc")

    base_filters = [["dag_id", DagFilter, list]]

    def log_url_formatter(self):
        """Formats log URL."""
        log_url = self.get("log_url")
        return Markup(
            '<a href="{log_url}"><span class="material-icons" aria-hidden="true">reorder</span></a>'
        ).format(log_url=log_url)

    def duration_f(self):
        """Formats duration."""
        end_date = self.get("end_date")
        duration = self.get("duration")
        if end_date and duration:
            return td_format(datetime.timedelta(seconds=duration))
        return None

    formatters_columns = {
        "log_url": log_url_formatter,
        "task_id": wwwutils.task_instance_link,
        "run_id": wwwutils.dag_run_link,
        "map_index": wwwutils.format_map_index,
        "hostname": wwwutils.nobr_f("hostname"),
        "state": wwwutils.state_f,
        "dag_run.execution_date": wwwutils.datetime_f("dag_run.execution_date"),
        "start_date": wwwutils.datetime_f("start_date"),
        "end_date": wwwutils.datetime_f("end_date"),
        "queued_dttm": wwwutils.datetime_f("queued_dttm"),
        "dag_id": wwwutils.dag_link,
        "duration": duration_f,
    }

    @action(
        "clear",
        lazy_gettext("Clear"),
        lazy_gettext(
            "Are you sure you want to clear the state of the selected task"
            " instance(s) and set their dagruns to the QUEUED state?"
        ),
        single=False,
    )
    @action_has_dag_edit_access
    @provide_session
    @action_logging
    def action_clear(self, task_instances, session: Session = NEW_SESSION):
        """Clears the action."""
        try:
            dag_to_tis = collections.defaultdict(list)

            for ti in task_instances:
                dag = get_airflow_app().dag_bag.get_dag(ti.dag_id)
                dag_to_tis[dag].append(ti)

            for dag, task_instances_list in dag_to_tis.items():
                models.clear_task_instances(task_instances_list, session, dag=dag)

            session.commit()
            flash(f"{len(task_instances)} task instances have been cleared")
        except Exception as e:
            flash(f'Failed to clear task instances: "{e}"', "error")
        self.update_redirect()
        return redirect(self.get_redirect())

    @action("muldelete", "Delete", "Are you sure you want to delete selected records?", single=False)
    @action_has_dag_edit_access
    @action_logging
    def action_muldelete(self, items):
        self.datamodel.delete_all(items)
        self.update_redirect()
        return redirect(self.get_redirect())

    @provide_session
    def set_task_instance_state(
        self,
        tis: Collection[TaskInstance],
        target_state: TaskInstanceState,
        session: Session = NEW_SESSION,
    ) -> None:
        """Set task instance state."""
        try:
            count = len(tis)
            for ti in tis:
                ti.set_state(target_state, session)
            session.commit()
            flash(f"{count} task instances were set to '{target_state}'")
        except Exception:
            flash("Failed to set state", "error")

    @action("set_running", "Set state to 'running'", "", single=False)
    @action_has_dag_edit_access
    @action_logging
    def action_set_running(self, tis):
        """Set state to 'running'."""
        self.set_task_instance_state(tis, TaskInstanceState.RUNNING)
        self.update_redirect()
        return redirect(self.get_redirect())

    @action("set_failed", "Set state to 'failed'", "", single=False)
    @action_has_dag_edit_access
    @action_logging
    def action_set_failed(self, tis):
        """Set state to 'failed'."""
        self.set_task_instance_state(tis, TaskInstanceState.FAILED)
        self.update_redirect()
        return redirect(self.get_redirect())

    @action("set_success", "Set state to 'success'", "", single=False)
    @action_has_dag_edit_access
    @action_logging
    def action_set_success(self, tis):
        """Set state to 'success'."""
        self.set_task_instance_state(tis, TaskInstanceState.SUCCESS)
        self.update_redirect()
        return redirect(self.get_redirect())

    @action("set_retry", "Set state to 'up_for_retry'", "", single=False)
    @action_has_dag_edit_access
    @action_logging
    def action_set_retry(self, tis):
        """Set state to 'up_for_retry'."""
        self.set_task_instance_state(tis, TaskInstanceState.UP_FOR_RETRY)
        self.update_redirect()
        return redirect(self.get_redirect())

    @action("set_skipped", "Set state to 'skipped'", "", single=False)
    @action_has_dag_edit_access
    @action_logging
    def action_set_skipped(self, tis):
        """Set state to skipped."""
        self.set_task_instance_state(tis, TaskInstanceState.SKIPPED)
        self.update_redirect()
        return redirect(self.get_redirect())


class AutocompleteView(AirflowBaseView):
    """View to provide autocomplete results."""

    @auth.has_access([(ResourceMethod.GET, ResourceType.DAG)])
    @provide_session
    @expose("/dagmodel/autocomplete")
    def autocomplete(self, session: Session = NEW_SESSION):
        """Autocomplete."""
        query = unquote(request.args.get("query", ""))

        if not query:
            return flask.json.jsonify([])

        # Provide suggestions of dag_ids and owners
        dag_ids_query = select(
            sqla.literal("dag").label("type"),
            DagModel.dag_id.label("name"),
        ).where(~DagModel.is_subdag, DagModel.is_active, DagModel.dag_id.ilike(f"%{query}%"))

        owners_query = (
            select(
                sqla.literal("owner").label("type"),
                DagModel.owners.label("name"),
            )
            .distinct()
            .where(~DagModel.is_subdag, DagModel.is_active, DagModel.owners.ilike(f"%{query}%"))
        )

        # Hide DAGs if not showing status: "all"
        status = flask_session.get(FILTER_STATUS_COOKIE)
        if status == "active":
            dag_ids_query = dag_ids_query.where(~DagModel.is_paused)
            owners_query = owners_query.where(~DagModel.is_paused)
        elif status == "paused":
            dag_ids_query = dag_ids_query.where(DagModel.is_paused)
            owners_query = owners_query.where(DagModel.is_paused)

        filter_dag_ids = get_airflow_app().appbuilder.sm.get_accessible_dag_ids(g.user)

        dag_ids_query = dag_ids_query.where(DagModel.dag_id.in_(filter_dag_ids))
        owners_query = owners_query.where(DagModel.dag_id.in_(filter_dag_ids))
        payload = [
            row._asdict()
            for row in session.execute(dag_ids_query.union(owners_query).order_by("name").limit(10))
        ]
        return flask.json.jsonify(payload)


class DagDependenciesView(AirflowBaseView):
    """View to show dependencies between DAGs."""

    refresh_interval = datetime.timedelta(
        seconds=conf.getint(
            "webserver",
            "dag_dependencies_refresh_interval",
            fallback=conf.getint("scheduler", "dag_dir_list_interval"),
        )
    )
    last_refresh = timezone.utcnow() - refresh_interval
    nodes: list[dict[str, Any]] = []
    edges: list[dict[str, str]] = []

    @expose("/dag-dependencies")
    @auth.has_access(
        [
            (ResourceMethod.GET, ResourceType.DAG_DEPENDENCIES),
        ]
    )
    @gzipped
    @action_logging
    def list(self):
        """Display DAG dependencies."""
        title = "DAG Dependencies"

        if not self.nodes or not self.edges:
            self._calculate_graph()
            self.last_refresh = timezone.utcnow()
        elif timezone.utcnow() > self.last_refresh + self.refresh_interval:
            max_last_updated = SerializedDagModel.get_max_last_updated_datetime()
            if max_last_updated is None or max_last_updated > self.last_refresh:
                self._calculate_graph()
            self.last_refresh = timezone.utcnow()

        return self.render_template(
            "airflow/dag_dependencies.html",
            title=title,
            nodes=self.nodes,
            edges=self.edges,
            last_refresh=self.last_refresh,
            arrange=conf.get("webserver", "dag_orientation"),
            width=request.args.get("width", "100%"),
            height=request.args.get("height", "800"),
        )

    def _calculate_graph(self):
        nodes_dict: dict[str, Any] = {}
        edge_tuples: set[dict[str, str]] = set()

        for dag, dependencies in SerializedDagModel.get_dag_dependencies().items():
            dag_node_id = f"dag:{dag}"
            if dag_node_id not in nodes_dict:
                nodes_dict[dag_node_id] = node_dict(dag_node_id, dag, "dag")

            for dep in dependencies:
                if dep.node_id not in nodes_dict:
                    nodes_dict[dep.node_id] = node_dict(dep.node_id, dep.dependency_id, dep.dependency_type)
                edge_tuples.add((f"dag:{dep.source}", dep.node_id))
                edge_tuples.add((dep.node_id, f"dag:{dep.target}"))

        self.nodes = list(nodes_dict.values())
        self.edges = [{"u": u, "v": v} for u, v in edge_tuples]


def add_user_permissions_to_dag(sender, template, context, **extra):
    """
    Adds `.can_edit`, `.can_trigger`, and `.can_delete` properties to DAG based on current user's permissions.

    Located in `views.py` rather than the DAG model to keep permissions logic out of the Airflow core.
    """
    if "dag" not in context:
        return
    dag = context["dag"]
    can_create_dag_run = get_airflow_app().appbuilder.sm.has_access(
        permissions.ACTION_CAN_CREATE, permissions.RESOURCE_DAG_RUN
    )

    dag.can_edit = get_airflow_app().appbuilder.sm.can_edit_dag(dag.dag_id)
    dag.can_trigger = dag.can_edit and can_create_dag_run
    dag.can_delete = get_airflow_app().appbuilder.sm.can_delete_dag(dag.dag_id)
    context["dag"] = dag


# NOTE: Put this at the end of the file. Pylance is too clever and detects that
# before_render_template.connect() is declared as NoReturn, and marks everything
# after this line as unreachable code. It's technically correct based on the
# lint-time information, but that's not what actually happens at runtime.
before_render_template.connect(add_user_permissions_to_dag)<|MERGE_RESOLUTION|>--- conflicted
+++ resolved
@@ -5135,16 +5135,10 @@
         return response
 
     @expose("/varimport", methods=["POST"])
-<<<<<<< HEAD
     @auth.has_access([(ResourceMethod.POST, ResourceType.VARIABLE)])
     @action_logging(event=f"{ResourceType.VARIABLE.value.lower()}.varimport")
-    def varimport(self):
-=======
-    @auth.has_access([(permissions.ACTION_CAN_CREATE, permissions.RESOURCE_VARIABLE)])
-    @action_logging(event=f"{permissions.RESOURCE_VARIABLE.lower()}.varimport")
     @provide_session
     def varimport(self, session):
->>>>>>> e62a0ba8
         """Import variables."""
         try:
             variable_dict = json.loads(request.files["file"].read())
