--- conflicted
+++ resolved
@@ -4084,15 +4084,11 @@
 
     base_order = ('conn_id', 'asc')
 
-<<<<<<< HEAD
-    extra_field_name_mapping: Dict[str, str] = {}
+    extra_field_name_mapping: dict[str, str] = {}
     extra_args = {
         "is_using_secrets_backend": _is_using_secrets_backend,
         "warn_list_secrets_alternative_backend": warn_list_secrets_alternative_backend,
     }
-=======
-    extra_field_name_mapping: dict[str, str] = {}
->>>>>>> 59cba36d
 
     @action('muldelete', 'Delete', 'Are you sure you want to delete selected records?', single=False)
     @auth.has_access(
