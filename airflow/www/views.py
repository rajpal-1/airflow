# -*- coding: utf-8 -*-
#
# Licensed to the Apache Software Foundation (ASF) under one
# or more contributor license agreements.  See the NOTICE file
# distributed with this work for additional information
# regarding copyright ownership.  The ASF licenses this file
# to you under the Apache License, Version 2.0 (the
# "License"); you may not use this file except in compliance
# with the License.  You may obtain a copy of the License at
#
#   http://www.apache.org/licenses/LICENSE-2.0
#
# Unless required by applicable law or agreed to in writing,
# software distributed under the License is distributed on an
# "AS IS" BASIS, WITHOUT WARRANTIES OR CONDITIONS OF ANY
# KIND, either express or implied.  See the License for the
# specific language governing permissions and limitations
# under the License.
#

import copy
import itertools
import json
import logging
import math
import os
import socket
import traceback
from collections import defaultdict
from datetime import timedelta
from urllib.parse import quote

import lazy_object_proxy
import markdown
import pendulum
import sqlalchemy as sqla
<<<<<<< HEAD
from flask import (
    abort, jsonify, redirect, url_for, request, Markup, Response,
    current_app, render_template, make_response, send_file)
from flask import flash
from flask._compat import PY2
from flask_admin import BaseView, expose, AdminIndexView
from flask_admin.actions import action
from flask_admin.babel import lazy_gettext
from flask_admin.contrib.sqla import ModelView
from flask_admin.form.fields import DateTimeField
from flask_admin.tools import iterdecode
from jinja2 import escape
from jinja2.sandbox import ImmutableSandboxedEnvironment
from past.builtins import basestring, unicode
=======
from flask import Markup, Response, flash, jsonify, make_response, redirect, render_template, request, url_for
from flask_appbuilder import BaseView, ModelView, expose, has_access
from flask_appbuilder.actions import action
from flask_appbuilder.models.sqla.filters import BaseFilter
from flask_babel import lazy_gettext
>>>>>>> 4311c1f0
from pygments import highlight, lexers
from pygments.formatters import HtmlFormatter
from sqlalchemy import and_, desc, or_, union_all
from wtforms import SelectField, validators

import airflow
<<<<<<< HEAD
from airflow import configuration as conf
from airflow import models
from airflow import settings
from airflow.api.common.experimental.mark_tasks import (set_dag_run_state_to_running,
                                                        set_dag_run_state_to_success,
                                                        set_dag_run_state_to_failed)
from airflow.exceptions import AirflowException
from airflow.models import BaseOperator
from airflow.models import XCom, DagRun
from airflow.models.connection import Connection
from airflow.operators.subdag_operator import SubDagOperator
from airflow.ti_deps.dep_context import DepContext, QUEUE_DEPS, SCHEDULER_DEPS
=======
from airflow import jobs, models, settings
from airflow._vendor import nvd3
from airflow.api.common.experimental.mark_tasks import (
    set_dag_run_state_to_failed, set_dag_run_state_to_success,
)
from airflow.configuration import AIRFLOW_CONFIG, conf
from airflow.models import Connection, DagModel, DagRun, Log, SlaMiss, TaskFail, XCom, errors
from airflow.ti_deps.dep_context import RUNNING_DEPS, SCHEDULER_QUEUED_DEPS, DepContext
>>>>>>> 4311c1f0
from airflow.utils import timezone
from airflow.utils.dates import infer_time_unit, scale_time_units
from airflow.utils.db import create_session, provide_session
from airflow.utils.helpers import alchemy_to_dict, render_log_filename
<<<<<<< HEAD
from airflow.utils.json import json_ser
from airflow.utils.net import get_hostname
=======
>>>>>>> 4311c1f0
from airflow.utils.state import State
from airflow.www import utils as wwwutils
<<<<<<< HEAD
from airflow.www.forms import (DateTimeForm, DateTimeWithNumRunsForm,
                               DateTimeWithNumRunsWithDagRunsForm)
from airflow.www.validators import GreaterEqualThan
if PY2:
    from cStringIO import StringIO
else:
    from io import StringIO

QUERY_LIMIT = 100000
CHART_LIMIT = 200000

UTF8_READER = codecs.getreader('utf-8')

dagbag = models.DagBag(settings.DAGS_FOLDER)

login_required = airflow.login.login_required
current_user = airflow.login.current_user
logout_user = airflow.login.logout_user

FILTER_BY_OWNER = False
=======
from airflow.www.app import app, appbuilder
from airflow.www.decorators import action_logging, gzipped, has_dag_access
from airflow.www.forms import (
    ConnectionForm, DagRunForm, DateTimeForm, DateTimeWithNumRunsForm, DateTimeWithNumRunsWithDagRunsForm,
)
from airflow.www.widgets import AirflowModelListWidget
>>>>>>> 4311c1f0

PAGE_SIZE = conf.getint('webserver', 'page_size')
if os.environ.get('SKIP_DAGS_PARSING') != 'True':
    dagbag = models.DagBag(settings.DAGS_FOLDER)
else:
    dagbag = models.DagBag(os.devnull, include_examples=False)


def get_date_time_num_runs_dag_runs_form_data(request, session, dag):
    dttm = request.args.get('execution_date')
    if dttm:
        dttm = pendulum.parse(dttm)
    else:
        dttm = dag.latest_execution_date or timezone.utcnow()

    base_date = request.args.get('base_date')
    if base_date:
        base_date = timezone.parse(base_date)
    else:
        # The DateTimeField widget truncates milliseconds and would loose
        # the first dag run. Round to next second.
        base_date = (dttm + timedelta(seconds=1)).replace(microsecond=0)

    default_dag_run = conf.getint('webserver', 'default_dag_run_display_number')
    num_runs = request.args.get('num_runs')
    num_runs = int(num_runs) if num_runs else default_dag_run

    DR = models.DagRun
    drs = (
        session.query(DR)
        .filter(
            DR.dag_id == dag.dag_id,
            DR.execution_date <= base_date)
        .order_by(desc(DR.execution_date))
        .limit(num_runs)
        .all()
    )
    dr_choices = []
    dr_state = None
    for dr in drs:
        dr_choices.append((dr.execution_date.isoformat(), dr.run_id))
        if dttm == dr.execution_date:
            dr_state = dr.state

    # Happens if base_date was changed and the selected dag run is not in result
    if not dr_state and drs:
        dr = drs[0]
        dttm = dr.execution_date
        dr_state = dr.state

    return {
        'dttm': dttm,
        'base_date': base_date,
        'num_runs': num_runs,
        'execution_date': dttm.isoformat(),
        'dr_choices': dr_choices,
        'dr_state': dr_state,
    }


######################################################################################
#                                    BaseViews
######################################################################################

@app.errorhandler(404)
def circles(error):
    return render_template(
        'airflow/circles.html', hostname=socket.getfqdn()), 404

<<<<<<< HEAD
        with create_session() as session:
            chart_id = request.args.get('chart_id')
            csv = request.args.get('csv') == "true"
            chart = session.query(models.Chart).filter_by(id=chart_id).first()
            db = session.query(
                Connection).filter_by(conn_id=chart.conn_id).first()
=======

@app.errorhandler(500)
def show_traceback(error):
    from airflow.utils import asciiart as ascii_
    return render_template(
        'airflow/traceback.html',
        hostname=socket.getfqdn(),
        nukular=ascii_.nukular,
        info=traceback.format_exc()), 500


class AirflowBaseView(BaseView):
    route_base = ''

    # Make our macros available to our UI templates too.
    extra_args = {
        'macros': airflow.macros,
    }

    def render_template(self, *args, **kwargs):
        return super().render_template(
            *args,
            # Cache this at most once per request, not for the lifetime of the view instance
            scheduler_job=lazy_object_proxy.Proxy(jobs.SchedulerJob.most_recent_job),
            **kwargs
        )


class Airflow(AirflowBaseView):
    @expose('/health')
    def health(self):
        """
        An endpoint helping check the health status of the Airflow instance,
        including metadatabase and scheduler.
        """
>>>>>>> 4311c1f0

        payload = {
            'metadatabase': {'status': 'unhealthy'}
        }

        latest_scheduler_heartbeat = None
        scheduler_status = 'unhealthy'
        payload['metadatabase'] = {'status': 'healthy'}
        try:
            scheduler_job = jobs.SchedulerJob.most_recent_job()

            if scheduler_job:
                latest_scheduler_heartbeat = scheduler_job.latest_heartbeat.isoformat()
                if scheduler_job.is_alive():
                    scheduler_status = 'healthy'
        except Exception:
            payload['metadatabase']['status'] = 'unhealthy'

        payload['scheduler'] = {'status': scheduler_status,
                                'latest_scheduler_heartbeat': latest_scheduler_heartbeat}

        return wwwutils.json_response(payload)

    @expose('/home')
    @has_access
    def index(self):
        hide_paused_dags_by_default = conf.getboolean('webserver',
                                                      'hide_paused_dags_by_default')
        show_paused_arg = request.args.get('showPaused', 'None')

        default_dag_run = conf.getint('webserver', 'default_dag_run_display_number')
        num_runs = request.args.get('num_runs')
        num_runs = int(num_runs) if num_runs else default_dag_run

        def get_int_arg(value, default=0):
            try:
                return int(value)
            except ValueError:
                return default

        arg_current_page = request.args.get('page', '0')
        arg_search_query = request.args.get('search', None)

        dags_per_page = PAGE_SIZE
        current_page = get_int_arg(arg_current_page, default=0)

        if show_paused_arg.strip().lower() == 'false':
            hide_paused = True
        elif show_paused_arg.strip().lower() == 'true':
            hide_paused = False
        else:
            hide_paused = hide_paused_dags_by_default

        start = current_page * dags_per_page
        end = start + dags_per_page

        # Get all the dag id the user could access
        filter_dag_ids = appbuilder.sm.get_accessible_dag_ids()

        with create_session() as session:
            # read orm_dags from the db
            dags_query = session.query(DagModel).filter(
                ~DagModel.is_subdag, DagModel.is_active
            )

            # optionally filter out "paused" dags
            if hide_paused:
                dags_query = dags_query.filter(~DagModel.is_paused)

            if arg_search_query:
                dags_query = dags_query.filter(
                    DagModel.dag_id.ilike('%' + arg_search_query + '%') |
                    DagModel.owners.ilike('%' + arg_search_query + '%')
                )

            if 'all_dags' not in filter_dag_ids:
                dags_query = dags_query.filter(DagModel.dag_id.in_(filter_dag_ids))

            dags = dags_query.order_by(DagModel.dag_id).offset(start).limit(dags_per_page).all()

            import_errors = session.query(errors.ImportError).all()

        for ie in import_errors:
            flash(
                "Broken DAG: [{ie.filename}] {ie.stacktrace}".format(ie=ie),
                "dag_import_error")

        from airflow.plugins_manager import import_errors as plugin_import_errors
        for filename, stacktrace in plugin_import_errors.items():
            flash(
                "Broken plugin: [{filename}] {stacktrace}".format(
                    stacktrace=stacktrace,
                    filename=filename),
                "error")

        num_of_all_dags = dags_query.count()
        num_of_pages = int(math.ceil(num_of_all_dags / float(dags_per_page)))

        auto_complete_data = set()
        for row in dags_query.with_entities(DagModel.dag_id, DagModel.owners):
            auto_complete_data.add(row.dag_id)
            auto_complete_data.add(row.owners)

        return self.render_template(
            'airflow/dags.html',
            dags=dags,
            hide_paused=hide_paused,
            current_page=current_page,
            search_query=arg_search_query if arg_search_query else '',
            page_size=dags_per_page,
            num_of_pages=num_of_pages,
            num_dag_from=min(start + 1, num_of_all_dags),
            num_dag_to=min(end, num_of_all_dags),
            num_of_all_dags=num_of_all_dags,
            paging=wwwutils.generate_pages(current_page, num_of_pages,
                                           search=arg_search_query,
                                           showPaused=not hide_paused),
            auto_complete_data=auto_complete_data,
            num_runs=num_runs)

    @expose('/dag_stats')
    @has_access
    @provide_session
    def dag_stats(self, session=None):
        dr = models.DagRun
<<<<<<< HEAD
        dm = models.DagModel
        dag_ids = session.query(dm.dag_id)

        dag_state_stats = (
            session.query(dr.dag_id, dr.state, sqla.func.count(dr.state)).group_by(dr.dag_id, dr.state)
        )

        data = {}
        for (dag_id, ) in dag_ids:
            data[dag_id] = {}
        for dag_id, state, count in dag_state_stats:
            if dag_id not in data:
                data[dag_id] = {}
            data[dag_id][state] = count

        payload = {}
        for dag_id, d in data.items():
            payload[dag_id] = []
            for state in State.dag_states:
                count = d.get(state, 0)
                payload[dag_id].append({
                    'state': state,
                    'count': count,
                    'dag_id': dag_id,
                    'color': State.color(state)
                })
=======

        filter_dag_ids = appbuilder.sm.get_accessible_dag_ids()

        dag_state_stats = session.query(dr.dag_id, dr.state, sqla.func.count(dr.state))\
            .group_by(dr.dag_id, dr.state)

        payload = {}
        if filter_dag_ids:
            if 'all_dags' not in filter_dag_ids:
                dag_state_stats = dag_state_stats.filter(dr.dag_id.in_(filter_dag_ids))
            data = {}
            for dag_id, state, count in dag_state_stats:
                if dag_id not in data:
                    data[dag_id] = {}
                data[dag_id][state] = count

            if 'all_dags' in filter_dag_ids:
                filter_dag_ids = [dag_id for dag_id, in session.query(models.DagModel.dag_id)]

            for dag_id in filter_dag_ids:
                payload[dag_id] = []
                for state in State.dag_states:
                    count = data.get(dag_id, {}).get(state, 0)
                    payload[dag_id].append({
                        'state': state,
                        'count': count,
                        'dag_id': dag_id,
                        'color': State.color(state)
                    })
>>>>>>> 4311c1f0
        return wwwutils.json_response(payload)

    @expose('/task_stats')
    @has_access
    @provide_session
    def task_stats(self, session=None):
        TI = models.TaskInstance
        DagRun = models.DagRun
        Dag = models.DagModel

<<<<<<< HEAD
        dag_ids = session.query(Dag.dag_id)
=======
        filter_dag_ids = appbuilder.sm.get_accessible_dag_ids()

        payload = {}
        if not filter_dag_ids:
            return
>>>>>>> 4311c1f0

        LastDagRun = (
            session.query(
                DagRun.dag_id,
                sqla.func.max(DagRun.execution_date).label('execution_date')
            )
            .join(Dag, Dag.dag_id == DagRun.dag_id)
            .filter(DagRun.state != State.RUNNING, Dag.is_active)
            .group_by(DagRun.dag_id)
            .subquery('last_dag_run')
        )
        RunningDagRun = (
            session.query(DagRun.dag_id, DagRun.execution_date)
                   .join(Dag, Dag.dag_id == DagRun.dag_id)
                   .filter(DagRun.state == State.RUNNING, Dag.is_active)
                   .subquery('running_dag_run')
        )

        # Select all task_instances from active dag_runs.
        # If no dag_run is active, return task instances from most recent dag_run.
        LastTI = (
            session.query(TI.dag_id.label('dag_id'), TI.state.label('state'))
                   .join(LastDagRun,
                         and_(LastDagRun.c.dag_id == TI.dag_id,
                              LastDagRun.c.execution_date == TI.execution_date))
        )
        RunningTI = (
            session.query(TI.dag_id.label('dag_id'), TI.state.label('state'))
                   .join(RunningDagRun,
                         and_(RunningDagRun.c.dag_id == TI.dag_id,
                              RunningDagRun.c.execution_date == TI.execution_date))
        )

        UnionTI = union_all(LastTI, RunningTI).alias('union_ti')
        qry = (
            session.query(UnionTI.c.dag_id, UnionTI.c.state, sqla.func.count())
                   .group_by(UnionTI.c.dag_id, UnionTI.c.state)
        )

        data = {}
        for dag_id, state, count in qry:
            if 'all_dags' in filter_dag_ids or dag_id in filter_dag_ids:
                if dag_id not in data:
                    data[dag_id] = {}
                data[dag_id][state] = count
        session.commit()

<<<<<<< HEAD
        payload = {}
        for (dag_id, ) in dag_ids:
=======
        if 'all_dags' in filter_dag_ids:
            filter_dag_ids = [dag_id for dag_id, in session.query(models.DagModel.dag_id)]
        for dag_id in filter_dag_ids:
>>>>>>> 4311c1f0
            payload[dag_id] = []
            for state in State.task_states:
                count = data.get(dag_id, {}).get(state, 0)
                payload[dag_id].append({
                    'state': state,
                    'count': count,
                    'dag_id': dag_id,
                    'color': State.color(state)
                })
        return wwwutils.json_response(payload)

    @expose('/last_dagruns')
    @has_access
    @provide_session
    def last_dagruns(self, session=None):
        DagRun = models.DagRun

        filter_dag_ids = appbuilder.sm.get_accessible_dag_ids()

        if not filter_dag_ids:
            return

        dags_to_latest_runs = dict(session.query(
            DagRun.dag_id, sqla.func.max(DagRun.execution_date).label('execution_date'))
            .group_by(DagRun.dag_id).all())

        payload = {}
        for dag in dagbag.dags.values():
            dag_accessible = 'all_dags' in filter_dag_ids or dag.dag_id in filter_dag_ids
            if (dag_accessible and dag.dag_id in dags_to_latest_runs and
                    dags_to_latest_runs[dag.dag_id]):
                payload[dag.safe_dag_id] = {
                    'dag_id': dag.dag_id,
                    'last_run': dags_to_latest_runs[dag.dag_id].strftime("%Y-%m-%d %H:%M")
                }

        return wwwutils.json_response(payload)

    @expose('/code')
<<<<<<< HEAD
    @login_required
    @provide_session
    def code(self, session=None):
        dag_id = request.args.get('dag_id')
        dm = models.DagModel
=======
    @has_dag_access(can_dag_read=True)
    @has_access
    @provide_session
    def code(self, session=None):
        dm = models.DagModel
        dag_id = request.args.get('dag_id')
>>>>>>> 4311c1f0
        dag = session.query(dm).filter(dm.dag_id == dag_id).first()
        try:
            with wwwutils.open_maybe_zipped(dag.fileloc, 'r') as f:
                code = f.read()
            html_code = highlight(
                code, lexers.PythonLexer(), HtmlFormatter(linenos=True))
        except OSError as e:
            html_code = str(e)

<<<<<<< HEAD
        return self.render(
=======
        return self.render_template(
>>>>>>> 4311c1f0
            'airflow/dag_code.html', html_code=html_code, dag=dag, title=dag_id,
            root=request.args.get('root'),
            demo_mode=conf.getboolean('webserver', 'demo_mode'),
            wrapped=conf.getboolean('webserver', 'default_wrap'))

    @expose('/dag_details')
    @has_dag_access(can_dag_read=True)
    @has_access
    @provide_session
    def dag_details(self, session=None):
        dag_id = request.args.get('dag_id')
        dag_orm = DagModel.get_dagmodel(dag_id)
        # FIXME: items needed for this view should move to the database
        dag = dag_orm.get_dag()
        title = "DAG details"
        root = request.args.get('root', '')

        TI = models.TaskInstance
        states = (
            session.query(TI.state, sqla.func.count(TI.dag_id))
                   .filter(TI.dag_id == dag_id)
                   .group_by(TI.state)
                   .all()
        )

        active_runs = models.DagRun.find(
            dag_id=dag_id,
            state=State.RUNNING,
            external_trigger=False
        )

        return self.render_template(
            'airflow/dag_details.html',
            dag=dag, title=title, root=root, states=states, State=State, active_runs=active_runs)

    @expose('/rendered')
    @has_dag_access(can_dag_read=True)
    @has_access
    @action_logging
    def rendered(self):
        dag_id = request.args.get('dag_id')
        task_id = request.args.get('task_id')
        execution_date = request.args.get('execution_date')
        dttm = pendulum.parse(execution_date)
        form = DateTimeForm(data={'execution_date': dttm})
        root = request.args.get('root', '')
        dag = dagbag.get_dag(dag_id)
        task = copy.copy(dag.get_task(task_id))
        ti = models.TaskInstance(task=task, execution_date=dttm)
        try:
            ti.render_templates()
        except Exception as e:
            flash("Error rendering template: " + str(e), "error")
        title = "Rendered Template"
        html_dict = {}
        for template_field in task.__class__.template_fields:
            content = getattr(task, template_field)
            if template_field in wwwutils.get_attr_renderer():
                html_dict[template_field] = \
                    wwwutils.get_attr_renderer()[template_field](content)
            else:
                html_dict[template_field] = (
                    "<pre><code>" + str(content) + "</pre></code>")

        return self.render_template(
            'airflow/ti_code.html',
            html_dict=html_dict,
            dag=dag,
            task_id=task_id,
            execution_date=execution_date,
            form=form,
            root=root,
            title=title)

    @expose('/get_logs_with_metadata')
    @has_dag_access(can_dag_read=True)
    @has_access
    @action_logging
    @provide_session
    def get_logs_with_metadata(self, session=None):
        dag_id = request.args.get('dag_id')
        task_id = request.args.get('task_id')
        execution_date = request.args.get('execution_date')
        dttm = pendulum.parse(execution_date)
        if request.args.get('try_number') is not None:
            try_number = int(request.args.get('try_number'))
        else:
            try_number = None
<<<<<<< HEAD
        response_format = request.args.get('format', 'json')

=======
>>>>>>> 4311c1f0
        metadata = request.args.get('metadata')
        metadata = json.loads(metadata)
        response_format = request.args.get('format', 'json')

        # metadata may be null
        if not metadata:
            metadata = {}

        # Convert string datetime into actual datetime
        try:
            execution_date = timezone.parse(execution_date)
        except ValueError:
            error_message = (
                'Given execution date, {}, could not be identified '
                'as a date. Example date format: 2015-11-16T14:34:15+00:00'.format(
                    execution_date))
            response = jsonify({'error': error_message})
            response.status_code = 400

            return response

        logger = logging.getLogger('airflow.task')
        task_log_reader = conf.get('core', 'task_log_reader')
        handler = next((handler for handler in logger.handlers
                        if handler.name == task_log_reader), None)

        ti = session.query(models.TaskInstance).filter(
            models.TaskInstance.dag_id == dag_id,
            models.TaskInstance.task_id == task_id,
            models.TaskInstance.execution_date == dttm).first()

        def _get_logs_with_metadata(try_number, metadata):
            if ti is None:
                logs = ["*** Task instance did not exist in the DB\n"]
                metadata['end_of_log'] = True
            else:
                logs, metadatas = handler.read(ti, try_number, metadata=metadata)
                metadata = metadatas[0]
<<<<<<< HEAD
            for i, log in enumerate(logs):
                if PY2 and not isinstance(log, unicode):
                    logs[i] = log.decode('utf-8')

            if response_format == 'json':
                message = logs[0] if try_number is not None else logs
                return jsonify(message=message, metadata=metadata)

            file_obj = StringIO('\n'.join(logs))
            filename_template = conf.get('core', 'LOG_FILENAME_TEMPLATE')
            attachment_filename = render_log_filename(ti, try_number, filename_template)
            return send_file(file_obj, as_attachment=True,
                             attachment_filename=attachment_filename)
=======
            return logs, metadata

        try:
            if ti is not None:
                dag = dagbag.get_dag(dag_id)
                ti.task = dag.get_task(ti.task_id)
            if response_format == 'json':
                logs, metadata = _get_logs_with_metadata(try_number, metadata)
                message = logs[0] if try_number is not None else logs
                return jsonify(message=message, metadata=metadata)

            filename_template = conf.get('core', 'LOG_FILENAME_TEMPLATE')
            attachment_filename = render_log_filename(
                ti=ti,
                try_number="all" if try_number is None else try_number,
                filename_template=filename_template)
            metadata['download_logs'] = True

            def _generate_log_stream(try_number, metadata):
                if try_number is None and ti is not None:
                    next_try = ti.next_try_number
                    try_numbers = list(range(1, next_try))
                else:
                    try_numbers = [try_number]
                for try_number in try_numbers:
                    metadata.pop('end_of_log', None)
                    metadata.pop('max_offset', None)
                    metadata.pop('offset', None)
                    while 'end_of_log' not in metadata or not metadata['end_of_log']:
                        logs, metadata = _get_logs_with_metadata(try_number, metadata)
                        yield "\n".join(logs) + "\n"
            return Response(_generate_log_stream(try_number, metadata),
                            mimetype="text/plain",
                            headers={"Content-Disposition": "attachment; filename={}".format(
                                attachment_filename)})
>>>>>>> 4311c1f0
        except AttributeError as e:
            error_message = ["Task log handler {} does not support read logs.\n{}\n"
                             .format(task_log_reader, str(e))]
            metadata['end_of_log'] = True
            return jsonify(message=error_message, error=True, metadata=metadata)

    @expose('/log')
    @has_dag_access(can_dag_read=True)
    @has_access
    @action_logging
    @provide_session
    def log(self, session=None):
        dag_id = request.args.get('dag_id')
        task_id = request.args.get('task_id')
        execution_date = request.args.get('execution_date')
        dttm = pendulum.parse(execution_date)
        form = DateTimeForm(data={'execution_date': dttm})
        dag_model = DagModel.get_dagmodel(dag_id)

        ti = session.query(models.TaskInstance).filter(
            models.TaskInstance.dag_id == dag_id,
            models.TaskInstance.task_id == task_id,
            models.TaskInstance.execution_date == dttm).first()

        num_logs = 0
        if ti is not None:
            num_logs = ti.next_try_number - 1
            if ti.state == State.UP_FOR_RESCHEDULE:
                # Tasks in reschedule state decremented the try number
                num_logs += 1
        logs = [''] * num_logs
        root = request.args.get('root', '')
        return self.render_template(
            'airflow/ti_log.html',
            logs=logs, dag=dag_model, title="Log by attempts",
            dag_id=dag_id, task_id=task_id,
            execution_date=execution_date, form=form,
            root=root, wrapped=conf.getboolean('webserver', 'default_wrap'))

    @expose('/elasticsearch')
    @has_dag_access(can_dag_read=True)
    @has_access
    @action_logging
    @provide_session
    def elasticsearch(self, session=None):
        dag_id = request.args.get('dag_id')
        task_id = request.args.get('task_id')
        execution_date = request.args.get('execution_date')
        try_number = request.args.get('try_number', 1)
        elasticsearch_frontend = conf.get('elasticsearch', 'frontend')
        log_id_template = conf.get('elasticsearch', 'log_id_template')
        log_id = log_id_template.format(
            dag_id=dag_id, task_id=task_id,
            execution_date=execution_date, try_number=try_number)
        url = 'https://' + elasticsearch_frontend.format(log_id=quote(log_id))
        return redirect(url)

    @expose('/task')
    @has_dag_access(can_dag_read=True)
    @has_access
    @action_logging
    def task(self):
        TI = models.TaskInstance

        dag_id = request.args.get('dag_id')
        task_id = request.args.get('task_id')
        # Carrying execution_date through, even though it's irrelevant for
        # this context
        execution_date = request.args.get('execution_date')
        dttm = pendulum.parse(execution_date)
        form = DateTimeForm(data={'execution_date': dttm})
        root = request.args.get('root', '')
        dag = dagbag.get_dag(dag_id)

        if not dag or task_id not in dag.task_ids:
            flash(
                "Task [{}.{}] doesn't seem to exist"
                " at the moment".format(dag_id, task_id),
                "error")
            return redirect(url_for('Airflow.index'))
        task = copy.copy(dag.get_task(task_id))
        task.resolve_template_files()
        ti = TI(task=task, execution_date=dttm)
        ti.refresh_from_db()

        ti_attrs = []
        for attr_name in dir(ti):
            if not attr_name.startswith('_'):
                attr = getattr(ti, attr_name)
                if type(attr) != type(self.task):  # noqa
                    ti_attrs.append((attr_name, str(attr)))

        task_attrs = []
        for attr_name in dir(task):
            if not attr_name.startswith('_'):
                attr = getattr(task, attr_name)
                if type(attr) != type(self.task) and \
                        attr_name not in wwwutils.get_attr_renderer():  # noqa
                    task_attrs.append((attr_name, str(attr)))

        # Color coding the special attributes that are code
        special_attrs_rendered = {}
        for attr_name in wwwutils.get_attr_renderer():
            if hasattr(task, attr_name):
                source = getattr(task, attr_name)
                special_attrs_rendered[attr_name] = \
                    wwwutils.get_attr_renderer()[attr_name](source)

        no_failed_deps_result = [(
            "Unknown",
            "All dependencies are met but the task instance is not running. In most "
            "cases this just means that the task will probably be scheduled soon "
            "unless:<br/>\n- The scheduler is down or under heavy load<br/>\n{}\n"
            "<br/>\nIf this task instance does not start soon please contact your "
            "Airflow administrator for assistance.".format(
                "- This task instance already ran and had it's state changed manually "
                "(e.g. cleared in the UI)<br/>" if ti.state == State.NONE else ""))]

        # Use the scheduler's context to figure out which dependencies are not met
        dep_context = DepContext(SCHEDULER_QUEUED_DEPS)
        failed_dep_reasons = [(dep.dep_name, dep.reason) for dep in
                              ti.get_failed_dep_statuses(
                                  dep_context=dep_context)]

        title = "Task Instance Details"
        return self.render_template(
            'airflow/task.html',
            task_attrs=task_attrs,
            ti_attrs=ti_attrs,
            failed_dep_reasons=failed_dep_reasons or no_failed_deps_result,
            task_id=task_id,
            execution_date=execution_date,
            special_attrs_rendered=special_attrs_rendered,
            form=form,
            root=root,
            dag=dag, title=title)

    @expose('/xcom')
    @has_dag_access(can_dag_read=True)
    @has_access
    @action_logging
    @provide_session
    def xcom(self, session=None):
        dag_id = request.args.get('dag_id')
        task_id = request.args.get('task_id')
        # Carrying execution_date through, even though it's irrelevant for
        # this context
        execution_date = request.args.get('execution_date')
        dttm = pendulum.parse(execution_date)
        form = DateTimeForm(data={'execution_date': dttm})
<<<<<<< HEAD
=======
        root = request.args.get('root', '')
>>>>>>> 4311c1f0
        dm_db = models.DagModel
        ti_db = models.TaskInstance
        dag = session.query(dm_db).filter(dm_db.dag_id == dag_id).first()
        ti = session.query(ti_db).filter(ti_db.dag_id == dag_id and ti_db.task_id == task_id).first()
<<<<<<< HEAD
=======

>>>>>>> 4311c1f0
        if not ti:
            flash(
                "Task [{}.{}] doesn't seem to exist"
                " at the moment".format(dag_id, task_id),
                "error")
            return redirect(url_for('Airflow.index'))

        xcomlist = session.query(XCom).filter(
            XCom.dag_id == dag_id, XCom.task_id == task_id,
            XCom.execution_date == dttm).all()

        attributes = []
        for xcom in xcomlist:
            if not xcom.key.startswith('_'):
                attributes.append((xcom.key, xcom.value))

        title = "XCom"
        return self.render_template(
            'airflow/xcom.html',
            attributes=attributes,
            task_id=task_id,
            execution_date=execution_date,
            form=form,
            root=root,
            dag=dag, title=title)

    @expose('/run', methods=['POST'])
    @has_dag_access(can_dag_edit=True)
    @has_access
    @action_logging
    def run(self):
        dag_id = request.form.get('dag_id')
        task_id = request.form.get('task_id')
        origin = request.form.get('origin')
        dag = dagbag.get_dag(dag_id)
        task = dag.get_task(task_id)

        execution_date = request.form.get('execution_date')
        execution_date = pendulum.parse(execution_date)
        ignore_all_deps = request.form.get('ignore_all_deps') == "true"
        ignore_task_deps = request.form.get('ignore_task_deps') == "true"
        ignore_ti_state = request.form.get('ignore_ti_state') == "true"

        from airflow.executors import get_default_executor
        executor = get_default_executor()
        valid_celery_config = False
        valid_kubernetes_config = False

        try:
            from airflow.executors.celery_executor import CeleryExecutor
            valid_celery_config = isinstance(executor, CeleryExecutor)
        except ImportError:
            pass

        try:
            from airflow.executors.kubernetes_executor import KubernetesExecutor
            valid_kubernetes_config = isinstance(executor, KubernetesExecutor)
        except ImportError:
            pass

        if not valid_celery_config and not valid_kubernetes_config:
            flash("Only works with the Celery or Kubernetes executors, sorry", "error")
            return redirect(origin)

        ti = models.TaskInstance(task=task, execution_date=execution_date)
        ti.refresh_from_db()

        # Make sure the task instance can be run
        dep_context = DepContext(
            deps=RUNNING_DEPS,
            ignore_all_deps=ignore_all_deps,
            ignore_task_deps=ignore_task_deps,
            ignore_ti_state=ignore_ti_state)
        failed_deps = list(ti.get_failed_dep_statuses(dep_context=dep_context))
        if failed_deps:
            failed_deps_str = ", ".join(
                ["{}: {}".format(dep.dep_name, dep.reason) for dep in failed_deps])
            flash("Could not queue task instance for execution, dependencies not met: "
                  "{}".format(failed_deps_str),
                  "error")
            return redirect(origin)

        executor.start()
        executor.queue_task_instance(
            ti,
            ignore_all_deps=ignore_all_deps,
            ignore_task_deps=ignore_task_deps,
            ignore_ti_state=ignore_ti_state)
        executor.heartbeat()
        flash(
            "Sent {} to the message queue, "
            "it should start any moment now.".format(ti))
        return redirect(origin)

    @expose('/delete', methods=['POST'])
    @has_dag_access(can_dag_edit=True)
    @has_access
    @action_logging
    def delete(self):
        from airflow.api.common.experimental import delete_dag
        from airflow.exceptions import DagNotFound, DagFileExists

        dag_id = request.values.get('dag_id')
        origin = request.values.get('origin') or url_for('Airflow.index')

        try:
            delete_dag.delete_dag(dag_id)
        except DagNotFound:
            flash("DAG with id {} not found. Cannot delete".format(dag_id), 'error')
            return redirect(request.referrer)
        except DagFileExists:
            flash("Dag id {} is still in DagBag. "
                  "Remove the DAG file first.".format(dag_id),
                  'error')
            return redirect(request.referrer)

        flash("Deleting DAG with id {}. May take a couple minutes to fully"
              " disappear.".format(dag_id))

<<<<<<< HEAD
    @expose('/trigger')
    @login_required
    @wwwutils.action_logging
    @wwwutils.notify_owner
    @provide_session
    def trigger(self, session=None):
        dag_id = request.args.get('dag_id')
        origin = request.args.get('origin') or "/admin/"
=======
        # Upon success return to origin.
        return redirect(origin)

    @expose('/trigger', methods=['POST'])
    @has_dag_access(can_dag_edit=True)
    @has_access
    @action_logging
    @provide_session
    def trigger(self, session=None):
        dag_id = request.values.get('dag_id')
        origin = request.values.get('origin') or url_for('Airflow.index')
>>>>>>> 4311c1f0
        dag = session.query(models.DagModel).filter(models.DagModel.dag_id == dag_id).first()
        if not dag:
            flash("Cannot find dag {}".format(dag_id))
            return redirect(origin)

        execution_date = timezone.utcnow()
        run_id = "manual__{0}".format(execution_date.isoformat())

        dr = DagRun.find(dag_id=dag_id, run_id=run_id)
        if dr:
            flash("This run_id {} already exists".format(run_id))
            return redirect(origin)

        run_conf = {}

        dag.create_dagrun(
            run_id=run_id,
            execution_date=execution_date,
            state=State.RUNNING,
            conf=run_conf,
            external_trigger=True
        )

        flash(
            "Triggered {}, "
            "it should start any moment now.".format(dag_id))
        return redirect(origin)

    def _clear_dag_tis(self, dag, start_date, end_date, origin,
                       recursive=False, confirmed=False, only_failed=False):
        if confirmed:
            count = dag.clear(
                start_date=start_date,
                end_date=end_date,
                include_subdags=recursive,
                include_parentdag=recursive,
                only_failed=only_failed,
            )

            flash("{0} task instances have been cleared".format(count))
            return redirect(origin)

        tis = dag.clear(
            start_date=start_date,
            end_date=end_date,
            include_subdags=recursive,
            include_parentdag=recursive,
            only_failed=only_failed,
            dry_run=True,
        )
        if not tis:
            flash("No task instances to clear", 'error')
            response = redirect(origin)
        else:
            details = "\n".join([str(t) for t in tis])

            response = self.render_template(
                'airflow/confirm.html',
                message=("Here's the list of task instances you are about "
                         "to clear:"),
                details=details)

        return response

    @expose('/clear', methods=['POST'])
    @has_dag_access(can_dag_edit=True)
    @has_access
    @action_logging
    def clear(self):
        dag_id = request.form.get('dag_id')
        task_id = request.form.get('task_id')
        origin = request.form.get('origin')
        dag = dagbag.get_dag(dag_id)

        execution_date = request.form.get('execution_date')
        execution_date = pendulum.parse(execution_date)
        confirmed = request.form.get('confirmed') == "true"
        upstream = request.form.get('upstream') == "true"
        downstream = request.form.get('downstream') == "true"
        future = request.form.get('future') == "true"
        past = request.form.get('past') == "true"
        recursive = request.form.get('recursive') == "true"
        only_failed = request.form.get('only_failed') == "true"

        dag = dag.sub_dag(
            task_regex=r"^{0}$".format(task_id),
            include_downstream=downstream,
            include_upstream=upstream)

        end_date = execution_date if not future else None
        start_date = execution_date if not past else None

        return self._clear_dag_tis(dag, start_date, end_date, origin,
                                   recursive=recursive, confirmed=confirmed, only_failed=only_failed)

    @expose('/dagrun_clear', methods=['POST'])
    @has_dag_access(can_dag_edit=True)
    @has_access
    @action_logging
    def dagrun_clear(self):
        dag_id = request.form.get('dag_id')
        origin = request.form.get('origin')
        execution_date = request.form.get('execution_date')
        confirmed = request.form.get('confirmed') == "true"

        dag = dagbag.get_dag(dag_id)
        execution_date = pendulum.parse(execution_date)
        start_date = execution_date
        end_date = execution_date

        return self._clear_dag_tis(dag, start_date, end_date, origin,
                                   recursive=True, confirmed=confirmed)

    @expose('/blocked')
    @has_access
    @provide_session
    def blocked(self, session=None):
        DR = models.DagRun
        filter_dag_ids = appbuilder.sm.get_accessible_dag_ids()

        payload = []
        if filter_dag_ids:
            dags = (
                session.query(DR.dag_id, sqla.func.count(DR.id))
                       .filter(DR.state == State.RUNNING)
                       .group_by(DR.dag_id)

            )
            if 'all_dags' not in filter_dag_ids:
                dags = dags.filter(DR.dag_id.in_(filter_dag_ids))
            dags = dags.all()

            for dag_id, active_dag_runs in dags:
                max_active_runs = 0
                if dag_id in dagbag.dags:
                    max_active_runs = dagbag.dags[dag_id].max_active_runs
                payload.append({
                    'dag_id': dag_id,
                    'active_dag_run': active_dag_runs,
                    'max_active_runs': max_active_runs,
                })
        return wwwutils.json_response(payload)

    def _mark_dagrun_state_as_failed(self, dag_id, execution_date, confirmed, origin):
        if not execution_date:
            flash('Invalid execution date', 'error')
            return redirect(origin)

        execution_date = pendulum.parse(execution_date)
        dag = dagbag.get_dag(dag_id)

        if not dag:
            flash('Cannot find DAG: {}'.format(dag_id), 'error')
            return redirect(origin)

        new_dag_state = set_dag_run_state_to_failed(dag, execution_date, commit=confirmed)

        if confirmed:
            flash('Marked failed on {} task instances'.format(len(new_dag_state)))
            return redirect(origin)

        else:
            details = '\n'.join([str(t) for t in new_dag_state])

            response = self.render_template(
                'airflow/confirm.html',
                message=("Here's the list of task instances you are about to mark as failed"),
                details=details)

            return response

    def _mark_dagrun_state_as_success(self, dag_id, execution_date, confirmed, origin):
        if not execution_date:
            flash('Invalid execution date', 'error')
            return redirect(origin)

        execution_date = pendulum.parse(execution_date)
        dag = dagbag.get_dag(dag_id)

        if not dag:
            flash('Cannot find DAG: {}'.format(dag_id), 'error')
            return redirect(origin)

        new_dag_state = set_dag_run_state_to_success(dag, execution_date,
                                                     commit=confirmed)

        if confirmed:
            flash('Marked success on {} task instances'.format(len(new_dag_state)))
            return redirect(origin)

        else:
            details = '\n'.join([str(t) for t in new_dag_state])

            response = self.render_template(
                'airflow/confirm.html',
                message=("Here's the list of task instances you are about to mark as success"),
                details=details)

            return response

    @expose('/dagrun_failed', methods=['POST'])
    @has_dag_access(can_dag_edit=True)
    @has_access
    @action_logging
    def dagrun_failed(self):
        dag_id = request.form.get('dag_id')
        execution_date = request.form.get('execution_date')
        confirmed = request.form.get('confirmed') == 'true'
        origin = request.form.get('origin')
        return self._mark_dagrun_state_as_failed(dag_id, execution_date,
                                                 confirmed, origin)

    @expose('/dagrun_success', methods=['POST'])
    @has_dag_access(can_dag_edit=True)
    @has_access
    @action_logging
    def dagrun_success(self):
        dag_id = request.form.get('dag_id')
        execution_date = request.form.get('execution_date')
        confirmed = request.form.get('confirmed') == 'true'
        origin = request.form.get('origin')
        return self._mark_dagrun_state_as_success(dag_id, execution_date,
                                                  confirmed, origin)

    def _mark_task_instance_state(self, dag_id, task_id, origin, execution_date,
                                  confirmed, upstream, downstream,
                                  future, past, state):
        dag = dagbag.get_dag(dag_id)
        task = dag.get_task(task_id)
        task.dag = dag

        execution_date = pendulum.parse(execution_date)

        if not dag:
            flash("Cannot find DAG: {}".format(dag_id))
            return redirect(origin)

        if not task:
            flash("Cannot find task {} in DAG {}".format(task_id, dag.dag_id))
            return redirect(origin)

        from airflow.api.common.experimental.mark_tasks import set_state

        if confirmed:
            altered = set_state(tasks=[task], execution_date=execution_date,
                                upstream=upstream, downstream=downstream,
                                future=future, past=past, state=state,
                                commit=True)

            flash("Marked {} on {} task instances".format(state, len(altered)))
            return redirect(origin)

        to_be_altered = set_state(tasks=[task], execution_date=execution_date,
                                  upstream=upstream, downstream=downstream,
                                  future=future, past=past, state=state,
                                  commit=False)

        details = "\n".join([str(t) for t in to_be_altered])

        response = self.render_template(
            "airflow/confirm.html",
            message=("Here's the list of task instances you are about to mark as {}:".format(state)),
            details=details)

        return response

    @expose('/failed', methods=['POST'])
    @has_dag_access(can_dag_edit=True)
    @has_access
    @action_logging
    def failed(self):
        dag_id = request.form.get('dag_id')
        task_id = request.form.get('task_id')
        origin = request.form.get('origin')
        execution_date = request.form.get('execution_date')

        confirmed = request.form.get('confirmed') == "true"
        upstream = request.form.get('failed_upstream') == "true"
        downstream = request.form.get('failed_downstream') == "true"
        future = request.form.get('failed_future') == "true"
        past = request.form.get('failed_past') == "true"

        return self._mark_task_instance_state(dag_id, task_id, origin, execution_date,
                                              confirmed, upstream, downstream,
                                              future, past, State.FAILED)

    @expose('/success', methods=['POST'])
    @has_dag_access(can_dag_edit=True)
    @has_access
    @action_logging
    def success(self):
        dag_id = request.form.get('dag_id')
        task_id = request.form.get('task_id')
        origin = request.form.get('origin')
        execution_date = request.form.get('execution_date')

        confirmed = request.form.get('confirmed') == "true"
        upstream = request.form.get('success_upstream') == "true"
        downstream = request.form.get('success_downstream') == "true"
        future = request.form.get('success_future') == "true"
        past = request.form.get('success_past') == "true"

        return self._mark_task_instance_state(dag_id, task_id, origin, execution_date,
                                              confirmed, upstream, downstream,
                                              future, past, State.SUCCESS)

    @expose('/tree')
    @has_dag_access(can_dag_read=True)
    @has_access
    @gzipped
    @action_logging
    def tree(self):
        default_dag_run = conf.getint('webserver', 'default_dag_run_display_number')
        dag_id = request.args.get('dag_id')
        blur = conf.getboolean('webserver', 'demo_mode')
        dag_model = DagModel.get_dagmodel(dag_id)
        if not dag_model:
            flash('DAG "{0}" seems to be missing in database.'.format(dag_id), "error")
            return redirect(url_for('Airflow.index'))
        dag = dag_model.get_dag()

        if dag is None:
            dag = dagbag.get_dag(dag_id)
            if dag is None:
                flash('DAG "{0}" seems to be missing from DagBag.'.format(dag_id), "error")
                return redirect(url_for('Airflow.index'))

        root = request.args.get('root')
        if root:
            dag = dag.sub_dag(
                task_regex=root,
                include_downstream=False,
                include_upstream=True)

        base_date = request.args.get('base_date')
        num_runs = request.args.get('num_runs')
        num_runs = int(num_runs) if num_runs else default_dag_run

        if base_date:
            base_date = timezone.parse(base_date)
        else:
            base_date = dag.latest_execution_date or timezone.utcnow()

        with create_session() as session:
            dag_runs = (
                session.query(DagRun)
                .filter(
                    DagRun.dag_id == dag.dag_id,
                    DagRun.execution_date <= base_date)
                .order_by(DagRun.execution_date.desc())
                .limit(num_runs)
                .all()
            )
        dag_runs = {
            dr.execution_date: alchemy_to_dict(dr) for dr in dag_runs}

        dates = sorted(list(dag_runs.keys()))
        max_date = max(dates) if dates else None
        min_date = min(dates) if dates else None

        tis = dag.get_task_instances(start_date=min_date, end_date=base_date)
        task_instances = {}
        for ti in tis:
            tid = alchemy_to_dict(ti)
            dr = dag_runs.get(ti.execution_date)
            tid['external_trigger'] = dr['external_trigger'] if dr else False
            task_instances[(ti.task_id, ti.execution_date)] = tid

        expanded = []
        # The default recursion traces every path so that tree view has full
        # expand/collapse functionality. After 5,000 nodes we stop and fall
        # back on a quick DFS search for performance. See PR #320.
        node_count = [0]
        node_limit = 5000 / max(1, len(dag.leaves))

        def recurse_nodes(task, visited):
            visited.add(task)
            node_count[0] += 1

            children = [
                recurse_nodes(t, visited) for t in task.downstream_list
                if node_count[0] < node_limit or t not in visited]

            # D3 tree uses children vs _children to define what is
            # expanded or not. The following block makes it such that
            # repeated nodes are collapsed by default.
            children_key = 'children'
            if task.task_id not in expanded:
                expanded.append(task.task_id)
            elif children:
                children_key = "_children"

            def set_duration(tid):
                if (isinstance(tid, dict) and tid.get("state") == State.RUNNING and
                        tid["start_date"] is not None):
                    d = timezone.utcnow() - pendulum.parse(tid["start_date"])
                    tid["duration"] = d.total_seconds()
                return tid

            return {
                'name': task.task_id,
                'instances': [
                    set_duration(task_instances.get((task.task_id, d))) or {
                        'execution_date': d.isoformat(),
                        'task_id': task.task_id
                    }
                    for d in dates],
                children_key: children,
                'num_dep': len(task.downstream_list),
                'operator': task.task_type,
                'retries': task.retries,
                'owner': task.owner,
                'start_date': task.start_date,
                'end_date': task.end_date,
                'depends_on_past': task.depends_on_past,
                'ui_color': task.ui_color,
                'extra_links': task.extra_links,
            }

        data = {
            'name': '[DAG]',
            'children': [recurse_nodes(t, set()) for t in dag.roots],
            'instances': [
                dag_runs.get(d) or {'execution_date': d.isoformat()}
                for d in dates],
        }

        session.commit()

        form = DateTimeWithNumRunsForm(data={'base_date': max_date,
                                             'num_runs': num_runs})
        external_logs = conf.get('elasticsearch', 'frontend')
        return self.render_template(
            'airflow/tree.html',
            operators=sorted({op.__class__ for op in dag.tasks}, key=lambda x: x.__name__),
            root=root,
            form=form,
            dag=dag, data=data, blur=blur, num_runs=num_runs,
            show_external_logs=bool(external_logs))

    @expose('/graph')
    @has_dag_access(can_dag_read=True)
    @has_access
    @gzipped
    @action_logging
    @provide_session
    def graph(self, session=None):
        dag_id = request.args.get('dag_id')
        blur = conf.getboolean('webserver', 'demo_mode')
        dag = dagbag.get_dag(dag_id)
        if dag_id not in dagbag.dags:
            flash('DAG "{0}" seems to be missing.'.format(dag_id), "error")
            return redirect(url_for('Airflow.index'))

        root = request.args.get('root')
        if root:
            dag = dag.sub_dag(
                task_regex=root,
                include_upstream=True,
                include_downstream=False)

        arrange = request.args.get('arrange', dag.orientation)

        nodes = []
        edges = []
        for task in dag.tasks:
            nodes.append({
                'id': task.task_id,
                'value': {
                    'label': task.task_id,
                    'labelStyle': "fill:{0};".format(task.ui_fgcolor),
                    'style': "fill:{0};".format(task.ui_color),
                    'rx': 5,
                    'ry': 5,
                }
            })

        def get_downstream(task):
            for t in task.downstream_list:
                edge = {
                    'source_id': task.task_id,
                    'target_id': t.task_id,
                }
                if edge not in edges:
                    edges.append(edge)
                    get_downstream(t)

        for t in dag.roots:
            get_downstream(t)

        dt_nr_dr_data = get_date_time_num_runs_dag_runs_form_data(request, session, dag)
        dt_nr_dr_data['arrange'] = arrange
        dttm = dt_nr_dr_data['dttm']

        class GraphForm(DateTimeWithNumRunsWithDagRunsForm):
            arrange = SelectField("Layout", choices=(
                ('LR', "Left->Right"),
                ('RL', "Right->Left"),
                ('TB', "Top->Bottom"),
                ('BT', "Bottom->Top"),
            ))

        form = GraphForm(data=dt_nr_dr_data)
        form.execution_date.choices = dt_nr_dr_data['dr_choices']

        task_instances = {
            ti.task_id: alchemy_to_dict(ti)
            for ti in dag.get_task_instances(dttm, dttm)}
        tasks = {
            t.task_id: {
                'dag_id': t.dag_id,
                'task_type': t.task_type,
                'extra_links': t.extra_links,
            }
            for t in dag.tasks}
        if not tasks:
            flash("No tasks found", "error")
        session.commit()
        doc_md = markdown.markdown(dag.doc_md) \
            if hasattr(dag, 'doc_md') and dag.doc_md else ''

        external_logs = conf.get('elasticsearch', 'frontend')
        return self.render_template(
            'airflow/graph.html',
            dag=dag,
            form=form,
            width=request.args.get('width', "100%"),
            height=request.args.get('height', "800"),
            execution_date=dttm.isoformat(),
            state_token=wwwutils.state_token(dt_nr_dr_data['dr_state']),
            doc_md=doc_md,
            arrange=arrange,
            operators=sorted({op.__class__ for op in dag.tasks}, key=lambda x: x.__name__),
            blur=blur,
            root=root or '',
<<<<<<< HEAD
            task_instances=json.dumps(task_instances, indent=2),
            tasks=json.dumps(tasks, indent=2),
            nodes=json.dumps(nodes, indent=2),
            edges=json.dumps(edges, indent=2))
=======
            task_instances=task_instances,
            tasks=tasks,
            nodes=nodes,
            edges=edges,
            show_external_logs=bool(external_logs))
>>>>>>> 4311c1f0

    @expose('/duration')
    @has_dag_access(can_dag_read=True)
    @has_access
    @action_logging
    @provide_session
    def duration(self, session=None):
        default_dag_run = conf.getint('webserver', 'default_dag_run_display_number')
        dag_id = request.args.get('dag_id')
        dag = dagbag.get_dag(dag_id)
        base_date = request.args.get('base_date')
        num_runs = request.args.get('num_runs')
        num_runs = int(num_runs) if num_runs else default_dag_run

        if dag is None:
            flash('DAG "{0}" seems to be missing.'.format(dag_id), "error")
            return redirect(url_for('Airflow.index'))

        if base_date:
            base_date = pendulum.parse(base_date)
        else:
            base_date = dag.latest_execution_date or timezone.utcnow()

        dates = dag.date_range(base_date, num=-abs(num_runs))
        min_date = dates[0] if dates else timezone.utc_epoch()

        root = request.args.get('root')
        if root:
            dag = dag.sub_dag(
                task_regex=root,
                include_upstream=True,
                include_downstream=False)

        chart_height = wwwutils.get_chart_height(dag)
        chart = nvd3.lineChart(
            name="lineChart", x_is_date=True, height=chart_height, width="1200")
        cum_chart = nvd3.lineChart(
            name="cumLineChart", x_is_date=True, height=chart_height, width="1200")

        y = defaultdict(list)
        x = defaultdict(list)
        cum_y = defaultdict(list)

        tis = dag.get_task_instances(start_date=min_date, end_date=base_date)
        TF = TaskFail
        ti_fails = (
            session.query(TF)
                   .filter(TF.dag_id == dag.dag_id,
                           TF.execution_date >= min_date,
                           TF.execution_date <= base_date,
                           TF.task_id.in_([t.task_id for t in dag.tasks]))
                   .all()  # noqa
        )

        fails_totals = defaultdict(int)
        for tf in ti_fails:
            dict_key = (tf.dag_id, tf.task_id, tf.execution_date)
            if tf.duration:
                fails_totals[dict_key] += tf.duration

        for ti in tis:
            if ti.duration:
                dttm = wwwutils.epoch(ti.execution_date)
                x[ti.task_id].append(dttm)
                y[ti.task_id].append(float(ti.duration))
                fails_dict_key = (ti.dag_id, ti.task_id, ti.execution_date)
                fails_total = fails_totals[fails_dict_key]
                cum_y[ti.task_id].append(float(ti.duration + fails_total))

        # determine the most relevant time unit for the set of task instance
        # durations for the DAG
        y_unit = infer_time_unit([d for t in y.values() for d in t])
        cum_y_unit = infer_time_unit([d for t in cum_y.values() for d in t])
        # update the y Axis on both charts to have the correct time units
        chart.create_y_axis('yAxis', format='.02f', custom_format=False,
                            label='Duration ({})'.format(y_unit))
        chart.axislist['yAxis']['axisLabelDistance'] = '40'
        cum_chart.create_y_axis('yAxis', format='.02f', custom_format=False,
                                label='Duration ({})'.format(cum_y_unit))
        cum_chart.axislist['yAxis']['axisLabelDistance'] = '40'

        for task in dag.tasks:
            if x[task.task_id]:
                chart.add_serie(name=task.task_id, x=x[task.task_id],
                                y=scale_time_units(y[task.task_id], y_unit))
                cum_chart.add_serie(name=task.task_id, x=x[task.task_id],
                                    y=scale_time_units(cum_y[task.task_id],
                                                       cum_y_unit))

        dates = sorted(list({ti.execution_date for ti in tis}))
        max_date = max([ti.execution_date for ti in tis]) if dates else None

        session.commit()

        form = DateTimeWithNumRunsForm(data={'base_date': max_date,
                                             'num_runs': num_runs})
        chart.buildcontent()
        cum_chart.buildcontent()
        s_index = cum_chart.htmlcontent.rfind('});')
        cum_chart.htmlcontent = (cum_chart.htmlcontent[:s_index] +
                                 "$( document ).trigger('chartload')" +
                                 cum_chart.htmlcontent[s_index:])

        return self.render_template(
            'airflow/duration_chart.html',
            dag=dag,
            demo_mode=conf.getboolean('webserver', 'demo_mode'),
            root=root,
            form=form,
            chart=chart.htmlcontent,
            cum_chart=cum_chart.htmlcontent
        )

    @expose('/tries')
    @has_dag_access(can_dag_read=True)
    @has_access
    @action_logging
    @provide_session
    def tries(self, session=None):
        default_dag_run = conf.getint('webserver', 'default_dag_run_display_number')
        dag_id = request.args.get('dag_id')
        dag = dagbag.get_dag(dag_id)
        base_date = request.args.get('base_date')
        num_runs = request.args.get('num_runs')
        num_runs = int(num_runs) if num_runs else default_dag_run

        if base_date:
            base_date = pendulum.parse(base_date)
        else:
            base_date = dag.latest_execution_date or timezone.utcnow()

        dates = dag.date_range(base_date, num=-abs(num_runs))
        min_date = dates[0] if dates else timezone.utc_epoch()

        root = request.args.get('root')
        if root:
            dag = dag.sub_dag(
                task_regex=root,
                include_upstream=True,
                include_downstream=False)

        chart_height = wwwutils.get_chart_height(dag)
        chart = nvd3.lineChart(
            name="lineChart", x_is_date=True, y_axis_format='d', height=chart_height,
            width="1200")

        for task in dag.tasks:
            y = []
            x = []
            for ti in task.get_task_instances(start_date=min_date, end_date=base_date):
                dttm = wwwutils.epoch(ti.execution_date)
                x.append(dttm)
                y.append(ti.try_number)
            if x:
                chart.add_serie(name=task.task_id, x=x, y=y)

        tis = dag.get_task_instances(start_date=min_date, end_date=base_date)
        tries = sorted(list({ti.try_number for ti in tis}))
        max_date = max([ti.execution_date for ti in tis]) if tries else None

        session.commit()

        form = DateTimeWithNumRunsForm(data={'base_date': max_date,
                                             'num_runs': num_runs})

        chart.buildcontent()

        return self.render_template(
            'airflow/chart.html',
            dag=dag,
            demo_mode=conf.getboolean('webserver', 'demo_mode'),
            root=root,
            form=form,
            chart=chart.htmlcontent
        )

    @expose('/landing_times')
    @has_dag_access(can_dag_read=True)
    @has_access
    @action_logging
    @provide_session
    def landing_times(self, session=None):
        default_dag_run = conf.getint('webserver', 'default_dag_run_display_number')
        dag_id = request.args.get('dag_id')
        dag = dagbag.get_dag(dag_id)
        base_date = request.args.get('base_date')
        num_runs = request.args.get('num_runs')
        num_runs = int(num_runs) if num_runs else default_dag_run

        if base_date:
            base_date = pendulum.parse(base_date)
        else:
            base_date = dag.latest_execution_date or timezone.utcnow()

        dates = dag.date_range(base_date, num=-abs(num_runs))
        min_date = dates[0] if dates else timezone.utc_epoch()

        root = request.args.get('root')
        if root:
            dag = dag.sub_dag(
                task_regex=root,
                include_upstream=True,
                include_downstream=False)

        chart_height = wwwutils.get_chart_height(dag)
        chart = nvd3.lineChart(
            name="lineChart", x_is_date=True, height=chart_height, width="1200")
        y = {}
        x = {}
        for task in dag.tasks:
            y[task.task_id] = []
            x[task.task_id] = []
            for ti in task.get_task_instances(start_date=min_date, end_date=base_date):
                ts = ti.execution_date
                if dag.schedule_interval and dag.following_schedule(ts):
                    ts = dag.following_schedule(ts)
                if ti.end_date:
                    dttm = wwwutils.epoch(ti.execution_date)
                    secs = (ti.end_date - ts).total_seconds()
                    x[ti.task_id].append(dttm)
                    y[ti.task_id].append(secs)

        # determine the most relevant time unit for the set of landing times
        # for the DAG
        y_unit = infer_time_unit([d for t in y.values() for d in t])
        # update the y Axis to have the correct time units
        chart.create_y_axis('yAxis', format='.02f', custom_format=False,
                            label='Landing Time ({})'.format(y_unit))
        chart.axislist['yAxis']['axisLabelDistance'] = '40'
        for task in dag.tasks:
            if x[task.task_id]:
                chart.add_serie(name=task.task_id, x=x[task.task_id],
                                y=scale_time_units(y[task.task_id], y_unit))

        tis = dag.get_task_instances(start_date=min_date, end_date=base_date)
        dates = sorted(list({ti.execution_date for ti in tis}))
        max_date = max([ti.execution_date for ti in tis]) if dates else None

        session.commit()

        form = DateTimeWithNumRunsForm(data={'base_date': max_date,
                                             'num_runs': num_runs})
        chart.buildcontent()
        return self.render_template(
            'airflow/chart.html',
            dag=dag,
            chart=chart.htmlcontent,
            height=str(chart_height + 100) + "px",
            demo_mode=conf.getboolean('webserver', 'demo_mode'),
            root=root,
            form=form,
        )

    @expose('/paused', methods=['POST'])
    @has_dag_access(can_dag_edit=True)
    @has_access
    @action_logging
    def paused(self):
        dag_id = request.args.get('dag_id')
        is_paused = True if request.args.get('is_paused') == 'false' else False
        models.DagModel.get_dagmodel(dag_id).set_is_paused(is_paused=is_paused)
        return "OK"

    @expose('/refresh', methods=['POST'])
    @has_dag_access(can_dag_edit=True)
    @has_access
    @action_logging
    @provide_session
    def refresh(self, session=None):
<<<<<<< HEAD
        # TODO: Is this method still needed after AIRFLOW-3561?
        dm = models.DagModel
        dag_id = request.args.get('dag_id')
        orm_dag = session.query(dm).filter(dm.dag_id == dag_id).first()
=======
        DagModel = models.DagModel
        dag_id = request.values.get('dag_id')
        orm_dag = session.query(
            DagModel).filter(DagModel.dag_id == dag_id).first()
>>>>>>> 4311c1f0

        if orm_dag:
            orm_dag.last_expired = timezone.utcnow()
            session.merge(orm_dag)
        session.commit()

<<<<<<< HEAD
=======
        dag = dagbag.get_dag(dag_id)
        # sync dag permission
        appbuilder.sm.sync_perm_for_dag(dag_id, dag.access_control)

>>>>>>> 4311c1f0
        flash("DAG [{}] is now fresh as a daisy".format(dag_id))
        return redirect(request.referrer)

    @expose('/refresh_all', methods=['POST'])
    @has_access
    @action_logging
    def refresh_all(self):
<<<<<<< HEAD
        # TODO: Is this method still needed after AIRFLOW-3561?
=======
        dagbag.collect_dags(only_if_updated=False)
        # sync permissions for all dags
        for dag_id, dag in dagbag.dags.items():
            appbuilder.sm.sync_perm_for_dag(dag_id, dag.access_control)
>>>>>>> 4311c1f0
        flash("All DAGs are now up to date")
        return redirect(url_for('Airflow.index'))

    @expose('/gantt')
    @has_dag_access(can_dag_read=True)
    @has_access
    @action_logging
    @provide_session
    def gantt(self, session=None):
        dag_id = request.args.get('dag_id')
        dag = dagbag.get_dag(dag_id)
        demo_mode = conf.getboolean('webserver', 'demo_mode')

        root = request.args.get('root')
        if root:
            dag = dag.sub_dag(
                task_regex=root,
                include_upstream=True,
                include_downstream=False)

        dt_nr_dr_data = get_date_time_num_runs_dag_runs_form_data(request, session, dag)
        dttm = dt_nr_dr_data['dttm']

        form = DateTimeWithNumRunsWithDagRunsForm(data=dt_nr_dr_data)
        form.execution_date.choices = dt_nr_dr_data['dr_choices']

        tis = [
            ti for ti in dag.get_task_instances(dttm, dttm)
            if ti.start_date and ti.state]
        tis = sorted(tis, key=lambda ti: ti.start_date)
        TF = TaskFail
        ti_fails = list(itertools.chain(*[(
            session
            .query(TF)
            .filter(TF.dag_id == ti.dag_id,
                    TF.task_id == ti.task_id,
                    TF.execution_date == ti.execution_date)
            .all()
        ) for ti in tis]))

        # determine bars to show in the gantt chart
        gantt_bar_items = []
        for ti in tis:
            end_date = ti.end_date or timezone.utcnow()
            try_count = ti.try_number
            if ti.state != State.RUNNING:
                try_count = ti.try_number - 1
            gantt_bar_items.append((ti.task_id, ti.start_date, end_date, ti.state, try_count))

        tf_count = 0
        try_count = 1
        prev_task_id = ""
        for tf in ti_fails:
            end_date = tf.end_date or timezone.utcnow()
            if tf_count != 0 and tf.task_id == prev_task_id:
                try_count = try_count + 1
            else:
                try_count = 1
            prev_task_id = tf.task_id
            gantt_bar_items.append((tf.task_id, tf.start_date, end_date, State.FAILED, try_count))
            tf_count = tf_count + 1

        task_types = {}
        extra_links = {}
        for t in dag.tasks:
            task_types[t.task_id] = t.task_type
            extra_links[t.task_id] = t.extra_links

        tasks = []
        for gantt_bar_item in gantt_bar_items:
            task_id = gantt_bar_item[0]
            start_date = gantt_bar_item[1]
            end_date = gantt_bar_item[2]
            state = gantt_bar_item[3]
            try_count = gantt_bar_item[4]
            tasks.append({
                'startDate': wwwutils.epoch(start_date),
                'endDate': wwwutils.epoch(end_date),
                'isoStart': start_date.isoformat()[:-4],
                'isoEnd': end_date.isoformat()[:-4],
                'taskName': task_id,
                'taskType': task_types[ti.task_id],
                'duration': (end_date - start_date).total_seconds(),
                'status': state,
                'executionDate': dttm.isoformat(),
                'try_number': try_count,
                'extraLinks': extra_links[ti.task_id],
            })

        states = {task['status']: task['status'] for task in tasks}

        data = {
            'taskNames': [ti.task_id for ti in tis],
            'tasks': tasks,
            'taskStatus': states,
            'height': len(tis) * 25 + 25,
        }

        session.commit()

        return self.render_template(
            'airflow/gantt.html',
            dag=dag,
            execution_date=dttm.isoformat(),
            form=form,
            data=data,
            base_date='',
            demo_mode=demo_mode,
            root=root,
        )

    @expose('/extra_links')
    @has_dag_access(can_dag_read=True)
    @has_access
    @action_logging
    def extra_links(self):
        """
        A restful endpoint that returns external links for a given Operator

        It queries the operator that sent the request for the links it wishes
        to provide for a given external link name.

        API: GET
        Args: dag_id: The id of the dag containing the task in question
              task_id: The id of the task in question
              execution_date: The date of execution of the task
              link_name: The name of the link reference to find the actual URL for

        Returns:
            200: {url: <url of link>, error: None} - returned when there was no problem
                finding the URL
            404: {url: None, error: <error message>} - returned when the operator does
                not return a URL
        """
        dag_id = request.args.get('dag_id')
        task_id = request.args.get('task_id')
        execution_date = request.args.get('execution_date')
        link_name = request.args.get('link_name')
        dttm = airflow.utils.timezone.parse(execution_date)
        dag = dagbag.get_dag(dag_id)

        if not dag or task_id not in dag.task_ids:
            response = jsonify(
                {'url': None,
                 'error': "can't find dag {dag} or task_id {task_id}".format(
                     dag=dag,
                     task_id=task_id
                 )}
            )
            response.status_code = 404
            return response

        task = dag.get_task(task_id)

        try:
            url = task.get_extra_links(dttm, link_name)
        except ValueError as err:
            response = jsonify({'url': None, 'error': str(err)})
            response.status_code = 404
            return response
        if url:
            response = jsonify({'error': None, 'url': url})
            response.status_code = 200
            return response
        else:
            response = jsonify(
                {'url': None, 'error': 'No URL found for {dest}'.format(dest=link_name)})
            response.status_code = 404
            return response

    @expose('/object/task_instances')
    @has_dag_access(can_dag_read=True)
    @has_access
    @action_logging
    @provide_session
    def task_instances(self, session=None):
        dag_id = request.args.get('dag_id')
        dag = dagbag.get_dag(dag_id)

        dttm = request.args.get('execution_date')
        if dttm:
            dttm = pendulum.parse(dttm)
        else:
            return "Error: Invalid execution_date"

        task_instances = {
            ti.task_id: alchemy_to_dict(ti)
            for ti in dag.get_task_instances(dttm, dttm)}

        return json.dumps(task_instances)


class VersionView(AirflowBaseView):
    @expose('/version')
    @has_access
    def version(self):
        try:
            airflow_version = airflow.__version__
        except Exception as e:
            airflow_version = None
            logging.error(e)

        # Get the Git repo and git hash
        git_version = None
        try:
            with open(os.path.join(*[settings.AIRFLOW_HOME,
                                   'airflow', 'git_version'])) as f:
                git_version = f.readline()
        except Exception as e:
            logging.error(e)

        # Render information
        title = "Version Info"
        return self.render_template(
            'airflow/version.html',
            title=title,
            airflow_version=airflow_version,
            git_version=git_version)


class ConfigurationView(AirflowBaseView):
    @expose('/configuration')
    @has_access
    def conf(self):
        raw = request.args.get('raw') == "true"
        title = "Airflow Configuration"
        subtitle = AIRFLOW_CONFIG
        # Don't show config when expose_config variable is False in airflow config
        if conf.getboolean("webserver", "expose_config"):
            with open(AIRFLOW_CONFIG, 'r') as file:
                config = file.read()
            table = [(section, key, value, source)
                     for section, parameters in conf.as_dict(True, True).items()
                     for key, (value, source) in parameters.items()]
        else:
            config = (
                "# Your Airflow administrator chose not to expose the "
                "configuration, most likely for security reasons.")
            table = None

        if raw:
            return Response(
                response=config,
                status=200,
                mimetype="application/text")
        else:
            code_html = Markup(highlight(
                config,
                lexers.IniLexer(),  # Lexer call
                HtmlFormatter(noclasses=True))
            )
            return self.render_template(
                'airflow/config.html',
                pre_subtitle=settings.HEADER + "  v" + airflow.__version__,
                code_html=code_html, title=title, subtitle=subtitle,
                table=table)


######################################################################################
#                                    ModelViews
######################################################################################

class DagFilter(BaseFilter):
    def apply(self, query, func): # noqa
        if appbuilder.sm.has_all_dags_access():
            return query
        filter_dag_ids = appbuilder.sm.get_accessible_dag_ids()
        return query.filter(self.model.dag_id.in_(filter_dag_ids))


class AirflowModelView(ModelView):
    list_widget = AirflowModelListWidget
    page_size = PAGE_SIZE

    CustomSQLAInterface = wwwutils.CustomSQLAInterface


class SlaMissModelView(AirflowModelView):
    route_base = '/slamiss'

    datamodel = AirflowModelView.CustomSQLAInterface(SlaMiss)

    base_permissions = ['can_list']

    list_columns = ['dag_id', 'task_id', 'execution_date', 'email_sent', 'timestamp']
    add_columns = ['dag_id', 'task_id', 'execution_date', 'email_sent', 'timestamp']
    edit_columns = ['dag_id', 'task_id', 'execution_date', 'email_sent', 'timestamp']
    search_columns = ['dag_id', 'task_id', 'email_sent', 'timestamp', 'execution_date']
    base_order = ('execution_date', 'desc')
    base_filters = [['dag_id', DagFilter, lambda: []]]

    formatters_columns = {
        'task_id': wwwutils.task_instance_link,
        'execution_date': wwwutils.datetime_f('execution_date'),
        'timestamp': wwwutils.datetime_f('timestamp'),
        'dag_id': wwwutils.dag_link,
    }


<<<<<<< HEAD
        from airflow.plugins_manager import import_errors as plugin_import_errors
        for filename, stacktrace in plugin_import_errors.items():
            flash(
                "Broken plugin: [{filename}] {stacktrace}".format(
                    stacktrace=stacktrace,
                    filename=filename),
                "error")

        # get a list of all non-subdag dags visible to everyone
        # optionally filter out "paused" dags
        if hide_paused:
            unfiltered_webserver_dags = [dag for dag in dagbag.dags.values() if
                                         not dag.parent_dag and not dag.is_paused]
=======
class XComModelView(AirflowModelView):
    route_base = '/xcom'
>>>>>>> 4311c1f0

    datamodel = AirflowModelView.CustomSQLAInterface(XCom)

    base_permissions = ['can_add', 'can_list', 'can_edit', 'can_delete']

    search_columns = ['key', 'value', 'timestamp', 'execution_date', 'task_id', 'dag_id']
    list_columns = ['key', 'value', 'timestamp', 'execution_date', 'task_id', 'dag_id']
    add_columns = ['key', 'value', 'execution_date', 'task_id', 'dag_id']
    edit_columns = ['key', 'value', 'execution_date', 'task_id', 'dag_id']
    base_order = ('execution_date', 'desc')

    base_filters = [['dag_id', DagFilter, lambda: []]]

    formatters_columns = {
        'task_id': wwwutils.task_instance_link,
        'execution_date': wwwutils.datetime_f('execution_date'),
        'timestamp': wwwutils.datetime_f('timestamp'),
        'dag_id': wwwutils.dag_link,
    }

    @action('muldelete', 'Delete', "Are you sure you want to delete selected records?",
            single=False)
    def action_muldelete(self, items):
        self.datamodel.delete_all(items)
        self.update_redirect()
        return redirect(self.get_redirect())

    def pre_add(self, item):
        item.execution_date = timezone.make_aware(item.execution_date)
        item.value = XCom.serialize_value(item.value)

    def pre_update(self, item):
        item.execution_date = timezone.make_aware(item.execution_date)
        item.value = XCom.serialize_value(item.value)


class ConnectionModelView(AirflowModelView):
    route_base = '/connection'

    datamodel = AirflowModelView.CustomSQLAInterface(Connection)

    base_permissions = ['can_add', 'can_list', 'can_edit', 'can_delete']

    extra_fields = ['extra__jdbc__drv_path', 'extra__jdbc__drv_clsname',
                    'extra__google_cloud_platform__project',
                    'extra__google_cloud_platform__key_path',
                    'extra__google_cloud_platform__keyfile_dict',
                    'extra__google_cloud_platform__scope',
                    'extra__google_cloud_platform__num_retries',
                    'extra__grpc__auth_type',
                    'extra__grpc__credential_pem_file',
                    'extra__grpc__scopes']
    list_columns = ['conn_id', 'conn_type', 'host', 'port', 'is_encrypted',
                    'is_extra_encrypted']
    add_columns = edit_columns = ['conn_id', 'conn_type', 'host', 'schema',
                                  'login', 'password', 'port', 'extra'] + extra_fields
    add_form = edit_form = ConnectionForm
    add_template = 'airflow/conn_create.html'
    edit_template = 'airflow/conn_edit.html'

    base_order = ('conn_id', 'asc')

    @action('muldelete', 'Delete', 'Are you sure you want to delete selected records?',
            single=False)
    @has_dag_access(can_dag_edit=True)
    def action_muldelete(self, items):
        self.datamodel.delete_all(items)
        self.update_redirect()
        return redirect(self.get_redirect())

<<<<<<< HEAD
class QueryView(wwwutils.DataProfilingMixin, BaseView):
    @expose('/', methods=['POST', 'GET'])
    @wwwutils.gzipped
    @provide_session
    def query(self, session=None):
        dbs = session.query(Connection).order_by(Connection.conn_id).all()
        session.expunge_all()
        db_choices = list(
            ((db.conn_id, db.conn_id) for db in dbs if db.get_hook()))
        conn_id_str = request.form.get('conn_id')
        csv = request.form.get('csv') == "true"
        sql = request.form.get('sql')

        class QueryForm(Form):
            conn_id = SelectField("Layout", choices=db_choices)
            sql = TextAreaField("SQL", widget=wwwutils.AceEditorWidget())
=======
    def process_form(self, form, is_created):
        formdata = form.data
        if formdata['conn_type'] in ['jdbc', 'google_cloud_platform', 'grpc']:
            extra = {
                key: formdata[key]
                for key in self.extra_fields if key in formdata}
            form.extra.data = json.dumps(extra)
>>>>>>> 4311c1f0

    def prefill_form(self, form, pk):
        try:
            d = json.loads(form.data.get('extra', '{}'))
        except Exception:
            d = {}

        if not hasattr(d, 'get'):
            logging.warning('extra field for {} is not iterable'.format(
                form.data.get('conn_id', '<unknown>')))
            return

        for field in self.extra_fields:
            value = d.get(field, '')
            if value:
                field = getattr(form, field)
                field.data = value


class PoolModelView(AirflowModelView):
    route_base = '/pool'

    datamodel = AirflowModelView.CustomSQLAInterface(models.Pool)

    base_permissions = ['can_add', 'can_list', 'can_edit', 'can_delete']

    list_columns = ['pool', 'slots', 'used_slots', 'queued_slots']
    add_columns = ['pool', 'slots', 'description']
    edit_columns = ['pool', 'slots', 'description']

    base_order = ('pool', 'asc')

    @action('muldelete', 'Delete', 'Are you sure you want to delete selected records?',
            single=False)
    def action_muldelete(self, items):
        if any(item.pool == models.Pool.DEFAULT_POOL_NAME for item in items):
            flash("default_pool cannot be deleted", 'error')
            self.update_redirect()
            return redirect(self.get_redirect())
        self.datamodel.delete_all(items)
        self.update_redirect()
        return redirect(self.get_redirect())

    def pool_link(attr):
        pool_id = attr.get('pool')
        if pool_id is not None:
            url = url_for('TaskInstanceModelView.list', _flt_3_pool=pool_id)
            return Markup("<a href='{url}'>{pool_id}</a>").format(url=url, pool_id=pool_id)
        else:
            return Markup('<span class="label label-danger">Invalid</span>')

<<<<<<< HEAD
@provide_session
def _connection_ids(session=None):
    return [(c.conn_id, c.conn_id) for c in (
        session
            .query(Connection.conn_id)
            .group_by(Connection.conn_id))]


class ChartModelView(wwwutils.DataProfilingMixin, AirflowModelView):
    verbose_name = "chart"
    verbose_name_plural = "charts"
    form_columns = (
        'label',
        'owner',
        'conn_id',
        'chart_type',
        'show_datatable',
        'x_is_date',
        'y_log_scale',
        'show_sql',
        'height',
        'sql_layout',
        'sql',
        'default_params',
    )
    column_list = (
        'label',
        'conn_id',
        'chart_type',
        'owner',
        'last_modified',
    )
    column_sortable_list = (
        'label',
        'conn_id',
        'chart_type',
        ('owner', 'owner.username'),
        'last_modified',
    )
    column_formatters = dict(label=label_link, last_modified=datetime_f)
    column_default_sort = ('last_modified', True)
    create_template = 'airflow/chart/create.html'
    edit_template = 'airflow/chart/edit.html'
    column_filters = ('label', 'owner.username', 'conn_id')
    column_searchable_list = ('owner.username', 'label', 'sql')
    column_descriptions = {
        'label': "Can include {{ templated_fields }} and {{ macros }}",
        'chart_type': "The type of chart to be displayed",
        'sql': "Can include {{ templated_fields }} and {{ macros }}.",
        'height': "Height of the chart, in pixels.",
        'conn_id': "Source database to run the query against",
        'x_is_date': (
            "Whether the X axis should be casted as a date field. Expect most "
            "intelligible date formats to get casted properly."
        ),
        'owner': (
            "The chart's owner, mostly used for reference and filtering in "
            "the list view."
        ),
        'show_datatable':
            "Whether to display an interactive data table under the chart.",
        'default_params': (
            'A dictionary of {"key": "values",} that define what the '
            'templated fields (parameters) values should be by default. '
            'To be valid, it needs to "eval" as a Python dict. '
            'The key values will show up in the url\'s querystring '
            'and can be altered there.'
        ),
        'show_sql': "Whether to display the SQL statement as a collapsible "
                    "section in the chart page.",
        'y_log_scale': "Whether to use a log scale for the Y axis.",
        'sql_layout': (
            "Defines the layout of the SQL that the application should "
            "expect. Depending on the tables you are sourcing from, it may "
            "make more sense to pivot / unpivot the metrics."
        ),
    }
    column_labels = {
        'sql': "SQL",
        'height': "Chart Height",
        'sql_layout': "SQL Layout",
        'show_sql': "Display the SQL Statement",
        'default_params': "Default Parameters",
    }
    form_choices = {
        'chart_type': [
            ('line', 'Line Chart'),
            ('spline', 'Spline Chart'),
            ('bar', 'Bar Chart'),
            ('column', 'Column Chart'),
            ('area', 'Overlapping Area Chart'),
            ('stacked_area', 'Stacked Area Chart'),
            ('percent_area', 'Percent Area Chart'),
            ('datatable', 'No chart, data table only'),
        ],
        'sql_layout': [
            ('series', 'SELECT series, x, y FROM ...'),
            ('columns', 'SELECT x, y (series 1), y (series 2), ... FROM ...'),
        ],
        'conn_id': _connection_ids()
    }
=======
    def fused_slots(attr):
        pool_id = attr.get('pool')
        used_slots = attr.get('used_slots')
        if pool_id is not None and used_slots is not None:
            url = url_for('TaskInstanceModelView.list', _flt_3_pool=pool_id, _flt_3_state='running')
            return Markup("<a href='{url}'>{used_slots}</a>").format(url=url, used_slots=used_slots)
        else:
            return Markup('<span class="label label-danger">Invalid</span>')
>>>>>>> 4311c1f0

    def fqueued_slots(attr):
        pool_id = attr.get('pool')
        queued_slots = attr.get('queued_slots')
        if pool_id is not None and queued_slots is not None:
            url = url_for('TaskInstanceModelView.list', _flt_3_pool=pool_id, _flt_3_state='queued')
            return Markup("<a href='{url}'>{queued_slots}</a>").format(url=url, queued_slots=queued_slots)
        else:
            return Markup('<span class="label label-danger">Invalid</span>')

    formatters_columns = {
        'pool': pool_link,
        'used_slots': fused_slots,
        'queued_slots': fqueued_slots
    }

    validators_columns = {
        'pool': [validators.DataRequired()],
        'slots': [validators.NumberRange(min=0)]
    }


class VariableModelView(AirflowModelView):
    route_base = '/variable'

    list_template = 'airflow/variable_list.html'
    edit_template = 'airflow/variable_edit.html'

    datamodel = AirflowModelView.CustomSQLAInterface(models.Variable)

    base_permissions = ['can_add', 'can_list', 'can_edit', 'can_delete', 'can_varimport']

    list_columns = ['key', 'val', 'is_encrypted']
    add_columns = ['key', 'val']
    edit_columns = ['key', 'val']
    search_columns = ['key', 'val']

    base_order = ('key', 'asc')

    def hidden_field_formatter(attr):
        key = attr.get('key')
        val = attr.get('val')
        if wwwutils.should_hide_value_for_key(key):
            return Markup('*' * 8)
        if val:
            return val
        else:
            return Markup('<span class="label label-danger">Invalid</span>')

    formatters_columns = {
        'val': hidden_field_formatter,
    }

    validators_columns = {
        'key': [validators.DataRequired()]
    }

    def prefill_form(self, form, id):
        if wwwutils.should_hide_value_for_key(form.key.data):
            form.val.data = '*' * 8

    @action('muldelete', 'Delete', 'Are you sure you want to delete selected records?',
            single=False)
    def action_muldelete(self, items):
        self.datamodel.delete_all(items)
        self.update_redirect()
        return redirect(self.get_redirect())

    @action('varexport', 'Export', '', single=False)
    def action_varexport(self, items):
        var_dict = {}
        d = json.JSONDecoder()
        for var in items:
            try:
                val = d.decode(var.val)
            except Exception:
                val = var.val
            var_dict[var.key] = val

        response = make_response(json.dumps(var_dict, sort_keys=True, indent=4))
        response.headers["Content-Disposition"] = "attachment; filename=variables.json"
        response.headers["Content-Type"] = "application/json; charset=utf-8"
        return response

    @expose('/varimport', methods=["POST"])
    @has_access
    @action_logging
    def varimport(self):
        try:
            out = request.files['file'].read()
            if isinstance(out, bytes):
                d = json.loads(out.decode('utf-8'))
            else:
                d = json.loads(out)
        except Exception:
            self.update_redirect()
            flash("Missing file or syntax error.", 'error')
            return redirect(self.get_redirect())
        else:
            suc_count = fail_count = 0
            for k, v in d.items():
                try:
                    models.Variable.set(k, v, serialize_json=not isinstance(v, str))
                except Exception as e:
                    logging.info('Variable import failed: {}'.format(repr(e)))
                    fail_count += 1
                else:
                    suc_count += 1
            flash("{} variable(s) successfully updated.".format(suc_count))
            if fail_count:
                flash("{} variable(s) failed to be updated.".format(fail_count), 'error')
            self.update_redirect()
            return redirect(self.get_redirect())


class JobModelView(AirflowModelView):
    route_base = '/job'

    datamodel = AirflowModelView.CustomSQLAInterface(jobs.BaseJob)

    base_permissions = ['can_list']

    list_columns = ['id', 'dag_id', 'state', 'job_type', 'start_date',
                    'end_date', 'latest_heartbeat',
                    'executor_class', 'hostname', 'unixname']
    search_columns = ['id', 'dag_id', 'state', 'job_type', 'start_date',
                      'end_date', 'latest_heartbeat', 'executor_class',
                      'hostname', 'unixname']

    base_order = ('start_date', 'desc')

    base_filters = [['dag_id', DagFilter, lambda: []]]

    formatters_columns = {
        'start_date': wwwutils.datetime_f('start_date'),
        'end_date': wwwutils.datetime_f('end_date'),
        'hostname': wwwutils.nobr_f('hostname'),
        'state': wwwutils.state_f,
        'latest_heartbeat': wwwutils.datetime_f('latest_heartbeat'),
    }


class DagRunModelView(AirflowModelView):
    route_base = '/dagrun'

    datamodel = AirflowModelView.CustomSQLAInterface(models.DagRun)

    base_permissions = ['can_list', 'can_add']

    add_columns = ['state', 'dag_id', 'execution_date', 'run_id', 'external_trigger']
    list_columns = ['state', 'dag_id', 'execution_date', 'run_id', 'external_trigger']
    search_columns = ['state', 'dag_id', 'execution_date', 'run_id', 'external_trigger']

    base_order = ('execution_date', 'desc')

    base_filters = [['dag_id', DagFilter, lambda: []]]

    add_form = edit_form = DagRunForm

    formatters_columns = {
        'execution_date': wwwutils.datetime_f('execution_date'),
        'state': wwwutils.state_f,
        'start_date': wwwutils.datetime_f('start_date'),
        'dag_id': wwwutils.dag_link,
        'run_id': wwwutils.dag_run_link,
    }

    @action('muldelete', "Delete", "Are you sure you want to delete selected records?",
            single=False)
    @has_dag_access(can_dag_edit=True)
    @provide_session
    def action_muldelete(self, items, session=None):
        self.datamodel.delete_all(items)
        self.update_redirect()
        dirty_ids = []
<<<<<<< HEAD
        for row in deleted:
            dirty_ids.append(row.dag_id)
=======
        for item in items:
            dirty_ids.append(item.dag_id)
        return redirect(self.get_redirect())
>>>>>>> 4311c1f0

    @action('set_running', "Set state to 'running'", '', single=False)
    @provide_session
    def action_set_running(self, drs, session=None):
        try:
            DR = models.DagRun
            count = 0
            dirty_ids = []
            for dr in session.query(DR).filter(
                    DR.id.in_([dagrun.id for dagrun in drs])).all():
                dirty_ids.append(dr.dag_id)
                count += 1
                dr.start_date = timezone.utcnow()
<<<<<<< HEAD
            flash(
                "{count} dag runs were set to running".format(**locals()))
=======
                dr.state = State.RUNNING
            session.commit()
            flash("{count} dag runs were set to running".format(count=count))
>>>>>>> 4311c1f0
        except Exception as ex:
            flash(str(ex), 'error')
            flash('Failed to set state', 'error')
        return redirect(self.get_default_url())

    @action('set_failed', "Set state to 'failed'",
            "All running task instances would also be marked as failed, are you sure?",
            single=False)
    @provide_session
    def action_set_failed(self, drs, session=None):
        try:
            DR = models.DagRun
            count = 0
            dirty_ids = []
            altered_tis = []
            for dr in session.query(DR).filter(
                    DR.id.in_([dagrun.id for dagrun in drs])).all():
                dirty_ids.append(dr.dag_id)
                count += 1
                altered_tis += \
                    set_dag_run_state_to_failed(dagbag.get_dag(dr.dag_id),
                                                dr.execution_date,
                                                commit=True,
                                                session=session)
            altered_ti_count = len(altered_tis)
            flash(
                "{count} dag runs and {altered_ti_count} task instances "
                "were set to failed".format(count=count, altered_ti_count=altered_ti_count))
        except Exception:
            flash('Failed to set state', 'error')
        return redirect(self.get_default_url())

    @action('set_success', "Set state to 'success'",
            "All task instances would also be marked as success, are you sure?",
            single=False)
    @provide_session
    def action_set_success(self, drs, session=None):
        try:
            DR = models.DagRun
            count = 0
            dirty_ids = []
            altered_tis = []
            for dr in session.query(DR).filter(
                    DR.id.in_([dagrun.id for dagrun in drs])).all():
                dirty_ids.append(dr.dag_id)
                count += 1
                altered_tis += \
                    set_dag_run_state_to_success(dagbag.get_dag(dr.dag_id),
                                                 dr.execution_date,
                                                 commit=True,
                                                 session=session)
            altered_ti_count = len(altered_tis)
            flash(
                "{count} dag runs and {altered_ti_count} task instances "
                "were set to success".format(count=count, altered_ti_count=altered_ti_count))
        except Exception:
            flash('Failed to set state', 'error')
        return redirect(self.get_default_url())

<<<<<<< HEAD
    # Called after editing DagRun model in the UI.
    @provide_session
    def after_model_change(self, form, dagrun, is_created, session=None):
        altered_tis = []
        if dagrun.state == State.SUCCESS:
            altered_tis = set_dag_run_state_to_success(
                dagbag.get_dag(dagrun.dag_id),
                dagrun.execution_date,
                commit=True,
                session=session)
        elif dagrun.state == State.FAILED:
            altered_tis = set_dag_run_state_to_failed(
                dagbag.get_dag(dagrun.dag_id),
                dagrun.execution_date,
                commit=True,
                session=session)
        elif dagrun.state == State.RUNNING:
            altered_tis = set_dag_run_state_to_running(
                dagbag.get_dag(dagrun.dag_id),
                dagrun.execution_date,
                commit=True,
                session=session)

        altered_ti_count = len(altered_tis)
        flash(
            "1 dag run and {altered_ti_count} task instances "
            "were set to '{dagrun.state}'".format(**locals()))


class LogModelView(ModelViewOnly):
    verbose_name_plural = "logs"
    verbose_name = "log"
    column_display_actions = False
    column_default_sort = ('dttm', True)
    column_filters = ('dag_id', 'task_id', 'execution_date', 'extra')
    filter_converter = wwwutils.UtcFilterConverter()
    column_formatters = dict(
        dttm=datetime_f, execution_date=datetime_f, dag_id=dag_link)


class TaskInstanceModelView(ModelViewOnly):
    verbose_name_plural = "task instances"
    verbose_name = "task instance"
    column_filters = (
        'state', 'dag_id', 'task_id', 'execution_date', 'hostname',
        'queue', 'pool', 'operator', 'start_date', 'end_date')
    filter_converter = wwwutils.UtcFilterConverter()
    named_filter_urls = True
    column_formatters = dict(
        log_url=log_url_formatter,
        task_id=task_instance_link,
        hostname=nobr_f,
        state=state_f,
        execution_date=datetime_f,
        start_date=datetime_f,
        end_date=datetime_f,
        queued_dttm=datetime_f,
        dag_id=dag_link,
        run_id=dag_run_link,
        duration=duration_f)
    column_searchable_list = ('dag_id', 'task_id', 'state')
    column_default_sort = ('job_id', True)
    form_choices = {
        'state': [
            ('success', 'success'),
            ('running', 'running'),
            ('failed', 'failed'),
        ],
    }
    column_list = (
        'state', 'dag_id', 'task_id', 'execution_date', 'operator',
        'start_date', 'end_date', 'duration', 'job_id', 'hostname',
        'unixname', 'priority_weight', 'queue', 'queued_dttm', 'try_number',
        'pool', 'log_url')
    page_size = PAGE_SIZE
=======
>>>>>>> 4311c1f0

class LogModelView(AirflowModelView):
    route_base = '/log'

    datamodel = AirflowModelView.CustomSQLAInterface(Log)

    base_permissions = ['can_list']

    list_columns = ['id', 'dttm', 'dag_id', 'task_id', 'event', 'execution_date',
                    'owner', 'extra']
    search_columns = ['dag_id', 'task_id', 'event', 'execution_date', 'owner', 'extra']

    base_order = ('dttm', 'desc')

    base_filters = [['dag_id', DagFilter, lambda: []]]

    formatters_columns = {
        'dttm': wwwutils.datetime_f('dttm'),
        'execution_date': wwwutils.datetime_f('execution_date'),
        'dag_id': wwwutils.dag_link,
    }


class TaskInstanceModelView(AirflowModelView):
    route_base = '/taskinstance'

    datamodel = AirflowModelView.CustomSQLAInterface(models.TaskInstance)

    base_permissions = ['can_list']

    page_size = PAGE_SIZE

    list_columns = ['state', 'dag_id', 'task_id', 'execution_date', 'operator',
                    'start_date', 'end_date', 'duration', 'job_id', 'hostname',
                    'unixname', 'priority_weight', 'queue', 'queued_dttm', 'try_number',
                    'pool', 'log_url']

    search_columns = ['state', 'dag_id', 'task_id', 'execution_date', 'hostname',
                      'queue', 'pool', 'operator', 'start_date', 'end_date']

    base_order = ('job_id', 'asc')

    base_filters = [['dag_id', DagFilter, lambda: []]]

    def log_url_formatter(attr):
        log_url = attr.get('log_url')
        return Markup(
            '<a href="{log_url}">'
            '    <span class="glyphicon glyphicon-book" aria-hidden="true">'
            '</span></a>').format(log_url=log_url)

    def duration_f(attr):
        end_date = attr.get('end_date')
        duration = attr.get('duration')
        if end_date and duration:
            return timedelta(seconds=duration)

    formatters_columns = {
        'log_url': log_url_formatter,
        'task_id': wwwutils.task_instance_link,
        'hostname': wwwutils.nobr_f('hostname'),
        'state': wwwutils.state_f,
        'execution_date': wwwutils.datetime_f('execution_date'),
        'start_date': wwwutils.datetime_f('start_date'),
        'end_date': wwwutils.datetime_f('end_date'),
        'queued_dttm': wwwutils.datetime_f('queued_dttm'),
        'dag_id': wwwutils.dag_link,
        'duration': duration_f,
    }

    @provide_session
    @action('clear', lazy_gettext('Clear'),
            lazy_gettext('Are you sure you want to clear the state of the selected task'
                         ' instance(s) and set their dagruns to the running state?'),
            single=False)
    def action_clear(self, tis, session=None):
        try:
            dag_to_tis = {}

            for ti in tis:
                dag = dagbag.get_dag(ti.dag_id)
                tis = dag_to_tis.setdefault(dag, [])
                tis.append(ti)

<<<<<<< HEAD
class ConnectionModelView(wwwutils.SuperUserMixin, AirflowModelView):
    create_template = 'airflow/conn_create.html'
    edit_template = 'airflow/conn_edit.html'
    list_template = 'airflow/conn_list.html'
    form_columns = (
        'conn_id',
        'conn_type',
        'host',
        'schema',
        'login',
        'password',
        'port',
        'extra',
        'extra__jdbc__drv_path',
        'extra__jdbc__drv_clsname',
        'extra__google_cloud_platform__project',
        'extra__google_cloud_platform__key_path',
        'extra__google_cloud_platform__keyfile_dict',
        'extra__google_cloud_platform__scope',
    )
    verbose_name = "Connection"
    verbose_name_plural = "Connections"
    column_default_sort = ('conn_id', False)
    column_list = ('conn_id', 'conn_type', 'host', 'port', 'is_encrypted', 'is_extra_encrypted',)
    form_overrides = dict(_password=PasswordField, _extra=TextAreaField)
    form_widget_args = {
        'is_extra_encrypted': {'disabled': True},
        'is_encrypted': {'disabled': True},
    }
    # Used to customized the form, the forms elements get rendered
    # and results are stored in the extra field as json. All of these
    # need to be prefixed with extra__ and then the conn_type ___ as in
    # extra__{conn_type}__name. You can also hide form elements and rename
    # others from the connection_form.js file
    form_extra_fields = {
        'extra__jdbc__drv_path': StringField('Driver Path'),
        'extra__jdbc__drv_clsname': StringField('Driver Class'),
        'extra__google_cloud_platform__project': StringField('Project Id'),
        'extra__google_cloud_platform__key_path': StringField('Keyfile Path'),
        'extra__google_cloud_platform__keyfile_dict': PasswordField('Keyfile JSON'),
        'extra__google_cloud_platform__scope': StringField('Scopes (comma separated)'),
    }
    form_choices = {
        'conn_type': Connection._types
    }
=======
            for dag, tis in dag_to_tis.items():
                models.clear_task_instances(tis, session, dag=dag)
>>>>>>> 4311c1f0

            session.commit()
            flash("{0} task instances have been cleared".format(len(tis)))
            self.update_redirect()
            return redirect(self.get_redirect())

        except Exception:
            flash('Failed to clear task instances', 'error')

    @provide_session
    def set_task_instance_state(self, tis, target_state, session=None):
        try:
            count = len(tis)
            for ti in tis:
                ti.set_state(target_state, session)
            session.commit()
            flash("{count} task instances were set to '{target_state}'".format(
                count=count, target_state=target_state))
        except Exception:
            flash('Failed to set state', 'error')

    @action('set_running', "Set state to 'running'", '', single=False)
    @has_dag_access(can_dag_edit=True)
    def action_set_running(self, tis):
        self.set_task_instance_state(tis, State.RUNNING)
        self.update_redirect()
        return redirect(self.get_redirect())

    @action('set_failed', "Set state to 'failed'", '', single=False)
    @has_dag_access(can_dag_edit=True)
    def action_set_failed(self, tis):
        self.set_task_instance_state(tis, State.FAILED)
        self.update_redirect()
        return redirect(self.get_redirect())

    @action('set_success', "Set state to 'success'", '', single=False)
    @has_dag_access(can_dag_edit=True)
    def action_set_success(self, tis):
        self.set_task_instance_state(tis, State.SUCCESS)
        self.update_redirect()
        return redirect(self.get_redirect())

    @action('set_retry', "Set state to 'up_for_retry'", '', single=False)
    @has_dag_access(can_dag_edit=True)
    def action_set_retry(self, tis):
        self.set_task_instance_state(tis, State.UP_FOR_RETRY)
        self.update_redirect()
        return redirect(self.get_redirect())


class DagModelView(AirflowModelView):
    route_base = '/dagmodel'

    datamodel = AirflowModelView.CustomSQLAInterface(models.DagModel)

    base_permissions = ['can_list', 'can_show']

    list_columns = ['dag_id', 'is_paused', 'last_scheduler_run',
                    'last_expired', 'scheduler_lock', 'fileloc', 'owners']

    formatters_columns = {
        'dag_id': wwwutils.dag_link
    }

    base_filters = [['dag_id', DagFilter, lambda: []]]

    def get_query(self):
        """
        Default filters for model
        """
        return (
            super().get_query()
            .filter(or_(models.DagModel.is_active,
                        models.DagModel.is_paused))
            .filter(~models.DagModel.is_subdag)
        )

    def get_count_query(self):
        """
        Default filters for model
        """
        return (
            super().get_count_query()
            .filter(models.DagModel.is_active)
            .filter(~models.DagModel.is_subdag)
        )<|MERGE_RESOLUTION|>--- conflicted
+++ resolved
@@ -34,48 +34,17 @@
 import markdown
 import pendulum
 import sqlalchemy as sqla
-<<<<<<< HEAD
-from flask import (
-    abort, jsonify, redirect, url_for, request, Markup, Response,
-    current_app, render_template, make_response, send_file)
-from flask import flash
-from flask._compat import PY2
-from flask_admin import BaseView, expose, AdminIndexView
-from flask_admin.actions import action
-from flask_admin.babel import lazy_gettext
-from flask_admin.contrib.sqla import ModelView
-from flask_admin.form.fields import DateTimeField
-from flask_admin.tools import iterdecode
-from jinja2 import escape
-from jinja2.sandbox import ImmutableSandboxedEnvironment
-from past.builtins import basestring, unicode
-=======
 from flask import Markup, Response, flash, jsonify, make_response, redirect, render_template, request, url_for
 from flask_appbuilder import BaseView, ModelView, expose, has_access
 from flask_appbuilder.actions import action
 from flask_appbuilder.models.sqla.filters import BaseFilter
 from flask_babel import lazy_gettext
->>>>>>> 4311c1f0
 from pygments import highlight, lexers
 from pygments.formatters import HtmlFormatter
 from sqlalchemy import and_, desc, or_, union_all
 from wtforms import SelectField, validators
 
 import airflow
-<<<<<<< HEAD
-from airflow import configuration as conf
-from airflow import models
-from airflow import settings
-from airflow.api.common.experimental.mark_tasks import (set_dag_run_state_to_running,
-                                                        set_dag_run_state_to_success,
-                                                        set_dag_run_state_to_failed)
-from airflow.exceptions import AirflowException
-from airflow.models import BaseOperator
-from airflow.models import XCom, DagRun
-from airflow.models.connection import Connection
-from airflow.operators.subdag_operator import SubDagOperator
-from airflow.ti_deps.dep_context import DepContext, QUEUE_DEPS, SCHEDULER_DEPS
-=======
 from airflow import jobs, models, settings
 from airflow._vendor import nvd3
 from airflow.api.common.experimental.mark_tasks import (
@@ -84,47 +53,18 @@
 from airflow.configuration import AIRFLOW_CONFIG, conf
 from airflow.models import Connection, DagModel, DagRun, Log, SlaMiss, TaskFail, XCom, errors
 from airflow.ti_deps.dep_context import RUNNING_DEPS, SCHEDULER_QUEUED_DEPS, DepContext
->>>>>>> 4311c1f0
 from airflow.utils import timezone
 from airflow.utils.dates import infer_time_unit, scale_time_units
 from airflow.utils.db import create_session, provide_session
 from airflow.utils.helpers import alchemy_to_dict, render_log_filename
-<<<<<<< HEAD
-from airflow.utils.json import json_ser
-from airflow.utils.net import get_hostname
-=======
->>>>>>> 4311c1f0
 from airflow.utils.state import State
 from airflow.www import utils as wwwutils
-<<<<<<< HEAD
-from airflow.www.forms import (DateTimeForm, DateTimeWithNumRunsForm,
-                               DateTimeWithNumRunsWithDagRunsForm)
-from airflow.www.validators import GreaterEqualThan
-if PY2:
-    from cStringIO import StringIO
-else:
-    from io import StringIO
-
-QUERY_LIMIT = 100000
-CHART_LIMIT = 200000
-
-UTF8_READER = codecs.getreader('utf-8')
-
-dagbag = models.DagBag(settings.DAGS_FOLDER)
-
-login_required = airflow.login.login_required
-current_user = airflow.login.current_user
-logout_user = airflow.login.logout_user
-
-FILTER_BY_OWNER = False
-=======
 from airflow.www.app import app, appbuilder
 from airflow.www.decorators import action_logging, gzipped, has_dag_access
 from airflow.www.forms import (
     ConnectionForm, DagRunForm, DateTimeForm, DateTimeWithNumRunsForm, DateTimeWithNumRunsWithDagRunsForm,
 )
 from airflow.www.widgets import AirflowModelListWidget
->>>>>>> 4311c1f0
 
 PAGE_SIZE = conf.getint('webserver', 'page_size')
 if os.environ.get('SKIP_DAGS_PARSING') != 'True':
@@ -194,14 +134,6 @@
     return render_template(
         'airflow/circles.html', hostname=socket.getfqdn()), 404
 
-<<<<<<< HEAD
-        with create_session() as session:
-            chart_id = request.args.get('chart_id')
-            csv = request.args.get('csv') == "true"
-            chart = session.query(models.Chart).filter_by(id=chart_id).first()
-            db = session.query(
-                Connection).filter_by(conn_id=chart.conn_id).first()
-=======
 
 @app.errorhandler(500)
 def show_traceback(error):
@@ -237,7 +169,6 @@
         An endpoint helping check the health status of the Airflow instance,
         including metadatabase and scheduler.
         """
->>>>>>> 4311c1f0
 
         payload = {
             'metadatabase': {'status': 'unhealthy'}
@@ -363,34 +294,6 @@
     @provide_session
     def dag_stats(self, session=None):
         dr = models.DagRun
-<<<<<<< HEAD
-        dm = models.DagModel
-        dag_ids = session.query(dm.dag_id)
-
-        dag_state_stats = (
-            session.query(dr.dag_id, dr.state, sqla.func.count(dr.state)).group_by(dr.dag_id, dr.state)
-        )
-
-        data = {}
-        for (dag_id, ) in dag_ids:
-            data[dag_id] = {}
-        for dag_id, state, count in dag_state_stats:
-            if dag_id not in data:
-                data[dag_id] = {}
-            data[dag_id][state] = count
-
-        payload = {}
-        for dag_id, d in data.items():
-            payload[dag_id] = []
-            for state in State.dag_states:
-                count = d.get(state, 0)
-                payload[dag_id].append({
-                    'state': state,
-                    'count': count,
-                    'dag_id': dag_id,
-                    'color': State.color(state)
-                })
-=======
 
         filter_dag_ids = appbuilder.sm.get_accessible_dag_ids()
 
@@ -420,7 +323,6 @@
                         'dag_id': dag_id,
                         'color': State.color(state)
                     })
->>>>>>> 4311c1f0
         return wwwutils.json_response(payload)
 
     @expose('/task_stats')
@@ -431,15 +333,11 @@
         DagRun = models.DagRun
         Dag = models.DagModel
 
-<<<<<<< HEAD
-        dag_ids = session.query(Dag.dag_id)
-=======
         filter_dag_ids = appbuilder.sm.get_accessible_dag_ids()
 
         payload = {}
         if not filter_dag_ids:
             return
->>>>>>> 4311c1f0
 
         LastDagRun = (
             session.query(
@@ -487,14 +385,9 @@
                 data[dag_id][state] = count
         session.commit()
 
-<<<<<<< HEAD
-        payload = {}
-        for (dag_id, ) in dag_ids:
-=======
         if 'all_dags' in filter_dag_ids:
             filter_dag_ids = [dag_id for dag_id, in session.query(models.DagModel.dag_id)]
         for dag_id in filter_dag_ids:
->>>>>>> 4311c1f0
             payload[dag_id] = []
             for state in State.task_states:
                 count = data.get(dag_id, {}).get(state, 0)
@@ -534,20 +427,12 @@
         return wwwutils.json_response(payload)
 
     @expose('/code')
-<<<<<<< HEAD
-    @login_required
-    @provide_session
-    def code(self, session=None):
-        dag_id = request.args.get('dag_id')
-        dm = models.DagModel
-=======
     @has_dag_access(can_dag_read=True)
     @has_access
     @provide_session
     def code(self, session=None):
         dm = models.DagModel
         dag_id = request.args.get('dag_id')
->>>>>>> 4311c1f0
         dag = session.query(dm).filter(dm.dag_id == dag_id).first()
         try:
             with wwwutils.open_maybe_zipped(dag.fileloc, 'r') as f:
@@ -557,11 +442,7 @@
         except OSError as e:
             html_code = str(e)
 
-<<<<<<< HEAD
-        return self.render(
-=======
         return self.render_template(
->>>>>>> 4311c1f0
             'airflow/dag_code.html', html_code=html_code, dag=dag, title=dag_id,
             root=request.args.get('root'),
             demo_mode=conf.getboolean('webserver', 'demo_mode'),
@@ -650,11 +531,6 @@
             try_number = int(request.args.get('try_number'))
         else:
             try_number = None
-<<<<<<< HEAD
-        response_format = request.args.get('format', 'json')
-
-=======
->>>>>>> 4311c1f0
         metadata = request.args.get('metadata')
         metadata = json.loads(metadata)
         response_format = request.args.get('format', 'json')
@@ -693,21 +569,6 @@
             else:
                 logs, metadatas = handler.read(ti, try_number, metadata=metadata)
                 metadata = metadatas[0]
-<<<<<<< HEAD
-            for i, log in enumerate(logs):
-                if PY2 and not isinstance(log, unicode):
-                    logs[i] = log.decode('utf-8')
-
-            if response_format == 'json':
-                message = logs[0] if try_number is not None else logs
-                return jsonify(message=message, metadata=metadata)
-
-            file_obj = StringIO('\n'.join(logs))
-            filename_template = conf.get('core', 'LOG_FILENAME_TEMPLATE')
-            attachment_filename = render_log_filename(ti, try_number, filename_template)
-            return send_file(file_obj, as_attachment=True,
-                             attachment_filename=attachment_filename)
-=======
             return logs, metadata
 
         try:
@@ -743,7 +604,6 @@
                             mimetype="text/plain",
                             headers={"Content-Disposition": "attachment; filename={}".format(
                                 attachment_filename)})
->>>>>>> 4311c1f0
         except AttributeError as e:
             error_message = ["Task log handler {} does not support read logs.\n{}\n"
                              .format(task_log_reader, str(e))]
@@ -894,18 +754,12 @@
         execution_date = request.args.get('execution_date')
         dttm = pendulum.parse(execution_date)
         form = DateTimeForm(data={'execution_date': dttm})
-<<<<<<< HEAD
-=======
         root = request.args.get('root', '')
->>>>>>> 4311c1f0
         dm_db = models.DagModel
         ti_db = models.TaskInstance
         dag = session.query(dm_db).filter(dm_db.dag_id == dag_id).first()
         ti = session.query(ti_db).filter(ti_db.dag_id == dag_id and ti_db.task_id == task_id).first()
-<<<<<<< HEAD
-=======
-
->>>>>>> 4311c1f0
+
         if not ti:
             flash(
                 "Task [{}.{}] doesn't seem to exist"
@@ -1025,16 +879,6 @@
         flash("Deleting DAG with id {}. May take a couple minutes to fully"
               " disappear.".format(dag_id))
 
-<<<<<<< HEAD
-    @expose('/trigger')
-    @login_required
-    @wwwutils.action_logging
-    @wwwutils.notify_owner
-    @provide_session
-    def trigger(self, session=None):
-        dag_id = request.args.get('dag_id')
-        origin = request.args.get('origin') or "/admin/"
-=======
         # Upon success return to origin.
         return redirect(origin)
 
@@ -1046,7 +890,6 @@
     def trigger(self, session=None):
         dag_id = request.values.get('dag_id')
         origin = request.values.get('origin') or url_for('Airflow.index')
->>>>>>> 4311c1f0
         dag = session.query(models.DagModel).filter(models.DagModel.dag_id == dag_id).first()
         if not dag:
             flash("Cannot find dag {}".format(dag_id))
@@ -1582,18 +1425,11 @@
             operators=sorted({op.__class__ for op in dag.tasks}, key=lambda x: x.__name__),
             blur=blur,
             root=root or '',
-<<<<<<< HEAD
-            task_instances=json.dumps(task_instances, indent=2),
-            tasks=json.dumps(tasks, indent=2),
-            nodes=json.dumps(nodes, indent=2),
-            edges=json.dumps(edges, indent=2))
-=======
             task_instances=task_instances,
             tasks=tasks,
             nodes=nodes,
             edges=edges,
             show_external_logs=bool(external_logs))
->>>>>>> 4311c1f0
 
     @expose('/duration')
     @has_dag_access(can_dag_read=True)
@@ -1863,30 +1699,20 @@
     @action_logging
     @provide_session
     def refresh(self, session=None):
-<<<<<<< HEAD
-        # TODO: Is this method still needed after AIRFLOW-3561?
-        dm = models.DagModel
-        dag_id = request.args.get('dag_id')
-        orm_dag = session.query(dm).filter(dm.dag_id == dag_id).first()
-=======
         DagModel = models.DagModel
         dag_id = request.values.get('dag_id')
         orm_dag = session.query(
             DagModel).filter(DagModel.dag_id == dag_id).first()
->>>>>>> 4311c1f0
 
         if orm_dag:
             orm_dag.last_expired = timezone.utcnow()
             session.merge(orm_dag)
         session.commit()
 
-<<<<<<< HEAD
-=======
         dag = dagbag.get_dag(dag_id)
         # sync dag permission
         appbuilder.sm.sync_perm_for_dag(dag_id, dag.access_control)
 
->>>>>>> 4311c1f0
         flash("DAG [{}] is now fresh as a daisy".format(dag_id))
         return redirect(request.referrer)
 
@@ -1894,14 +1720,10 @@
     @has_access
     @action_logging
     def refresh_all(self):
-<<<<<<< HEAD
-        # TODO: Is this method still needed after AIRFLOW-3561?
-=======
         dagbag.collect_dags(only_if_updated=False)
         # sync permissions for all dags
         for dag_id, dag in dagbag.dags.items():
             appbuilder.sm.sync_perm_for_dag(dag_id, dag.access_control)
->>>>>>> 4311c1f0
         flash("All DAGs are now up to date")
         return redirect(url_for('Airflow.index'))
 
@@ -2201,24 +2023,8 @@
     }
 
 
-<<<<<<< HEAD
-        from airflow.plugins_manager import import_errors as plugin_import_errors
-        for filename, stacktrace in plugin_import_errors.items():
-            flash(
-                "Broken plugin: [{filename}] {stacktrace}".format(
-                    stacktrace=stacktrace,
-                    filename=filename),
-                "error")
-
-        # get a list of all non-subdag dags visible to everyone
-        # optionally filter out "paused" dags
-        if hide_paused:
-            unfiltered_webserver_dags = [dag for dag in dagbag.dags.values() if
-                                         not dag.parent_dag and not dag.is_paused]
-=======
 class XComModelView(AirflowModelView):
     route_base = '/xcom'
->>>>>>> 4311c1f0
 
     datamodel = AirflowModelView.CustomSQLAInterface(XCom)
 
@@ -2289,24 +2095,6 @@
         self.update_redirect()
         return redirect(self.get_redirect())
 
-<<<<<<< HEAD
-class QueryView(wwwutils.DataProfilingMixin, BaseView):
-    @expose('/', methods=['POST', 'GET'])
-    @wwwutils.gzipped
-    @provide_session
-    def query(self, session=None):
-        dbs = session.query(Connection).order_by(Connection.conn_id).all()
-        session.expunge_all()
-        db_choices = list(
-            ((db.conn_id, db.conn_id) for db in dbs if db.get_hook()))
-        conn_id_str = request.form.get('conn_id')
-        csv = request.form.get('csv') == "true"
-        sql = request.form.get('sql')
-
-        class QueryForm(Form):
-            conn_id = SelectField("Layout", choices=db_choices)
-            sql = TextAreaField("SQL", widget=wwwutils.AceEditorWidget())
-=======
     def process_form(self, form, is_created):
         formdata = form.data
         if formdata['conn_type'] in ['jdbc', 'google_cloud_platform', 'grpc']:
@@ -2314,7 +2102,6 @@
                 key: formdata[key]
                 for key in self.extra_fields if key in formdata}
             form.extra.data = json.dumps(extra)
->>>>>>> 4311c1f0
 
     def prefill_form(self, form, pk):
         try:
@@ -2366,109 +2153,6 @@
         else:
             return Markup('<span class="label label-danger">Invalid</span>')
 
-<<<<<<< HEAD
-@provide_session
-def _connection_ids(session=None):
-    return [(c.conn_id, c.conn_id) for c in (
-        session
-            .query(Connection.conn_id)
-            .group_by(Connection.conn_id))]
-
-
-class ChartModelView(wwwutils.DataProfilingMixin, AirflowModelView):
-    verbose_name = "chart"
-    verbose_name_plural = "charts"
-    form_columns = (
-        'label',
-        'owner',
-        'conn_id',
-        'chart_type',
-        'show_datatable',
-        'x_is_date',
-        'y_log_scale',
-        'show_sql',
-        'height',
-        'sql_layout',
-        'sql',
-        'default_params',
-    )
-    column_list = (
-        'label',
-        'conn_id',
-        'chart_type',
-        'owner',
-        'last_modified',
-    )
-    column_sortable_list = (
-        'label',
-        'conn_id',
-        'chart_type',
-        ('owner', 'owner.username'),
-        'last_modified',
-    )
-    column_formatters = dict(label=label_link, last_modified=datetime_f)
-    column_default_sort = ('last_modified', True)
-    create_template = 'airflow/chart/create.html'
-    edit_template = 'airflow/chart/edit.html'
-    column_filters = ('label', 'owner.username', 'conn_id')
-    column_searchable_list = ('owner.username', 'label', 'sql')
-    column_descriptions = {
-        'label': "Can include {{ templated_fields }} and {{ macros }}",
-        'chart_type': "The type of chart to be displayed",
-        'sql': "Can include {{ templated_fields }} and {{ macros }}.",
-        'height': "Height of the chart, in pixels.",
-        'conn_id': "Source database to run the query against",
-        'x_is_date': (
-            "Whether the X axis should be casted as a date field. Expect most "
-            "intelligible date formats to get casted properly."
-        ),
-        'owner': (
-            "The chart's owner, mostly used for reference and filtering in "
-            "the list view."
-        ),
-        'show_datatable':
-            "Whether to display an interactive data table under the chart.",
-        'default_params': (
-            'A dictionary of {"key": "values",} that define what the '
-            'templated fields (parameters) values should be by default. '
-            'To be valid, it needs to "eval" as a Python dict. '
-            'The key values will show up in the url\'s querystring '
-            'and can be altered there.'
-        ),
-        'show_sql': "Whether to display the SQL statement as a collapsible "
-                    "section in the chart page.",
-        'y_log_scale': "Whether to use a log scale for the Y axis.",
-        'sql_layout': (
-            "Defines the layout of the SQL that the application should "
-            "expect. Depending on the tables you are sourcing from, it may "
-            "make more sense to pivot / unpivot the metrics."
-        ),
-    }
-    column_labels = {
-        'sql': "SQL",
-        'height': "Chart Height",
-        'sql_layout': "SQL Layout",
-        'show_sql': "Display the SQL Statement",
-        'default_params': "Default Parameters",
-    }
-    form_choices = {
-        'chart_type': [
-            ('line', 'Line Chart'),
-            ('spline', 'Spline Chart'),
-            ('bar', 'Bar Chart'),
-            ('column', 'Column Chart'),
-            ('area', 'Overlapping Area Chart'),
-            ('stacked_area', 'Stacked Area Chart'),
-            ('percent_area', 'Percent Area Chart'),
-            ('datatable', 'No chart, data table only'),
-        ],
-        'sql_layout': [
-            ('series', 'SELECT series, x, y FROM ...'),
-            ('columns', 'SELECT x, y (series 1), y (series 2), ... FROM ...'),
-        ],
-        'conn_id': _connection_ids()
-    }
-=======
     def fused_slots(attr):
         pool_id = attr.get('pool')
         used_slots = attr.get('used_slots')
@@ -2477,7 +2161,6 @@
             return Markup("<a href='{url}'>{used_slots}</a>").format(url=url, used_slots=used_slots)
         else:
             return Markup('<span class="label label-danger">Invalid</span>')
->>>>>>> 4311c1f0
 
     def fqueued_slots(attr):
         pool_id = attr.get('pool')
@@ -2653,14 +2336,9 @@
         self.datamodel.delete_all(items)
         self.update_redirect()
         dirty_ids = []
-<<<<<<< HEAD
-        for row in deleted:
-            dirty_ids.append(row.dag_id)
-=======
         for item in items:
             dirty_ids.append(item.dag_id)
         return redirect(self.get_redirect())
->>>>>>> 4311c1f0
 
     @action('set_running', "Set state to 'running'", '', single=False)
     @provide_session
@@ -2674,14 +2352,9 @@
                 dirty_ids.append(dr.dag_id)
                 count += 1
                 dr.start_date = timezone.utcnow()
-<<<<<<< HEAD
-            flash(
-                "{count} dag runs were set to running".format(**locals()))
-=======
                 dr.state = State.RUNNING
             session.commit()
             flash("{count} dag runs were set to running".format(count=count))
->>>>>>> 4311c1f0
         except Exception as ex:
             flash(str(ex), 'error')
             flash('Failed to set state', 'error')
@@ -2741,84 +2414,6 @@
             flash('Failed to set state', 'error')
         return redirect(self.get_default_url())
 
-<<<<<<< HEAD
-    # Called after editing DagRun model in the UI.
-    @provide_session
-    def after_model_change(self, form, dagrun, is_created, session=None):
-        altered_tis = []
-        if dagrun.state == State.SUCCESS:
-            altered_tis = set_dag_run_state_to_success(
-                dagbag.get_dag(dagrun.dag_id),
-                dagrun.execution_date,
-                commit=True,
-                session=session)
-        elif dagrun.state == State.FAILED:
-            altered_tis = set_dag_run_state_to_failed(
-                dagbag.get_dag(dagrun.dag_id),
-                dagrun.execution_date,
-                commit=True,
-                session=session)
-        elif dagrun.state == State.RUNNING:
-            altered_tis = set_dag_run_state_to_running(
-                dagbag.get_dag(dagrun.dag_id),
-                dagrun.execution_date,
-                commit=True,
-                session=session)
-
-        altered_ti_count = len(altered_tis)
-        flash(
-            "1 dag run and {altered_ti_count} task instances "
-            "were set to '{dagrun.state}'".format(**locals()))
-
-
-class LogModelView(ModelViewOnly):
-    verbose_name_plural = "logs"
-    verbose_name = "log"
-    column_display_actions = False
-    column_default_sort = ('dttm', True)
-    column_filters = ('dag_id', 'task_id', 'execution_date', 'extra')
-    filter_converter = wwwutils.UtcFilterConverter()
-    column_formatters = dict(
-        dttm=datetime_f, execution_date=datetime_f, dag_id=dag_link)
-
-
-class TaskInstanceModelView(ModelViewOnly):
-    verbose_name_plural = "task instances"
-    verbose_name = "task instance"
-    column_filters = (
-        'state', 'dag_id', 'task_id', 'execution_date', 'hostname',
-        'queue', 'pool', 'operator', 'start_date', 'end_date')
-    filter_converter = wwwutils.UtcFilterConverter()
-    named_filter_urls = True
-    column_formatters = dict(
-        log_url=log_url_formatter,
-        task_id=task_instance_link,
-        hostname=nobr_f,
-        state=state_f,
-        execution_date=datetime_f,
-        start_date=datetime_f,
-        end_date=datetime_f,
-        queued_dttm=datetime_f,
-        dag_id=dag_link,
-        run_id=dag_run_link,
-        duration=duration_f)
-    column_searchable_list = ('dag_id', 'task_id', 'state')
-    column_default_sort = ('job_id', True)
-    form_choices = {
-        'state': [
-            ('success', 'success'),
-            ('running', 'running'),
-            ('failed', 'failed'),
-        ],
-    }
-    column_list = (
-        'state', 'dag_id', 'task_id', 'execution_date', 'operator',
-        'start_date', 'end_date', 'duration', 'job_id', 'hostname',
-        'unixname', 'priority_weight', 'queue', 'queued_dttm', 'try_number',
-        'pool', 'log_url')
-    page_size = PAGE_SIZE
-=======
->>>>>>> 4311c1f0
 
 class LogModelView(AirflowModelView):
     route_base = '/log'
@@ -2903,56 +2498,8 @@
                 tis = dag_to_tis.setdefault(dag, [])
                 tis.append(ti)
 
-<<<<<<< HEAD
-class ConnectionModelView(wwwutils.SuperUserMixin, AirflowModelView):
-    create_template = 'airflow/conn_create.html'
-    edit_template = 'airflow/conn_edit.html'
-    list_template = 'airflow/conn_list.html'
-    form_columns = (
-        'conn_id',
-        'conn_type',
-        'host',
-        'schema',
-        'login',
-        'password',
-        'port',
-        'extra',
-        'extra__jdbc__drv_path',
-        'extra__jdbc__drv_clsname',
-        'extra__google_cloud_platform__project',
-        'extra__google_cloud_platform__key_path',
-        'extra__google_cloud_platform__keyfile_dict',
-        'extra__google_cloud_platform__scope',
-    )
-    verbose_name = "Connection"
-    verbose_name_plural = "Connections"
-    column_default_sort = ('conn_id', False)
-    column_list = ('conn_id', 'conn_type', 'host', 'port', 'is_encrypted', 'is_extra_encrypted',)
-    form_overrides = dict(_password=PasswordField, _extra=TextAreaField)
-    form_widget_args = {
-        'is_extra_encrypted': {'disabled': True},
-        'is_encrypted': {'disabled': True},
-    }
-    # Used to customized the form, the forms elements get rendered
-    # and results are stored in the extra field as json. All of these
-    # need to be prefixed with extra__ and then the conn_type ___ as in
-    # extra__{conn_type}__name. You can also hide form elements and rename
-    # others from the connection_form.js file
-    form_extra_fields = {
-        'extra__jdbc__drv_path': StringField('Driver Path'),
-        'extra__jdbc__drv_clsname': StringField('Driver Class'),
-        'extra__google_cloud_platform__project': StringField('Project Id'),
-        'extra__google_cloud_platform__key_path': StringField('Keyfile Path'),
-        'extra__google_cloud_platform__keyfile_dict': PasswordField('Keyfile JSON'),
-        'extra__google_cloud_platform__scope': StringField('Scopes (comma separated)'),
-    }
-    form_choices = {
-        'conn_type': Connection._types
-    }
-=======
             for dag, tis in dag_to_tis.items():
                 models.clear_task_instances(tis, session, dag=dag)
->>>>>>> 4311c1f0
 
             session.commit()
             flash("{0} task instances have been cleared".format(len(tis)))
