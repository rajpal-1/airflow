--- conflicted
+++ resolved
@@ -157,12 +157,8 @@
 def dag_runs(dag_id):
     """
     Returns a list of Dag Runs for a specific DAG ID.
-<<<<<<< HEAD
-    :query param state: a query string parameter '?state=queued|running|success...'.
-=======
 
     :query param state: a query string parameter '?state=queued|running|success...'
->>>>>>> e6f21174
 
     :param dag_id: String identifier of a DAG
 
