--- conflicted
+++ resolved
@@ -138,10 +138,7 @@
         warnings.warn(
             "--ignore-first-depends-on-past is deprecated as the value is always set to True",
             category=RemovedInAirflow3Warning,
-<<<<<<< HEAD
-=======
             stacklevel=4,
->>>>>>> 17b792d8
         )
     args.ignore_first_depends_on_past = True
 
@@ -236,15 +233,11 @@
         else:
             query = query.where(DagModel.dag_id == args.dag_id)
 
-<<<<<<< HEAD
-    if not dags:
-=======
         query = query.where(DagModel.is_paused != is_paused)
 
         matched_dags = session.scalars(query).all()
 
     if not matched_dags:
->>>>>>> 17b792d8
         print(f"No {'un' if is_paused else ''}paused DAGs were found")
         return
 
