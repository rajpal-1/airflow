#
# Licensed to the Apache Software Foundation (ASF) under one
# or more contributor license agreements.  See the NOTICE file
# distributed with this work for additional information
# regarding copyright ownership.  The ASF licenses this file
# to you under the Apache License, Version 2.0 (the
# "License"); you may not use this file except in compliance
# with the License.  You may obtain a copy of the License at
#
#   http://www.apache.org/licenses/LICENSE-2.0
#
# Unless required by applicable law or agreed to in writing,
# software distributed under the License is distributed on an
# "AS IS" BASIS, WITHOUT WARRANTIES OR CONDITIONS OF ANY
# KIND, either express or implied.  See the License for the
# specific language governing permissions and limitations
# under the License.
"""Task sub-commands."""
from __future__ import annotations

import importlib
import json
import logging
import os
import sys
import textwrap
from contextlib import contextmanager, redirect_stderr, redirect_stdout, suppress
<<<<<<< HEAD
from typing import TYPE_CHECKING, Generator, Union, cast
=======
from typing import Generator, Protocol, Union, cast
>>>>>>> f4c522f1

import pendulum
from pendulum.parsing.exceptions import ParserError
from sqlalchemy import select
from sqlalchemy.orm.exc import NoResultFound
<<<<<<< HEAD
=======
from sqlalchemy.orm.session import Session
from typing_extensions import Literal
>>>>>>> f4c522f1

from airflow import settings
from airflow.cli.simple_table import AirflowConsole
from airflow.configuration import conf
from airflow.exceptions import AirflowException, DagRunNotFound, TaskInstanceNotFound
from airflow.executors.executor_loader import ExecutorLoader
from airflow.jobs.job import Job, run_job
from airflow.jobs.local_task_job_runner import LocalTaskJobRunner
from airflow.listeners.listener import get_listener_manager
from airflow.models import DagPickle, TaskInstance
from airflow.models.dag import DAG
from airflow.models.dagrun import DagRun
from airflow.models.operator import needs_expansion
from airflow.models.param import ParamsDict
from airflow.models.taskinstance import TaskReturnCode
from airflow.settings import IS_K8S_EXECUTOR_POD
from airflow.ti_deps.dep_context import DepContext
from airflow.ti_deps.dependencies_deps import SCHEDULER_QUEUED_DEPS
from airflow.utils import cli as cli_utils
from airflow.utils.cli import (
    get_dag,
    get_dag_by_file_location,
    get_dag_by_pickle,
    get_dags,
    should_ignore_depends_on_past,
    suppress_logs_and_warning,
)
from airflow.utils.dates import timezone
from airflow.utils.log.file_task_handler import _set_task_deferred_context_var
from airflow.utils.log.logging_mixin import StreamLogWriter
from airflow.utils.log.secrets_masker import RedactedIO
from airflow.utils.net import get_hostname
from airflow.utils.providers_configuration_loader import providers_configuration_loaded
from airflow.utils.session import NEW_SESSION, create_session, provide_session
from airflow.utils.state import DagRunState

if TYPE_CHECKING:
    from sqlalchemy.orm.session import Session

    from airflow.models.operator import Operator

log = logging.getLogger(__name__)

CreateIfNecessary = Union[Literal[False], Literal["db"], Literal["memory"]]


def _generate_temporary_run_id() -> str:
    """Generate a ``run_id`` for a DAG run that will be created temporarily.

    This is used mostly by ``airflow task test`` to create a DAG run that will
    be deleted after the task is run.
    """
    return f"__airflow_temporary_run_{timezone.utcnow().isoformat()}__"


def _get_dag_run(
    *,
    dag: DAG,
    create_if_necessary: CreateIfNecessary,
    exec_date_or_run_id: str | None = None,
    session: Session,
) -> tuple[DagRun, bool]:
    """Try to retrieve a DAG run from a string representing either a run ID or logical date.

    This checks DAG runs like this:

    1. If the input ``exec_date_or_run_id`` matches a DAG run ID, return the run.
    2. Try to parse the input as a date. If that works, and the resulting
       date matches a DAG run's logical date, return the run.
    3. If ``create_if_necessary`` is *False* and the input works for neither of
       the above, raise ``DagRunNotFound``.
    4. Try to create a new DAG run. If the input looks like a date, use it as
       the logical date; otherwise use it as a run ID and set the logical date
       to the current time.
    """
    if not exec_date_or_run_id and not create_if_necessary:
        raise ValueError("Must provide `exec_date_or_run_id` if not `create_if_necessary`.")
    execution_date: pendulum.DateTime | None = None
    if exec_date_or_run_id:
        dag_run = dag.get_dagrun(run_id=exec_date_or_run_id, session=session)
        if dag_run:
            return dag_run, False
        with suppress(ParserError, TypeError):
            execution_date = timezone.parse(exec_date_or_run_id)
        try:
            dag_run = session.scalars(
                select(DagRun).where(DagRun.dag_id == dag.dag_id, DagRun.execution_date == execution_date)
            ).one()
        except NoResultFound:
            if not create_if_necessary:
                raise DagRunNotFound(
                    f"DagRun for {dag.dag_id} with run_id or execution_date "
                    f"of {exec_date_or_run_id!r} not found"
                ) from None
        else:
            return dag_run, False

    if execution_date is not None:
        dag_run_execution_date = execution_date
    else:
        dag_run_execution_date = pendulum.instance(timezone.utcnow())

    if create_if_necessary == "memory":
        dag_run = DagRun(
            dag.dag_id,
            run_id=exec_date_or_run_id,
            execution_date=dag_run_execution_date,
            data_interval=dag.timetable.infer_manual_data_interval(run_after=dag_run_execution_date),
        )
        return dag_run, True
    elif create_if_necessary == "db":
        dag_run = dag.create_dagrun(
            state=DagRunState.QUEUED,
            execution_date=dag_run_execution_date,
            run_id=_generate_temporary_run_id(),
            data_interval=dag.timetable.infer_manual_data_interval(run_after=dag_run_execution_date),
            session=session,
        )
        return dag_run, True
    raise ValueError(f"unknown create_if_necessary value: {create_if_necessary!r}")


@provide_session
def _get_ti(
    task: Operator,
    map_index: int,
    *,
    exec_date_or_run_id: str | None = None,
    pool: str | None = None,
    create_if_necessary: CreateIfNecessary = False,
    session: Session = NEW_SESSION,
) -> tuple[TaskInstance, bool]:
    """Get the task instance through DagRun.run_id, if that fails, get the TI the old way."""
    dag = task.dag
    if dag is None:
        raise ValueError("Cannot get task instance for a task not assigned to a DAG")
    if not exec_date_or_run_id and not create_if_necessary:
        raise ValueError("Must provide `exec_date_or_run_id` if not `create_if_necessary`.")
    if needs_expansion(task):
        if map_index < 0:
            raise RuntimeError("No map_index passed to mapped task")
    elif map_index >= 0:
        raise RuntimeError("map_index passed to non-mapped task")
    dag_run, dr_created = _get_dag_run(
        dag=dag,
        exec_date_or_run_id=exec_date_or_run_id,
        create_if_necessary=create_if_necessary,
        session=session,
    )

    ti_or_none = dag_run.get_task_instance(task.task_id, map_index=map_index, session=session)
    if ti_or_none is None:
        if not create_if_necessary:
            raise TaskInstanceNotFound(
                f"TaskInstance for {dag.dag_id}, {task.task_id}, map={map_index} with "
                f"run_id or execution_date of {exec_date_or_run_id!r} not found"
            )
        # TODO: Validate map_index is in range?
        ti = TaskInstance(task, run_id=dag_run.run_id, map_index=map_index)
        ti.dag_run = dag_run
    else:
        ti = ti_or_none
    ti.refresh_from_task(task, pool_override=pool)
    return ti, dr_created


def _run_task_by_selected_method(args, dag: DAG, ti: TaskInstance) -> None | TaskReturnCode:
    """
    Run the task based on a mode.

    Any of the 3 modes are available:

    - using LocalTaskJob
    - as raw task
    - by executor
    """
    if args.local:
        return _run_task_by_local_task_job(args, ti)
    if args.raw:
        return _run_raw_task(args, ti)
    _run_task_by_executor(args, dag, ti)
    return None


def _run_task_by_executor(args, dag: DAG, ti: TaskInstance) -> None:
    """
    Send the task to the executor for execution.

    This can result in the task being started by another host if the executor implementation does.
    """
    pickle_id = None
    if args.ship_dag:
        try:
            # Running remotely, so pickling the DAG
            with create_session() as session:
                pickle = DagPickle(dag)
                session.add(pickle)
            pickle_id = pickle.id
            # TODO: This should be written to a log
            print(f"Pickled dag {dag} as pickle_id: {pickle_id}")
        except Exception as e:
            print("Could not pickle the DAG")
            print(e)
            raise e
    executor = ExecutorLoader.get_default_executor()
    executor.job_id = None
    executor.start()
    print("Sending to executor.")
    executor.queue_task_instance(
        ti,
        mark_success=args.mark_success,
        pickle_id=pickle_id,
        ignore_all_deps=args.ignore_all_dependencies,
        ignore_depends_on_past=should_ignore_depends_on_past(args),
        wait_for_past_depends_before_skipping=(args.depends_on_past == "wait"),
        ignore_task_deps=args.ignore_dependencies,
        ignore_ti_state=args.force,
        pool=args.pool,
    )
    executor.heartbeat()
    executor.end()


def _run_task_by_local_task_job(args, ti: TaskInstance) -> TaskReturnCode | None:
    """Run LocalTaskJob, which monitors the raw task execution process."""
    job_runner = LocalTaskJobRunner(
        job=Job(dag_id=ti.dag_id),
        task_instance=ti,
        mark_success=args.mark_success,
        pickle_id=args.pickle,
        ignore_all_deps=args.ignore_all_dependencies,
        ignore_depends_on_past=should_ignore_depends_on_past(args),
        wait_for_past_depends_before_skipping=(args.depends_on_past == "wait"),
        ignore_task_deps=args.ignore_dependencies,
        ignore_ti_state=args.force,
        pool=args.pool,
        external_executor_id=_extract_external_executor_id(args),
    )
    try:
        ret = run_job(job=job_runner.job, execute_callable=job_runner._execute)
    finally:
        if args.shut_down_logging:
            logging.shutdown()
    with suppress(ValueError):
        return TaskReturnCode(ret)
    return None


RAW_TASK_UNSUPPORTED_OPTION = [
    "ignore_all_dependencies",
    "ignore_depends_on_past",
    "ignore_dependencies",
    "force",
]


def _run_raw_task(args, ti: TaskInstance) -> None | TaskReturnCode:
    """Run the main task handling code."""
    return ti._run_raw_task(
        mark_success=args.mark_success,
        job_id=args.job_id,
        pool=args.pool,
    )


def _extract_external_executor_id(args) -> str | None:
    if hasattr(args, "external_executor_id"):
        return getattr(args, "external_executor_id")
    return os.environ.get("external_executor_id", None)


@contextmanager
def _move_task_handlers_to_root(ti: TaskInstance) -> Generator[None, None, None]:
    """
    Move handlers for task logging to root logger.

    We want anything logged during task run to be propagated to task log handlers.
    If running in a k8s executor pod, also keep the stream handler on root logger
    so that logs are still emitted to stdout.
    """
    # nothing to do
    if not ti.log.handlers or settings.DONOT_MODIFY_HANDLERS:
        yield
        return

    # Move task handlers to root and reset task logger and restore original logger settings after exit.
    # If k8s executor, we need to ensure that root logger has a console handler, so that
    # task logs propagate to stdout (this is how webserver retrieves them while task is running).
    root_logger = logging.getLogger()
    console_handler = next((h for h in root_logger.handlers if h.name == "console"), None)
    with LoggerMutationHelper(root_logger), LoggerMutationHelper(ti.log) as task_helper:
        task_helper.move(root_logger)
        if IS_K8S_EXECUTOR_POD:
            if console_handler and console_handler not in root_logger.handlers:
                root_logger.addHandler(console_handler)
        yield


@contextmanager
def _redirect_stdout_to_ti_log(ti: TaskInstance) -> Generator[None, None, None]:
    """
    Redirect stdout to ti logger.

    Redirect stdout and stderr to the task instance log as INFO and WARNING
    level messages, respectively.

    If stdout already redirected (possible when task running with option
    `--local`), don't redirect again.
    """
    # if sys.stdout is StreamLogWriter, it means we already redirected
    # likely before forking in LocalTaskJob
    if not isinstance(sys.stdout, StreamLogWriter):
        info_writer = StreamLogWriter(ti.log, logging.INFO)
        warning_writer = StreamLogWriter(ti.log, logging.WARNING)
        with redirect_stdout(info_writer), redirect_stderr(warning_writer):
            yield
    else:
        yield


class TaskCommandMarker:
    """Marker for listener hooks, to properly detect from which component they are called."""


@cli_utils.action_cli(check_db=False)
def task_run(args, dag: DAG | None = None) -> TaskReturnCode | None:
    """
    Run a single task instance.

    Note that there must be at least one DagRun for this to start,
    i.e. it must have been scheduled and/or triggered previously.
    Alternatively, if you just need to run it for testing then use
    "airflow tasks test ..." command instead.
    """
    # Load custom airflow config

    if args.local and args.raw:
        raise AirflowException(
            "Option --raw and --local are mutually exclusive. "
            "Please remove one option to execute the command."
        )

    if args.raw:
        unsupported_options = [o for o in RAW_TASK_UNSUPPORTED_OPTION if getattr(args, o)]

        if unsupported_options:
            unsupported_raw_task_flags = ", ".join(f"--{o}" for o in RAW_TASK_UNSUPPORTED_OPTION)
            unsupported_flags = ", ".join(f"--{o}" for o in unsupported_options)
            raise AirflowException(
                "Option --raw does not work with some of the other options on this command. "
                "You can't use --raw option and the following options: "
                f"{unsupported_raw_task_flags}. "
                f"You provided the option {unsupported_flags}. "
                "Delete it to execute the command."
            )
    if dag and args.pickle:
        raise AirflowException("You cannot use the --pickle option when using DAG.cli() method.")
    if args.cfg_path:
        with open(args.cfg_path) as conf_file:
            conf_dict = json.load(conf_file)

        if os.path.exists(args.cfg_path):
            os.remove(args.cfg_path)

        conf.read_dict(conf_dict, source=args.cfg_path)
        settings.configure_vars()

    settings.MASK_SECRETS_IN_LOGS = True

    get_listener_manager().hook.on_starting(component=TaskCommandMarker())

    if args.pickle:
        print(f"Loading pickle id: {args.pickle}")
        _dag = get_dag_by_pickle(args.pickle)
    elif not dag:
        _dag = get_dag(args.subdir, args.dag_id, args.read_from_db)
    else:
        _dag = dag
    task = _dag.get_task(task_id=args.task_id)
    ti, _ = _get_ti(task, args.map_index, exec_date_or_run_id=args.execution_date_or_run_id, pool=args.pool)
    ti.init_run_context(raw=args.raw)

    hostname = get_hostname()

    log.info("Running %s on host %s", ti, hostname)

    # IMPORTANT, have to re-configure ORM with the NullPool, otherwise, each "run" command may leave
    # behind multiple open sleeping connections while heartbeating, which could
    # easily exceed the database connection limit when
    # processing hundreds of simultaneous tasks.
    # this should be last thing before running, to reduce likelihood of an open session
    # which can cause trouble if running process in a fork.
    settings.reconfigure_orm(disable_connection_pool=True)
    task_return_code = None
    try:
        if args.interactive:
            task_return_code = _run_task_by_selected_method(args, _dag, ti)
        else:
            with _move_task_handlers_to_root(ti), _redirect_stdout_to_ti_log(ti):
                task_return_code = _run_task_by_selected_method(args, _dag, ti)
                if task_return_code == TaskReturnCode.DEFERRED:
                    _set_task_deferred_context_var()
    finally:
        try:
            get_listener_manager().hook.before_stopping(component=TaskCommandMarker())
        except Exception:
            pass
    return task_return_code


@cli_utils.action_cli(check_db=False)
@providers_configuration_loaded
def task_failed_deps(args) -> None:
    """
    Get task instance dependencies that were not met.

    Returns the unmet dependencies for a task instance from the perspective of the
    scheduler (i.e. why a task instance doesn't get scheduled and then queued by the
    scheduler, and then run by an executor).
    >>> airflow tasks failed-deps tutorial sleep 2015-01-01
    Task instance dependencies not met:
    Dagrun Running: Task instance's dagrun did not exist: Unknown reason
    Trigger Rule: Task's trigger rule 'all_success' requires all upstream tasks
    to have succeeded, but found 1 non-success(es).
    """
    dag = get_dag(args.subdir, args.dag_id)
    task = dag.get_task(task_id=args.task_id)
    ti, _ = _get_ti(task, args.map_index, exec_date_or_run_id=args.execution_date_or_run_id)

    dep_context = DepContext(deps=SCHEDULER_QUEUED_DEPS)
    failed_deps = list(ti.get_failed_dep_statuses(dep_context=dep_context))
    # TODO, Do we want to print or log this
    if failed_deps:
        print("Task instance dependencies not met:")
        for dep in failed_deps:
            print(f"{dep.dep_name}: {dep.reason}")
    else:
        print("Task instance dependencies are all met.")


@cli_utils.action_cli(check_db=False)
@suppress_logs_and_warning
@providers_configuration_loaded
def task_state(args) -> None:
    """
    Return the state of a TaskInstance at the command line.

    >>> airflow tasks state tutorial sleep 2015-01-01
    success
    """
    dag = get_dag(args.subdir, args.dag_id)
    task = dag.get_task(task_id=args.task_id)
    ti, _ = _get_ti(task, args.map_index, exec_date_or_run_id=args.execution_date_or_run_id)
    print(ti.current_state())


@cli_utils.action_cli(check_db=False)
@suppress_logs_and_warning
@providers_configuration_loaded
def task_list(args, dag: DAG | None = None) -> None:
    """List the tasks within a DAG at the command line."""
    dag = dag or get_dag(args.subdir, args.dag_id)
    if args.tree:
        dag.tree_view()
    else:
        tasks = sorted(t.task_id for t in dag.tasks)
        print("\n".join(tasks))


class _SupportedDebugger(Protocol):
    def post_mortem(self) -> None:
        ...


SUPPORTED_DEBUGGER_MODULES = [
    "pudb",
    "web_pdb",
    "ipdb",
    "pdb",
]


def _guess_debugger() -> _SupportedDebugger:
    """
    Try to guess the debugger used by the user.

    When it doesn't find any user-installed debugger, returns ``pdb``.

    List of supported debuggers:

    * `pudb <https://github.com/inducer/pudb>`__
    * `web_pdb <https://github.com/romanvm/python-web-pdb>`__
    * `ipdb <https://github.com/gotcha/ipdb>`__
    * `pdb <https://docs.python.org/3/library/pdb.html>`__
    """
    exc: Exception
    for mod_name in SUPPORTED_DEBUGGER_MODULES:
        try:
            return cast(_SupportedDebugger, importlib.import_module(mod_name))
        except ImportError as e:
            exc = e
    raise exc


@cli_utils.action_cli(check_db=False)
@suppress_logs_and_warning
@providers_configuration_loaded
@provide_session
def task_states_for_dag_run(args, session: Session = NEW_SESSION) -> None:
    """Get the status of all task instances in a DagRun."""
    dag_run = session.scalar(
        select(DagRun).where(DagRun.run_id == args.execution_date_or_run_id, DagRun.dag_id == args.dag_id)
    )
    if not dag_run:
        try:
            execution_date = timezone.parse(args.execution_date_or_run_id)
            dag_run = session.scalar(
                select(DagRun).where(DagRun.execution_date == execution_date, DagRun.dag_id == args.dag_id)
            )
        except (ParserError, TypeError) as err:
            raise AirflowException(f"Error parsing the supplied execution_date. Error: {err}")

    if dag_run is None:
        raise DagRunNotFound(
            f"DagRun for {args.dag_id} with run_id or execution_date of {args.execution_date_or_run_id!r} "
            "not found"
        )

    has_mapped_instances = any(ti.map_index >= 0 for ti in dag_run.task_instances)

    def format_task_instance(ti: TaskInstance) -> dict[str, str]:
        data = {
            "dag_id": ti.dag_id,
            "execution_date": dag_run.execution_date.isoformat(),
            "task_id": ti.task_id,
            "state": ti.state,
            "start_date": ti.start_date.isoformat() if ti.start_date else "",
            "end_date": ti.end_date.isoformat() if ti.end_date else "",
        }
        if has_mapped_instances:
            data["map_index"] = str(ti.map_index) if ti.map_index >= 0 else ""
        return data

    AirflowConsole().print_as(data=dag_run.task_instances, output=args.output, mapper=format_task_instance)


@cli_utils.action_cli(check_db=False)
def task_test(args, dag: DAG | None = None) -> None:
    """Test task for a given dag_id."""
    # We want to log output from operators etc to show up here. Normally
    # airflow.task would redirect to a file, but here we want it to propagate
    # up to the normal airflow handler.

    settings.MASK_SECRETS_IN_LOGS = True

    handlers = logging.getLogger("airflow.task").handlers
    already_has_stream_handler = False
    for handler in handlers:
        already_has_stream_handler = isinstance(handler, logging.StreamHandler)
        if already_has_stream_handler:
            break
    if not already_has_stream_handler:
        logging.getLogger("airflow.task").propagate = True

    env_vars = {"AIRFLOW_TEST_MODE": "True"}
    if args.env_vars:
        env_vars.update(args.env_vars)
        os.environ.update(env_vars)

    dag = dag or get_dag(args.subdir, args.dag_id)

    task = dag.get_task(task_id=args.task_id)
    # Add CLI provided task_params to task.params
    if args.task_params:
        passed_in_params = json.loads(args.task_params)
        task.params.update(passed_in_params)

    if task.params and isinstance(task.params, ParamsDict):
        task.params.validate()

    ti, dr_created = _get_ti(
        task, args.map_index, exec_date_or_run_id=args.execution_date_or_run_id, create_if_necessary="db"
    )

    try:
        with redirect_stdout(RedactedIO()):
            if args.dry_run:
                ti.dry_run()
            else:
                ti.run(ignore_task_deps=True, ignore_ti_state=True, test_mode=True)
    except Exception:
        if args.post_mortem:
            debugger = _guess_debugger()
            debugger.post_mortem()
        else:
            raise
    finally:
        if not already_has_stream_handler:
            # Make sure to reset back to normal. When run for CLI this doesn't
            # matter, but it does for test suite
            logging.getLogger("airflow.task").propagate = False
        if dr_created:
            with create_session() as session:
                session.delete(ti.dag_run)


@cli_utils.action_cli(check_db=False)
@suppress_logs_and_warning
@providers_configuration_loaded
def task_render(args, dag: DAG | None = None) -> None:
    """Render and displays templated fields for a given task."""
    if not dag:
        dag = get_dag(args.subdir, args.dag_id)
    task = dag.get_task(task_id=args.task_id)
    ti, _ = _get_ti(
        task, args.map_index, exec_date_or_run_id=args.execution_date_or_run_id, create_if_necessary="memory"
    )
    ti.render_templates()
    for attr in task.template_fields:
        print(
            textwrap.dedent(
                f"""        # ----------------------------------------------------------
        # property: {attr}
        # ----------------------------------------------------------
        {getattr(ti.task, attr)}
        """
            )
        )


@cli_utils.action_cli(check_db=False)
@providers_configuration_loaded
def task_clear(args) -> None:
    """Clear all task instances or only those matched by regex for a DAG(s)."""
    logging.basicConfig(level=settings.LOGGING_LEVEL, format=settings.SIMPLE_LOG_FORMAT)

    if args.dag_id and not args.subdir and not args.dag_regex and not args.task_regex:
        dags = [get_dag_by_file_location(args.dag_id)]
    else:
        # todo clear command only accepts a single dag_id. no reason for get_dags with 's' except regex?
        dags = get_dags(args.subdir, args.dag_id, use_regex=args.dag_regex)

        if args.task_regex:
            for idx, dag in enumerate(dags):
                dags[idx] = dag.partial_subset(
                    task_ids_or_regex=args.task_regex,
                    include_downstream=args.downstream,
                    include_upstream=args.upstream,
                )

    DAG.clear_dags(
        dags,
        start_date=args.start_date,
        end_date=args.end_date,
        only_failed=args.only_failed,
        only_running=args.only_running,
        confirm_prompt=not args.yes,
        include_subdags=not args.exclude_subdags,
        include_parentdag=not args.exclude_parentdag,
    )


class LoggerMutationHelper:
    """
    Helper for moving and resetting handlers and other logger attrs.

    :meta private:
    """

    def __init__(self, logger: logging.Logger) -> None:
        self.handlers = logger.handlers[:]
        self.level = logger.level
        self.propagate = logger.propagate
        self.source_logger = logger

    def apply(self, logger: logging.Logger, replace: bool = True) -> None:
        """
        Set ``logger`` with attrs stored on instance.

        If ``logger`` is root logger, don't change propagate.
        """
        if replace:
            logger.handlers[:] = self.handlers
        else:
            for h in self.handlers:
                if h not in logger.handlers:
                    logger.addHandler(h)
        logger.level = self.level
        if logger is not logging.getLogger():
            logger.propagate = self.propagate

    def move(self, logger: logging.Logger, replace: bool = True) -> None:
        """
        Replace ``logger`` attrs with those from source.

        :param logger: target logger
        :param replace: if True, remove all handlers from target first; otherwise add if not present.
        """
        self.apply(logger, replace=replace)
        self.source_logger.propagate = True
        self.source_logger.handlers[:] = []

    def reset(self) -> None:
        self.apply(self.source_logger)

    def __enter__(self) -> LoggerMutationHelper:
        return self

    def __exit__(self, exc_type, exc_val, exc_tb) -> None:
        self.reset()<|MERGE_RESOLUTION|>--- conflicted
+++ resolved
@@ -25,21 +25,13 @@
 import sys
 import textwrap
 from contextlib import contextmanager, redirect_stderr, redirect_stdout, suppress
-<<<<<<< HEAD
-from typing import TYPE_CHECKING, Generator, Union, cast
-=======
-from typing import Generator, Protocol, Union, cast
->>>>>>> f4c522f1
+from typing import TYPE_CHECKING, Generator, Protocol, Union, cast
 
 import pendulum
 from pendulum.parsing.exceptions import ParserError
 from sqlalchemy import select
 from sqlalchemy.orm.exc import NoResultFound
-<<<<<<< HEAD
-=======
-from sqlalchemy.orm.session import Session
 from typing_extensions import Literal
->>>>>>> f4c522f1
 
 from airflow import settings
 from airflow.cli.simple_table import AirflowConsole
