--- conflicted
+++ resolved
@@ -18,11 +18,8 @@
 # under the License.
 
 from airflow.cli import airflow_cmd
-<<<<<<< HEAD
 from airflow.cli.commands import celery  # noqa: F401
-=======
 from airflow.cli.commands import cheat_sheet  # noqa: F401
->>>>>>> d5403f07
 from airflow.cli.commands import db  # noqa: F401
 from airflow.cli.commands import scheduler  # noqa: F401
 from airflow.cli.commands import standalone  # noqa: F401
