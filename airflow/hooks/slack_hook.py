--- conflicted
+++ resolved
@@ -15,89 +15,14 @@
 # KIND, either express or implied.  See the License for the
 # specific language governing permissions and limitations
 # under the License.
-<<<<<<< HEAD
-"""Hook for Slack"""
-from typing import Optional, Any
-
-from slack import WebClient
-from slack.errors import SlackClientError
-=======
 """This module is deprecated. Please use `airflow.providers.slack.hooks.slack`."""
 
 import warnings
->>>>>>> b88ca51a
 
 # pylint: disable=unused-import
 from airflow.providers.slack.hooks.slack import SlackHook  # noqa
 
-<<<<<<< HEAD
-
-# noinspection PyAbstractClass
-class SlackHook(BaseHook):
-    """
-    Creates a Slack connection, to be used for calls.
-
-    Takes both Slack API token directly and connection that has Slack API token.
-    If both supplied, Slack API token will be used.
-
-    Exposes also the rest of slack.WebClient args.
-
-    :param token: Slack API token
-    :type token: str
-    :param slack_conn_id: connection that has Slack API token in the password field
-    :type slack_conn_id: str
-    :param use_session: A boolean specifying if the client should take advantage of
-    connection pooling. Default is True.
-    :type base_url: bool
-    :param base_url: A string representing the Slack API base URL. Default is
-    `https://www.slack.com/api/`
-    :type base_url: str
-    :param timeout: The maximum number of seconds the client will wait
-        to connect and receive a response from Slack.
-        Default is 30 seconds.
-    :type timeout: int
-    """
-
-    def __init__(
-        self,
-        token: Optional[str] = None,
-        slack_conn_id: Optional[str] = None,
-        **client_args: Any,
-    ) -> None:
-        token = self.__get_token(token, slack_conn_id)
-        self.client = WebClient(token, **client_args)
-
-    def __get_token(self, token, slack_conn_id):
-        if token is not None:
-            return token
-
-        if slack_conn_id is not None:
-            conn = self.get_connection(slack_conn_id)
-
-            if not getattr(conn, 'password', None):
-                raise AirflowException('Missing token(password) in Slack connection')
-            return conn.password
-        else:
-            raise AirflowException('Cannot get token: '
-                                   'No valid Slack token nor slack_conn_id supplied.')
-
-    def call(self, method: str, api_params: dict) -> None:
-        """
-        Calls the Slack client.
-
-        :param method: method
-        :param api_params: parameters of the API
-        """
-        return_code = self.client.api_call(method, **api_params)
-
-        try:
-            return_code.validate()
-        except SlackClientError as exc:
-            msg = f"Slack API call failed ({exc})"
-            raise AirflowException(msg)
-=======
 warnings.warn(
     "This module is deprecated. Please use `airflow.providers.slack.hooks.slack`.",
     DeprecationWarning, stacklevel=2
-)
->>>>>>> b88ca51a
+)