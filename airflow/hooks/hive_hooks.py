# -*- coding: utf-8 -*-
#
# Licensed under the Apache License, Version 2.0 (the "License");
# you may not use this file except in compliance with the License.
# You may obtain a copy of the License at
#
# http://www.apache.org/licenses/LICENSE-2.0
#
# Unless required by applicable law or agreed to in writing, software
# distributed under the License is distributed on an "AS IS" BASIS,
# WITHOUT WARRANTIES OR CONDITIONS OF ANY KIND, either express or implied.
# See the License for the specific language governing permissions and
# limitations under the License.
#

from __future__ import print_function, unicode_literals
from six.moves import zip
from past.builtins import basestring

import unicodecsv as csv
import itertools
import re
import subprocess
import time
from tempfile import NamedTemporaryFile
import hive_metastore

from airflow import configuration as conf
from airflow.exceptions import AirflowException
from airflow.hooks.base_hook import BaseHook
from airflow.utils.helpers import as_flattened_list
from airflow.utils.file import TemporaryDirectory
from airflow import configuration
import airflow.security.utils as utils

HIVE_QUEUE_PRIORITIES = ['VERY_HIGH', 'HIGH', 'NORMAL', 'LOW', 'VERY_LOW']


class HiveCliHook(BaseHook):
    """Simple wrapper around the hive CLI.

    It also supports the ``beeline``
    a lighter CLI that runs JDBC and is replacing the heavier
    traditional CLI. To enable ``beeline``, set the use_beeline param in the
    extra field of your connection as in ``{ "use_beeline": true }``

    Note that you can also set default hive CLI parameters using the
    ``hive_cli_params`` to be used in your connection as in
    ``{"hive_cli_params": "-hiveconf mapred.job.tracker=some.jobtracker:444"}``
    Parameters passed here can be overridden by run_cli's hive_conf param

    The extra connection parameter ``auth`` gets passed as in the ``jdbc``
    connection string as is.

    :param mapred_queue: queue used by the Hadoop Scheduler (Capacity or Fair)
    :type  mapred_queue: string
    :param mapred_queue_priority: priority within the job queue.
        Possible settings include: VERY_HIGH, HIGH, NORMAL, LOW, VERY_LOW
    :type  mapred_queue_priority: string
    :param mapred_job_name: This name will appear in the jobtracker.
        This can make monitoring easier.
    :type  mapred_job_name: string
    """

    def __init__(
            self,
            hive_cli_conn_id="hive_cli_default",
            run_as=None,
            mapred_queue=None,
            mapred_queue_priority=None,
            mapred_job_name=None):
        conn = self.get_connection(hive_cli_conn_id)
        self.hive_cli_params = conn.extra_dejson.get('hive_cli_params', '')
        self.use_beeline = conn.extra_dejson.get('use_beeline', False)
        self.auth = conn.extra_dejson.get('auth', 'noSasl')
        self.conn = conn
        self.run_as = run_as

        if mapred_queue_priority:
            mapred_queue_priority = mapred_queue_priority.upper()
            if mapred_queue_priority not in HIVE_QUEUE_PRIORITIES:
                raise AirflowException(
                    "Invalid Mapred Queue Priority.  Valid values are: "
                    "{}".format(', '.join(HIVE_QUEUE_PRIORITIES)))

        self.mapred_queue = mapred_queue or conf.get('hive',
                                                     'default_hive_mapred_queue')
        self.mapred_queue_priority = mapred_queue_priority
        self.mapred_job_name = mapred_job_name

    def _prepare_cli_cmd(self):
        """
        This function creates the command list from available information
        """
        conn = self.conn
        hive_bin = 'hive'
        cmd_extra = []

        if self.use_beeline:
            hive_bin = 'beeline'
            jdbc_url = "jdbc:hive2://{conn.host}:{conn.port}/{conn.schema}"
            if configuration.get('core', 'security') == 'kerberos':
                template = conn.extra_dejson.get(
                    'principal', "hive/_HOST@EXAMPLE.COM")
                if "_HOST" in template:
                    template = utils.replace_hostname_pattern(
                        utils.get_components(template))

                proxy_user = ""  # noqa
                if conn.extra_dejson.get('proxy_user') == "login" and conn.login:
                    proxy_user = "hive.server2.proxy.user={0}".format(conn.login)
                elif conn.extra_dejson.get('proxy_user') == "owner" and self.run_as:
                    proxy_user = "hive.server2.proxy.user={0}".format(self.run_as)

                jdbc_url += ";principal={template};{proxy_user}"
            elif self.auth:
                jdbc_url += ";auth=" + self.auth

            jdbc_url = jdbc_url.format(**locals())

            cmd_extra += ['-u', jdbc_url]
            if conn.login:
                cmd_extra += ['-n', conn.login]
            if conn.password:
                cmd_extra += ['-p', conn.password]

        hive_params_list = self.hive_cli_params.split()

        return [hive_bin] + cmd_extra + hive_params_list

    def _prepare_hiveconf(self, d):
        """
        This function prepares a list of hiveconf params
        from a dictionary of key value pairs.

        :param d:
        :type d: dict

        >>> hh = HiveCliHook()
        >>> hive_conf = {"hive.exec.dynamic.partition": "true",
        ... "hive.exec.dynamic.partition.mode": "nonstrict"}
        >>> hh._prepare_hiveconf(hive_conf)
        ["-hiveconf", "hive.exec.dynamic.partition=true",\
 "-hiveconf", "hive.exec.dynamic.partition.mode=nonstrict"]
        """
        if not d:
            return []
        return as_flattened_list(
            zip(["-hiveconf"] * len(d),
                ["{}={}".format(k, v) for k, v in d.items()])
        )

    def run_cli(self, hql, schema=None, verbose=True, hive_conf=None):
        """
        Run an hql statement using the hive cli. If hive_conf is specified
        it should be a dict and the entries will be set as key/value pairs
        in HiveConf


        :param hive_conf: if specified these key value pairs will be passed
            to hive as ``-hiveconf "key"="value"``. Note that they will be
            passed after the ``hive_cli_params`` and thus will override
            whatever values are specified in the database.
        :type hive_conf: dict

        >>> hh = HiveCliHook()
        >>> result = hh.run_cli("USE airflow;")
        >>> ("OK" in result)
        True
        """
        conn = self.conn
        schema = schema or conn.schema
        if schema:
            hql = "USE {schema};\n{hql}".format(**locals())

        with TemporaryDirectory(prefix='airflow_hiveop_') as tmp_dir:
            with NamedTemporaryFile(dir=tmp_dir) as f:
                f.write(hql.encode('UTF-8'))
                f.flush()
                hive_cmd = self._prepare_cli_cmd()
                hive_conf_params = self._prepare_hiveconf(hive_conf)
                if self.mapred_queue:
                    hive_conf_params.extend(
                        ['-hiveconf',
                         'mapreduce.job.queuename={}'
                         .format(self.mapred_queue),
                         '-hiveconf',
                         'mapred.job.queue.name={}'
                         .format(self.mapred_queue),
                         '-hiveconf',
                         'tez.job.queue.name={}'
                         .format(self.mapred_queue)
                         ])

                if self.mapred_queue_priority:
                    hive_conf_params.extend(
                        ['-hiveconf',
                         'mapreduce.job.priority={}'
                         .format(self.mapred_queue_priority)])

                if self.mapred_job_name:
                    hive_conf_params.extend(
                        ['-hiveconf',
                         'mapred.job.name={}'
                         .format(self.mapred_job_name)])

                hive_cmd.extend(hive_conf_params)
                hive_cmd.extend(['-f', f.name])

                if verbose:
                    self.log.info(" ".join(hive_cmd))
                sp = subprocess.Popen(
                    hive_cmd,
                    stdout=subprocess.PIPE,
                    stderr=subprocess.STDOUT,
                    cwd=tmp_dir,
                    close_fds=True)
                self.sp = sp
                stdout = ''
                while True:
                    line = sp.stdout.readline()
                    if not line:
                        break
                    stdout += line.decode('UTF-8')
                    if verbose:
                        self.log.info(line.decode('UTF-8').strip())
                sp.wait()

                if sp.returncode:
                    raise AirflowException(stdout)

                return stdout

    def test_hql(self, hql):
        """
        Test an hql statement using the hive cli and EXPLAIN

        """
        create, insert, other = [], [], []
        for query in hql.split(';'):  # naive
            query_original = query
            query = query.lower().strip()

            if query.startswith('create table'):
                create.append(query_original)
            elif query.startswith(('set ',
                                   'add jar ',
                                   'create temporary function')):
                other.append(query_original)
            elif query.startswith('insert'):
                insert.append(query_original)
        other = ';'.join(other)
        for query_set in [create, insert]:
            for query in query_set:

                query_preview = ' '.join(query.split())[:50]
                self.log.info("Testing HQL [%s (...)]", query_preview)
                if query_set == insert:
                    query = other + '; explain ' + query
                else:
                    query = 'explain ' + query
                try:
                    self.run_cli(query, verbose=False)
                except AirflowException as e:
                    message = e.args[0].split('\n')[-2]
                    self.log.info(message)
                    error_loc = re.search('(\d+):(\d+)', message)
                    if error_loc and error_loc.group(1).isdigit():
                        l = int(error_loc.group(1))
                        begin = max(l-2, 0)
                        end = min(l+3, len(query.split('\n')))
                        context = '\n'.join(query.split('\n')[begin:end])
                        self.log.info("Context :\n %s", context)
                else:
                    self.log.info("SUCCESS")

    def load_df(
            self,
            df,
            table,
            create=True,
            recreate=False,
            field_dict=None,
            delimiter=',',
            encoding='utf8',
            pandas_kwargs=None, **kwargs):
        """
        Loads a pandas DataFrame into hive.

        Hive data types will be inferred if not passed but column names will
        not be sanitized.

        :param table: target Hive table, use dot notation to target a
            specific database
        :type table: str
        :param create: whether to create the table if it doesn't exist
        :type create: bool
        :param recreate: whether to drop and recreate the table at every
            execution
        :type recreate: bool
        :param field_dict: mapping from column name to hive data type
        :type field_dict: dict
        :param encoding: string encoding to use when writing DataFrame to file
        :type encoding: str
        :param pandas_kwargs: passed to DataFrame.to_csv
        :type pandas_kwargs: dict
        :param kwargs: passed to self.load_file
        """

        def _infer_field_types_from_df(df):
            DTYPE_KIND_HIVE_TYPE = {
                'b': 'BOOLEAN',  # boolean
                'i': 'BIGINT',   # signed integer
                'u': 'BIGINT',   # unsigned integer
                'f': 'DOUBLE',   # floating-point
                'c': 'STRING',   # complex floating-point
                'O': 'STRING',   # object
                'S': 'STRING',   # (byte-)string
                'U': 'STRING',   # Unicode
                'V': 'STRING'    # void
            }

            return dict((col, DTYPE_KIND_HIVE_TYPE[dtype.kind]) for col, dtype in df.dtypes.iteritems())

        if pandas_kwargs is None:
            pandas_kwargs = {}

        with TemporaryDirectory(prefix='airflow_hiveop_') as tmp_dir:
            with NamedTemporaryFile(dir=tmp_dir) as f:

                if field_dict is None and (create or recreate):
                    field_dict = _infer_field_types_from_df(df)

                df.to_csv(f, sep=delimiter, **pandas_kwargs)

                return self.load_file(filepath=f.name,
                                      table=table,
                                      delimiter=delimiter,
                                      field_dict=field_dict,
                                      **kwargs)

    def load_file(
            self,
            filepath,
            table,
            delimiter=",",
            field_dict=None,
            create=True,
            overwrite=True,
            partition=None,
            recreate=False,
            tblproperties=None):
        """
        Loads a local file into Hive

        Note that the table generated in Hive uses ``STORED AS textfile``
        which isn't the most efficient serialization format. If a
        large amount of data is loaded and/or if the tables gets
        queried considerably, you may want to use this operator only to
        stage the data into a temporary table before loading it into its
        final destination using a ``HiveOperator``.

        :param filepath: local filepath of the file to load
        :type filepath: str
        :param table: target Hive table, use dot notation to target a
            specific database
        :type table: str
        :param delimiter: field delimiter in the file
        :type delimiter: str
        :param field_dict: A dictionary of the fields name in the file
            as keys and their Hive types as values
        :type field_dict: dict
        :param create: whether to create the table if it doesn't exist
        :type create: bool
        :param overwrite: whether to overwrite the data in table or partition
        :type overwrite: bool
        :param partition: target partition as a dict of partition columns
            and values
        :type partition: dict
        :param recreate: whether to drop and recreate the table at every
            execution
        :type recreate: bool
        :param tblproperties: TBLPROPERTIES of the hive table being created
        :type tblproperties: dict
        """
        hql = ''
        if recreate:
            hql += "DROP TABLE IF EXISTS {table};\n"
        if create or recreate:
            if field_dict is None:
                raise ValueError("Must provide a field dict when creating a table")
            fields = ",\n    ".join(
                [k + ' ' + v for k, v in field_dict.items()])
            hql += "CREATE TABLE IF NOT EXISTS {table} (\n{fields})\n"
            if partition:
                pfields = ",\n    ".join(
                    [p + " STRING" for p in partition])
                hql += "PARTITIONED BY ({pfields})\n"
            hql += "ROW FORMAT DELIMITED\n"
            hql += "FIELDS TERMINATED BY '{delimiter}'\n"
            hql += "STORED AS textfile\n"
            if tblproperties is not None:
                tprops = ", ".join(
                    ["'{0}'='{1}'".format(k, v) for k, v in tblproperties.items()])
                hql += "TBLPROPERTIES({tprops})\n"
        hql += ";"
        hql = hql.format(**locals())
        self.log.info(hql)
        self.run_cli(hql)
        hql = "LOAD DATA LOCAL INPATH '{filepath}' "
        if overwrite:
            hql += "OVERWRITE "
        hql += "INTO TABLE {table} "
        if partition:
            pvals = ", ".join(
                ["{0}='{1}'".format(k, v) for k, v in partition.items()])
            hql += "PARTITION ({pvals});"
        hql = hql.format(**locals())
        self.log.info(hql)
        self.run_cli(hql)

    def kill(self):
        if hasattr(self, 'sp'):
            if self.sp.poll() is None:
                print("Killing the Hive job")
                self.sp.terminate()
                time.sleep(60)
                self.sp.kill()


class HiveMetastoreHook(BaseHook):
    """ Wrapper to interact with the Hive Metastore"""

    # java short max val
    MAX_PART_COUNT = 32767

    def __init__(self, metastore_conn_id='metastore_default'):
        self.metastore_conn = self.get_connection(metastore_conn_id)
        self.metastore = self.get_metastore_client()

    def __getstate__(self):
        # This is for pickling to work despite the thirft hive client not
        # being pickable
        d = dict(self.__dict__)
        del d['metastore']
        return d

    def __setstate__(self, d):
        self.__dict__.update(d)
        self.__dict__['metastore'] = self.get_metastore_client()

    def get_metastore_client(self):
        """
        Returns a Hive thrift client.
        """
        from thrift.transport import TSocket, TTransport
        from thrift.protocol import TBinaryProtocol
        from hive_service import ThriftHive
        ms = self.metastore_conn
        auth_mechanism = ms.extra_dejson.get('authMechanism', 'NOSASL')
        if configuration.get('core', 'security') == 'kerberos':
            auth_mechanism = ms.extra_dejson.get('authMechanism', 'GSSAPI')
            kerberos_service_name = ms.extra_dejson.get('kerberos_service_name', 'hive')

        socket = TSocket.TSocket(ms.host, ms.port)
        if configuration.get('core', 'security') == 'kerberos' and auth_mechanism == 'GSSAPI':
            try:
                import saslwrapper as sasl
            except ImportError:
                import sasl

            def sasl_factory():
                sasl_client = sasl.Client()
                sasl_client.setAttr("host", ms.host)
                sasl_client.setAttr("service", kerberos_service_name)
                sasl_client.init()
                return sasl_client

            from thrift_sasl import TSaslClientTransport
            transport = TSaslClientTransport(sasl_factory, "GSSAPI", socket)
        else:
            transport = TTransport.TBufferedTransport(socket)

        protocol = TBinaryProtocol.TBinaryProtocol(transport)

        return ThriftHive.Client(protocol)

    def get_conn(self):
        return self.metastore

    def check_for_partition(self, schema, table, partition):
        """
        Checks whether a partition exists

        :param schema: Name of hive schema (database) @table belongs to
        :type schema: string
        :param table: Name of hive table @partition belongs to
        :type schema: string
        :partition: Expression that matches the partitions to check for
            (eg `a = 'b' AND c = 'd'`)
        :type schema: string
        :rtype: boolean

        >>> hh = HiveMetastoreHook()
        >>> t = 'static_babynames_partitioned'
        >>> hh.check_for_partition('airflow', t, "ds='2015-01-01'")
        True
        """
        self.metastore._oprot.trans.open()
        partitions = self.metastore.get_partitions_by_filter(
            schema, table, partition, 1)
        self.metastore._oprot.trans.close()
        if partitions:
            return True
        else:
            return False

    def check_for_named_partition(self, schema, table, partition_name):
        """
        Checks whether a partition with a given name exists

        :param schema: Name of hive schema (database) @table belongs to
        :type schema: string
        :param table: Name of hive table @partition belongs to
        :type schema: string
        :partition: Name of the partitions to check for (eg `a=b/c=d`)
        :type schema: string
        :rtype: boolean

        >>> hh = HiveMetastoreHook()
        >>> t = 'static_babynames_partitioned'
        >>> hh.check_for_named_partition('airflow', t, "ds=2015-01-01")
        True
        >>> hh.check_for_named_partition('airflow', t, "ds=xxx")
        False
        """
        self.metastore._oprot.trans.open()
        try:
            self.metastore.get_partition_by_name(
                schema, table, partition_name)
            return True
        except hive_metastore.ttypes.NoSuchObjectException:
            return False
        finally:
            self.metastore._oprot.trans.close()

    def get_table(self, table_name, db='default'):
        """Get a metastore table object

        >>> hh = HiveMetastoreHook()
        >>> t = hh.get_table(db='airflow', table_name='static_babynames')
        >>> t.tableName
        'static_babynames'
        >>> [col.name for col in t.sd.cols]
        ['state', 'year', 'name', 'gender', 'num']
        """
        self.metastore._oprot.trans.open()
        if db == 'default' and '.' in table_name:
            db, table_name = table_name.split('.')[:2]
        table = self.metastore.get_table(dbname=db, tbl_name=table_name)
        self.metastore._oprot.trans.close()
        return table

    def get_tables(self, db, pattern='*'):
        """
        Get a metastore table object
        """
        self.metastore._oprot.trans.open()
        tables = self.metastore.get_tables(db_name=db, pattern=pattern)
        objs = self.metastore.get_table_objects_by_name(db, tables)
        self.metastore._oprot.trans.close()
        return objs

    def get_databases(self, pattern='*'):
        """
        Get a metastore table object
        """
        self.metastore._oprot.trans.open()
        dbs = self.metastore.get_databases(pattern)
        self.metastore._oprot.trans.close()
        return dbs

    def get_partitions(
            self, schema, table_name, filter=None):
        """
        Returns a list of all partitions in a table. Works only
        for tables with less than 32767 (java short max val).
        For subpartitioned table, the number might easily exceed this.

        >>> hh = HiveMetastoreHook()
        >>> t = 'static_babynames_partitioned'
        >>> parts = hh.get_partitions(schema='airflow', table_name=t)
        >>> len(parts)
        1
        >>> parts
        [{'ds': '2015-01-01'}]
        """
        self.metastore._oprot.trans.open()
        table = self.metastore.get_table(dbname=schema, tbl_name=table_name)
        if len(table.partitionKeys) == 0:
            raise AirflowException("The table isn't partitioned")
        else:
            if filter:
                parts = self.metastore.get_partitions_by_filter(
                    db_name=schema, tbl_name=table_name,
                    filter=filter, max_parts=HiveMetastoreHook.MAX_PART_COUNT)
            else:
                parts = self.metastore.get_partitions(
                    db_name=schema, tbl_name=table_name,
                    max_parts=HiveMetastoreHook.MAX_PART_COUNT)

            self.metastore._oprot.trans.close()
            pnames = [p.name for p in table.partitionKeys]
            return [dict(zip(pnames, p.values)) for p in parts]

    @staticmethod
    def _get_max_partition_from_part_names(part_names, key_name):
        """
        Helper method to get max partition from part names. Works only
        when partition format follows '{key}={value}' and key_name is name of
        the only partition key.
        :param part_names: list of partition names
        :type part_names: list
        :param key_name: partition key name
        :type key_name: str
        :return: Max partition or None if part_names is empty.
        """
        if not part_names:
            return None

        prefix = key_name + '='
        prefix_len = len(key_name) + 1
        max_val = None
        for part_name in part_names:
            if part_name.startswith(prefix):
                if max_val is None:
                    max_val = part_name[prefix_len:]
                else:
                    max_val = max(max_val, part_name[prefix_len:])
            else:
                raise AirflowException(
                    "Partition name mal-formatted: {}".format(part_name))
        return max_val

    def max_partition(self, schema, table_name, field=None):
        """
        Returns the maximum value for all partitions in a table. Works only
        for tables that have a single partition key. For subpartitioned
        table, we recommend using signal tables.

        >>> hh = HiveMetastoreHook()
        >>> t = 'static_babynames_partitioned'
        >>> hh.max_partition(schema='airflow', table_name=t)
        '2015-01-01'
        """
        self.metastore._oprot.trans.open()
        table = self.metastore.get_table(dbname=schema, tbl_name=table_name)
        if len(table.partitionKeys) != 1:
            raise AirflowException(
                "The table isn't partitioned by a single partition key")

        key_name = table.partitionKeys[0].name
        if field is not None and key_name != field:
            raise AirflowException("Provided field is not the partition key")

        part_names = \
            self.metastore.get_partition_names(schema,
                                               table_name,
                                               max_parts=HiveMetastoreHook.MAX_PART_COUNT)
        self.metastore._oprot.trans.close()

<<<<<<< HEAD
        print('kevin test message:')
        print(type(max([p[field] for p in parts])))
        return max([p[field] for p in parts])
=======
        return HiveMetastoreHook._get_max_partition_from_part_names(part_names, key_name)
>>>>>>> 398746d8

    def table_exists(self, table_name, db='default'):
        """
        Check if table exists

        >>> hh = HiveMetastoreHook()
        >>> hh.table_exists(db='airflow', table_name='static_babynames')
        True
        >>> hh.table_exists(db='airflow', table_name='does_not_exist')
        False
        """
        try:
            t = self.get_table(table_name, db)
            return True
        except Exception as e:
            return False


class HiveServer2Hook(BaseHook):
    """
    Wrapper around the impyla library

    Note that the default authMechanism is PLAIN, to override it you
    can specify it in the ``extra`` of your connection in the UI as in
    """
    def __init__(self, hiveserver2_conn_id='hiveserver2_default'):
        self.hiveserver2_conn_id = hiveserver2_conn_id

    def get_conn(self, schema=None):
        db = self.get_connection(self.hiveserver2_conn_id)
        auth_mechanism = db.extra_dejson.get('authMechanism', 'PLAIN')
        kerberos_service_name = None
        if configuration.get('core', 'security') == 'kerberos':
            auth_mechanism = db.extra_dejson.get('authMechanism', 'GSSAPI')
            kerberos_service_name = db.extra_dejson.get('kerberos_service_name', 'hive')

        # impyla uses GSSAPI instead of KERBEROS as a auth_mechanism identifier
        if auth_mechanism == 'KERBEROS':
            self.log.warning(
                "Detected deprecated 'KERBEROS' for authMechanism for %s. Please use 'GSSAPI' instead",
                self.hiveserver2_conn_id
            )
            auth_mechanism = 'GSSAPI'

        from impala.dbapi import connect
        return connect(
            host=db.host,
            port=db.port,
            auth_mechanism=auth_mechanism,
            kerberos_service_name=kerberos_service_name,
            user=db.login,
            database=schema or db.schema or 'default')

    def get_results(self, hql, schema='default', arraysize=1000):
        from impala.error import ProgrammingError
        with self.get_conn(schema) as conn:
            if isinstance(hql, basestring):
                hql = [hql]
            results = {
                'data': [],
                'header': [],
            }
            cur = conn.cursor()
            for statement in hql:
                cur.execute(statement)
                records = []
                try:
                    # impala Lib raises when no results are returned
                    # we're silencing here as some statements in the list
                    # may be `SET` or DDL
                    records = cur.fetchall()
                except ProgrammingError:
                    self.log.debug("get_results returned no records")
                if records:
                    results = {
                        'data': records,
                        'header': cur.description,
                    }
            return results

    def to_csv(
            self,
            hql,
            csv_filepath,
            schema='default',
            delimiter=',',
            lineterminator='\r\n',
            output_header=True,
            fetch_size=1000):
        schema = schema or 'default'
        with self.get_conn(schema) as conn:
            with conn.cursor() as cur:
                self.log.info("Running query: %s", hql)
                cur.execute(hql)
                schema = cur.description
                with open(csv_filepath, 'wb') as f:
                    writer = csv.writer(f,
                                        delimiter=delimiter,
                                        lineterminator=lineterminator,
                                        encoding='utf-8')
                    if output_header:
                        writer.writerow([c[0] for c in cur.description])
                    i = 0
                    while True:
                        rows = [row for row in cur.fetchmany(fetch_size) if row]
                        if not rows:
                            break

                        writer.writerows(rows)
                        i += len(rows)
                        self.log.info("Written %s rows so far.", i)
                    self.log.info("Done. Loaded a total of %s rows.", i)

    def get_records(self, hql, schema='default'):
        """
        Get a set of records from a Hive query.

        >>> hh = HiveServer2Hook()
        >>> sql = "SELECT * FROM airflow.static_babynames LIMIT 100"
        >>> len(hh.get_records(sql))
        100
        """
        return self.get_results(hql, schema=schema)['data']

    def get_pandas_df(self, hql, schema='default'):
        """
        Get a pandas dataframe from a Hive query

        >>> hh = HiveServer2Hook()
        >>> sql = "SELECT * FROM airflow.static_babynames LIMIT 100"
        >>> df = hh.get_pandas_df(sql)
        >>> len(df.index)
        100
        """
        import pandas as pd
        res = self.get_results(hql, schema=schema)
        df = pd.DataFrame(res['data'])
        df.columns = [c[0] for c in res['header']]
        return df<|MERGE_RESOLUTION|>--- conflicted
+++ resolved
@@ -613,36 +613,7 @@
             pnames = [p.name for p in table.partitionKeys]
             return [dict(zip(pnames, p.values)) for p in parts]
 
-    @staticmethod
-    def _get_max_partition_from_part_names(part_names, key_name):
-        """
-        Helper method to get max partition from part names. Works only
-        when partition format follows '{key}={value}' and key_name is name of
-        the only partition key.
-        :param part_names: list of partition names
-        :type part_names: list
-        :param key_name: partition key name
-        :type key_name: str
-        :return: Max partition or None if part_names is empty.
-        """
-        if not part_names:
-            return None
-
-        prefix = key_name + '='
-        prefix_len = len(key_name) + 1
-        max_val = None
-        for part_name in part_names:
-            if part_name.startswith(prefix):
-                if max_val is None:
-                    max_val = part_name[prefix_len:]
-                else:
-                    max_val = max(max_val, part_name[prefix_len:])
-            else:
-                raise AirflowException(
-                    "Partition name mal-formatted: {}".format(part_name))
-        return max_val
-
-    def max_partition(self, schema, table_name, field=None):
+    def max_partition(self, schema, table_name, field=None, filter=None):
         """
         Returns the maximum value for all partitions in a table. Works only
         for tables that have a single partition key. For subpartitioned
@@ -653,29 +624,19 @@
         >>> hh.max_partition(schema='airflow', table_name=t)
         '2015-01-01'
         """
-        self.metastore._oprot.trans.open()
-        table = self.metastore.get_table(dbname=schema, tbl_name=table_name)
-        if len(table.partitionKeys) != 1:
+        parts = self.get_partitions(schema, table_name, filter)
+        if not parts:
+            return None
+        elif len(parts[0]) == 1:
+            field = list(parts[0].keys())[0]
+        elif not field:
             raise AirflowException(
-                "The table isn't partitioned by a single partition key")
-
-        key_name = table.partitionKeys[0].name
-        if field is not None and key_name != field:
-            raise AirflowException("Provided field is not the partition key")
-
-        part_names = \
-            self.metastore.get_partition_names(schema,
-                                               table_name,
-                                               max_parts=HiveMetastoreHook.MAX_PART_COUNT)
-        self.metastore._oprot.trans.close()
-
-<<<<<<< HEAD
+                "Please specify the field you want the max "
+                "value for")
+
         print('kevin test message:')
         print(type(max([p[field] for p in parts])))
         return max([p[field] for p in parts])
-=======
-        return HiveMetastoreHook._get_max_partition_from_part_names(part_names, key_name)
->>>>>>> 398746d8
 
     def table_exists(self, table_name, db='default'):
         """
