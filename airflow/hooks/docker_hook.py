--- conflicted
+++ resolved
@@ -21,73 +21,8 @@
 
 from airflow.providers.docker.hooks.docker import DockerHook  # noqa
 
-<<<<<<< HEAD
-
-class DockerHook(BaseHook, LoggingMixin):
-    """
-    Interact with a private Docker registry.
-
-    :param docker_conn_id: ID of the Airflow connection where
-        credentials and extra configuration are stored
-    :type docker_conn_id: str
-    """
-    def __init__(self,
-                 docker_conn_id='docker_default',
-                 base_url=None,
-                 version=None,
-                 tls=None
-                 ):
-        if not base_url:
-            raise AirflowException('No Docker base URL provided')
-        if not version:
-            raise AirflowException('No Docker API version provided')
-
-        conn = self.get_connection(docker_conn_id)
-        if not conn.host:
-            raise AirflowException('No Docker registry URL provided')
-        if not conn.login:
-            raise AirflowException('No username provided')
-        extra_options = conn.extra_dejson
-
-        self.__base_url = base_url
-        self.__version = version
-        self.__tls = tls
-        if conn.port:
-            self.__registry = "{}:{}".format(conn.host, conn.port)
-        else:
-            self.__registry = conn.host
-        self.__username = conn.login
-        self.__password = conn.password
-        self.__email = extra_options.get('email')
-        self.__reauth = False if extra_options.get('reauth') == 'no' else True
-
-    def get_conn(self):
-        client = APIClient(
-            base_url=self.__base_url,
-            version=self.__version,
-            tls=self.__tls
-        )
-        self.__login(client)
-        return client
-
-    def __login(self, client):
-        self.log.debug('Logging into Docker registry')
-        try:
-            client.login(
-                username=self.__username,
-                password=self.__password,
-                registry=self.__registry,
-                email=self.__email,
-                reauth=self.__reauth
-            )
-            self.log.debug('Login successful')
-        except APIError as docker_error:
-            self.log.error('Docker registry login failed: %s', str(docker_error))
-            raise AirflowException('Docker registry login failed: %s', str(docker_error))
-=======
 warnings.warn(
     "This module is deprecated. Please use `airflow.providers.docker.hooks.docker`.",
     DeprecationWarning,
     stacklevel=2,
-)
->>>>>>> d25854dd
+)