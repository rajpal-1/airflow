#
# Licensed to the Apache Software Foundation (ASF) under one
# or more contributor license agreements.  See the NOTICE file
# distributed with this work for additional information
# regarding copyright ownership.  The ASF licenses this file
# to you under the Apache License, Version 2.0 (the
# "License"); you may not use this file except in compliance
# with the License.  You may obtain a copy of the License at
#
#   http://www.apache.org/licenses/LICENSE-2.0
#
# Unless required by applicable law or agreed to in writing,
# software distributed under the License is distributed on an
# "AS IS" BASIS, WITHOUT WARRANTIES OR CONDITIONS OF ANY
# KIND, either express or implied.  See the License for the
# specific language governing permissions and limitations
# under the License.
"""This module is deprecated. Please use :mod:`airflow.providers.microsoft.mssql.hooks.mssql`."""

import warnings

from airflow.providers.microsoft.mssql.hooks.mssql import MsSqlHook  # noqa

<<<<<<< HEAD

class MsSqlHook(DbApiHook):
    """
    Interact with Microsoft SQL Server.
    """

    conn_name_attr = 'mssql_conn_id'
    default_conn_name = 'mssql_default'
    supports_autocommit = True

    def __init__(self, *args, **kwargs):
        super(MsSqlHook, self).__init__(*args, **kwargs)
        self.schema = kwargs.pop("schema", None)

    def get_conn(self):
        """
        Returns a mssql connection object
        """
        conn = self.get_connection(self.mssql_conn_id)
        conn = pymssql.connect(
            server=conn.host,
            user=conn.login,
            password=conn.password,
            database=self.schema or conn.schema,
            port=conn.port)
        return conn

    def set_autocommit(self, conn, autocommit):
        conn.autocommit(autocommit)

    def get_autocommit(self, conn):
        return conn.autocommit_state
=======
warnings.warn(
    "This module is deprecated. Please use `airflow.providers.microsoft.mssql.hooks.mssql`.",
    DeprecationWarning,
    stacklevel=2,
)
>>>>>>> d25854dd
<|MERGE_RESOLUTION|>--- conflicted
+++ resolved
@@ -21,43 +21,8 @@
 
 from airflow.providers.microsoft.mssql.hooks.mssql import MsSqlHook  # noqa
 
-<<<<<<< HEAD
-
-class MsSqlHook(DbApiHook):
-    """
-    Interact with Microsoft SQL Server.
-    """
-
-    conn_name_attr = 'mssql_conn_id'
-    default_conn_name = 'mssql_default'
-    supports_autocommit = True
-
-    def __init__(self, *args, **kwargs):
-        super(MsSqlHook, self).__init__(*args, **kwargs)
-        self.schema = kwargs.pop("schema", None)
-
-    def get_conn(self):
-        """
-        Returns a mssql connection object
-        """
-        conn = self.get_connection(self.mssql_conn_id)
-        conn = pymssql.connect(
-            server=conn.host,
-            user=conn.login,
-            password=conn.password,
-            database=self.schema or conn.schema,
-            port=conn.port)
-        return conn
-
-    def set_autocommit(self, conn, autocommit):
-        conn.autocommit(autocommit)
-
-    def get_autocommit(self, conn):
-        return conn.autocommit_state
-=======
 warnings.warn(
     "This module is deprecated. Please use `airflow.providers.microsoft.mssql.hooks.mssql`.",
     DeprecationWarning,
     stacklevel=2,
-)
->>>>>>> d25854dd
+)