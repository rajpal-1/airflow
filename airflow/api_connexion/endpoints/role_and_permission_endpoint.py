# Licensed to the Apache Software Foundation (ASF) under one
# or more contributor license agreements.  See the NOTICE file
# distributed with this work for additional information
# regarding copyright ownership.  The ASF licenses this file
# to you under the Apache License, Version 2.0 (the
# "License"); you may not use this file except in compliance
# with the License.  You may obtain a copy of the License at
#
#   http://www.apache.org/licenses/LICENSE-2.0
#
# Unless required by applicable law or agreed to in writing,
# software distributed under the License is distributed on an
# "AS IS" BASIS, WITHOUT WARRANTIES OR CONDITIONS OF ANY
# KIND, either express or implied.  See the License for the
# specific language governing permissions and limitations
# under the License.

from typing import List, Optional, Tuple

from connexion import NoContent
from flask import current_app, request
from marshmallow import ValidationError
from sqlalchemy import asc, desc, func

from airflow.api_connexion import security
from airflow.api_connexion.exceptions import AlreadyExists, BadRequest, NotFound
from airflow.api_connexion.parameters import check_limit, format_parameters
from airflow.api_connexion.schemas.role_and_permission_schema import (
    ActionCollection,
    RoleCollection,
    action_collection_schema,
    role_collection_schema,
    role_schema,
)
from airflow.api_connexion.types import APIResponse, UpdateMask
from airflow.security import permissions
from airflow.www.fab_security.sqla.models import Action, Role
from airflow.www.security import AirflowSecurityManager


def _check_action_and_resource(sm: AirflowSecurityManager, perms: List[Tuple[str, str]]) -> None:
    """
    Checks if the action or resource exists and raise 400 if not

    This function is intended for use in the REST API because it raise 400
    """
    for action, resource in perms:
        if not sm.get_action(action):
            raise BadRequest(detail=f"The specified action: {action!r} was not found")
        if not sm.get_resource(resource):
            raise BadRequest(detail=f"The specified resource: {resource!r} was not found")


@security.requires_access([(permissions.ACTION_CAN_READ, permissions.RESOURCE_ROLE)])
def get_role(*, role_name: str) -> APIResponse:
    """Get role"""
    ab_security_manager = current_app.appbuilder.sm
    role = ab_security_manager.find_role(name=role_name)
    if not role:
        raise NotFound(title="Role not found", detail=f"Role with name {role_name!r} was not found")
    return role_schema.dump(role)


@security.requires_access([(permissions.ACTION_CAN_READ, permissions.RESOURCE_ROLE)])
@format_parameters({"limit": check_limit})
def get_roles(*, order_by: str = "name", limit: int, offset: Optional[int] = None) -> APIResponse:
    """Get roles"""
    appbuilder = current_app.appbuilder
    session = appbuilder.get_session
    total_entries = session.query(func.count(Role.id)).scalar()
<<<<<<< HEAD
    direction = "desc" if order_by.startswith("-") else "asc"
=======
    direction = desc if order_by.startswith("-") else asc
>>>>>>> 8211c94b
    to_replace = {"role_id": "id"}
    order_param = order_by.strip("-")
    order_param = to_replace.get(order_param, order_param)
    allowed_filter_attrs = ["role_id", "name"]
    if order_by not in allowed_filter_attrs:
        raise BadRequest(
            detail=f"Ordering with '{order_by}' is disallowed or "
            f"the attribute does not exist on the model"
        )

    query = session.query(Role)
<<<<<<< HEAD
    roles = query.order_by(getattr(getattr(Role, order_param), direction)()).offset(offset).limit(limit).all()
=======
    roles = query.order_by(direction(getattr(Role, order_param))).offset(offset).limit(limit).all()
>>>>>>> 8211c94b

    return role_collection_schema.dump(RoleCollection(roles=roles, total_entries=total_entries))


@security.requires_access([(permissions.ACTION_CAN_READ, permissions.RESOURCE_ACTION)])
@format_parameters({'limit': check_limit})
def get_permissions(*, limit: int, offset: Optional[int] = None) -> APIResponse:
    """Get permissions"""
    session = current_app.appbuilder.get_session
    total_entries = session.query(func.count(Action.id)).scalar()
    query = session.query(Action)
    actions = query.offset(offset).limit(limit).all()
    return action_collection_schema.dump(ActionCollection(actions=actions, total_entries=total_entries))


@security.requires_access([(permissions.ACTION_CAN_DELETE, permissions.RESOURCE_ROLE)])
def delete_role(*, role_name: str) -> APIResponse:
    """Delete a role"""
    ab_security_manager = current_app.appbuilder.sm
    role = ab_security_manager.find_role(name=role_name)
    if not role:
        raise NotFound(title="Role not found", detail=f"Role with name {role_name!r} was not found")
    ab_security_manager.delete_role(role_name=role_name)
    return NoContent, 204


@security.requires_access([(permissions.ACTION_CAN_EDIT, permissions.RESOURCE_ROLE)])
def patch_role(*, role_name: str, update_mask: UpdateMask = None) -> APIResponse:
    """Update a role"""
    appbuilder = current_app.appbuilder
    security_manager = appbuilder.sm
    body = request.json
    try:
        data = role_schema.load(body)
    except ValidationError as err:
        raise BadRequest(detail=str(err.messages))
    role = security_manager.find_role(name=role_name)
    if not role:
        raise NotFound(title="Role not found", detail=f"Role with name {role_name!r} was not found")
    if update_mask:
        update_mask = [i.strip() for i in update_mask]
        data_ = {}
        for field in update_mask:
            if field in data and not field == "permissions":
                data_[field] = data[field]
            elif field == "actions":
                data_["permissions"] = data['permissions']
            else:
                raise BadRequest(detail=f"'{field}' in update_mask is unknown")
        data = data_
    if "permissions" in data:
        perms = [(item["action"]["name"], item["resource"]["name"]) for item in data["permissions"] if item]
        _check_action_and_resource(security_manager, perms)
        security_manager.bulk_sync_roles([{"role": role_name, "perms": perms}])
    new_name = data.get("name")
    if new_name is not None and new_name != role.name:
        security_manager.update_role(role_id=role.id, name=new_name)
    return role_schema.dump(role)


@security.requires_access([(permissions.ACTION_CAN_CREATE, permissions.RESOURCE_ROLE)])
def post_role() -> APIResponse:
    """Create a new role"""
    appbuilder = current_app.appbuilder
    security_manager = appbuilder.sm
    body = request.json
    try:
        data = role_schema.load(body)
    except ValidationError as err:
        raise BadRequest(detail=str(err.messages))
    role = security_manager.find_role(name=data['name'])
    if not role:
        perms = [(item['action']['name'], item['resource']['name']) for item in data['permissions'] if item]
        _check_action_and_resource(security_manager, perms)
        security_manager.bulk_sync_roles([{"role": data["name"], "perms": perms}])
        return role_schema.dump(role)
    detail = f"Role with name {role.name!r} already exists; please update with the PATCH endpoint"
    raise AlreadyExists(detail=detail)<|MERGE_RESOLUTION|>--- conflicted
+++ resolved
@@ -68,11 +68,7 @@
     appbuilder = current_app.appbuilder
     session = appbuilder.get_session
     total_entries = session.query(func.count(Role.id)).scalar()
-<<<<<<< HEAD
-    direction = "desc" if order_by.startswith("-") else "asc"
-=======
     direction = desc if order_by.startswith("-") else asc
->>>>>>> 8211c94b
     to_replace = {"role_id": "id"}
     order_param = order_by.strip("-")
     order_param = to_replace.get(order_param, order_param)
@@ -84,11 +80,7 @@
         )
 
     query = session.query(Role)
-<<<<<<< HEAD
-    roles = query.order_by(getattr(getattr(Role, order_param), direction)()).offset(offset).limit(limit).all()
-=======
     roles = query.order_by(direction(getattr(Role, order_param))).offset(offset).limit(limit).all()
->>>>>>> 8211c94b
 
     return role_collection_schema.dump(RoleCollection(roles=roles, total_entries=total_entries))
 
