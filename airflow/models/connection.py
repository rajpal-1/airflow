--- conflicted
+++ resolved
@@ -107,13 +107,10 @@
         ('mongo', 'MongoDB'),
         ('gcpcloudsql', 'Google Cloud SQL'),
         ('grpc', 'GRPC Connection'),
-<<<<<<< HEAD
         ('rabbitmq', 'AMQP Connection(rabbitmq)'),
         ('kafka', 'Kafka'),
-=======
         ('yandexcloud', 'Yandex Cloud'),
         ('spark', 'Spark'),
->>>>>>> 5786dcdc
     ]
 
     def __init__(
