--- conflicted
+++ resolved
@@ -24,13 +24,8 @@
 from typing import TYPE_CHECKING, Collection
 
 import sqlalchemy_jsonfield
-<<<<<<< HEAD
 from sqlalchemy import BigInteger, Column, Index, LargeBinary, String, and_, exc, or_, select
-from sqlalchemy.orm import Session, backref, foreign, relationship
-=======
-from sqlalchemy import BigInteger, Column, Index, LargeBinary, String, and_, or_, select
 from sqlalchemy.orm import backref, foreign, relationship
->>>>>>> 0d49d1fe
 from sqlalchemy.sql.expression import func, literal
 
 from airflow.api_internal.internal_api_call import internal_api_call
