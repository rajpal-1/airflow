--- conflicted
+++ resolved
@@ -1388,11 +1388,7 @@
     @hybrid_property
     def try_number(self):
         """
-<<<<<<< HEAD
         Return the try number that a task number will be when it is actually run.
-=======
-        Return the try number that this task number will be when it is actually run.
->>>>>>> eea53a22
 
         If the TaskInstance is currently running, this will match the column in the
         database, in all other cases this will be incremented.
