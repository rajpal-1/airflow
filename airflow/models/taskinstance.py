--- conflicted
+++ resolved
@@ -2267,60 +2267,6 @@
             self.task = self.task.prepare_for_execution()
             context = self.get_template_context(ignore_param_exceptions=False)
 
-<<<<<<< HEAD
-        self.task = self.task.prepare_for_execution()
-        context = self.get_template_context(ignore_param_exceptions=False)
-
-        try:
-            if not mark_success:
-                self._execute_task_with_callbacks(context, test_mode, session=session)
-            if not test_mode:
-                self.refresh_from_db(lock_for_update=True, session=session)
-            self.state = TaskInstanceState.SUCCESS
-        except TaskDeferred as defer:
-            # The task has signalled it wants to defer execution based on
-            # a trigger.
-            self._defer_task(defer=defer, session=session)
-            self.log.info(
-                "Pausing task as DEFERRED. dag_id=%s, task_id=%s, execution_date=%s, start_date=%s",
-                self.dag_id,
-                self.task_id,
-                _date_or_empty(task_instance=self, attr="execution_date"),
-                _date_or_empty(task_instance=self, attr="start_date"),
-            )
-            if not test_mode:
-                session.add(Log(self.state, self))
-                session.merge(self)
-                session.commit()
-            return TaskReturnCode.DEFERRED
-        except AirflowSkipException as e:
-            # Recording SKIP
-            # log only if exception has any arguments to prevent log flooding
-            if e.args:
-                self.log.info(e)
-            if not test_mode:
-                self.refresh_from_db(lock_for_update=True, session=session)
-            self.state = TaskInstanceState.SKIPPED
-        except AirflowRescheduleException as reschedule_exception:
-            self._handle_reschedule(actual_start_date, reschedule_exception, test_mode, session=session)
-            session.commit()
-            return None
-        except (AirflowFailException, AirflowSensorTimeout) as e:
-            # If AirflowFailException is raised, task should not retry.
-            # If a sensor in reschedule mode reaches timeout, task should not retry.
-            self.handle_failure(e, test_mode, context, force_fail=True, session=session)
-            session.commit()
-            raise
-        except AirflowException as e:
-            if not test_mode:
-                self.refresh_from_db(lock_for_update=True, session=session)
-            # for case when task is marked as success/failed externally
-            # or dagrun timed out and task is marked as skipped
-            # current behavior doesn't hit the callbacks
-            if self.state in State.finished:
-                self.clear_next_method_args()
-                session.merge(self)
-=======
             try:
                 if not mark_success:
                     self._execute_task_with_callbacks(context, test_mode, session=session)
@@ -2335,8 +2281,8 @@
                     "Pausing task as DEFERRED. dag_id=%s, task_id=%s, execution_date=%s, start_date=%s",
                     self.dag_id,
                     self.task_id,
-                    self._date_or_empty("execution_date"),
-                    self._date_or_empty("start_date"),
+                    _date_or_empty(task_instance=self, attr="execution_date"),
+                    _date_or_empty(task_instance=self, attr="start_date"),
                 )
                 if not test_mode:
                     session.add(Log(self.state, self))
@@ -2353,7 +2299,6 @@
                 self.state = TaskInstanceState.SKIPPED
             except AirflowRescheduleException as reschedule_exception:
                 self._handle_reschedule(actual_start_date, reschedule_exception, test_mode, session=session)
->>>>>>> e62a0ba8
                 session.commit()
                 return None
             except (AirflowFailException, AirflowSensorTimeout) as e:
@@ -2381,39 +2326,6 @@
                 self.handle_failure(e, test_mode, context, session=session)
                 session.commit()
                 raise
-<<<<<<< HEAD
-        except (Exception, KeyboardInterrupt) as e:
-            self.handle_failure(e, test_mode, context, session=session)
-            session.commit()
-            raise
-        finally:
-            Stats.incr(f"ti.finish.{self.dag_id}.{self.task_id}.{self.state}", tags=self.stats_tags)
-            # Same metric with tagging
-            Stats.incr("ti.finish", tags={**self.stats_tags, "state": str(self.state)})
-
-        # Recording SKIPPED or SUCCESS
-        self.clear_next_method_args()
-        _log_state(task_instance=self)
-        TaskInstance.set_end_date(
-            dag_id=self.dag_id,
-            run_id=self.run_id,
-            task_id=self.task_id,
-            map_index=self.map_index,
-            end_date=timezone.utcnow(),
-            session=session,
-        )
-
-        # run on_success_callback before db committing
-        # otherwise, the LocalTaskJob sees the state is changed to `success`,
-        # but the task_runner is still running, LocalTaskJob then treats the state is set externally!
-        _run_finished_callback(callbacks=self.task.on_success_callback, context=context)
-
-        if not test_mode:
-            session.add(Log(self.state, self))
-            session.merge(self).task = self.task
-            if self.state == TaskInstanceState.SUCCESS:
-                self._register_dataset_changes(session=session)
-=======
             finally:
                 Stats.incr(f"ti.finish.{self.dag_id}.{self.task_id}.{self.state}", tags=self.stats_tags)
                 # Same metric with tagging
@@ -2421,21 +2333,26 @@
 
             # Recording SKIPPED or SUCCESS
             self.clear_next_method_args()
-            self.end_date = timezone.utcnow()
-            self._log_state()
-            self.set_duration()
+            _log_state(task_instance=self)
+            TaskInstance.set_end_date(
+                dag_id=self.dag_id,
+                run_id=self.run_id,
+                task_id=self.task_id,
+                map_index=self.map_index,
+                end_date=timezone.utcnow(),
+                session=session,
+            )
 
             # run on_success_callback before db committing
             # otherwise, the LocalTaskJob sees the state is changed to `success`,
             # but the task_runner is still running, LocalTaskJob then treats the state is set externally!
-            self._run_finished_callback(self.task.on_success_callback, context, "on_success")
+            _run_finished_callback(callbacks=self.task.on_success_callback, context=context)
 
             if not test_mode:
                 session.add(Log(self.state, self))
                 session.merge(self).task = self.task
                 if self.state == TaskInstanceState.SUCCESS:
                     self._register_dataset_changes(session=session)
->>>>>>> e62a0ba8
 
                 session.commit()
                 if self.state == TaskInstanceState.SUCCESS:
