--- conflicted
+++ resolved
@@ -913,7 +913,7 @@
     # or the DAG is never scheduled. For legacy reasons, when
     # `catchup=True`, we use `get_previous_scheduled_dagrun` unless
     # `ignore_schedule` is `True`.
-    ignore_schedule = state is not None or not dag.timetable.can_run
+    ignore_schedule = state is not None or not dag.timetable.can_be_scheduled
     if dag.catchup is True and not ignore_schedule:
         last_dagrun = dr.get_previous_scheduled_dagrun(session=session)
     else:
@@ -1741,31 +1741,7 @@
         :param state: If passed, it only take into account instances of a specific state.
         :param session: SQLAlchemy ORM Session.
         """
-<<<<<<< HEAD
         return _get_previous_dagrun(self, state, session)
-=======
-        dag = self.task.dag
-        if dag is None:
-            return None
-
-        dr = self.get_dagrun(session=session)
-        dr.dag = dag
-
-        # We always ignore schedule in dagrun lookup when `state` is given
-        # or the DAG is never scheduled. For legacy reasons, when
-        # `catchup=True`, we use `get_previous_scheduled_dagrun` unless
-        # `ignore_schedule` is `True`.
-        ignore_schedule = state is not None or not dag.timetable.can_be_scheduled
-        if dag.catchup is True and not ignore_schedule:
-            last_dagrun = dr.get_previous_scheduled_dagrun(session=session)
-        else:
-            last_dagrun = dr.get_previous_dagrun(session=session, state=state)
-
-        if last_dagrun:
-            return last_dagrun
-
-        return None
->>>>>>> e781aef1
 
     @provide_session
     def get_previous_ti(
@@ -2589,15 +2565,10 @@
         ti.end_date = timezone.utcnow()
         ti.set_duration()
 
-<<<<<<< HEAD
         Stats.incr(f"operator_failures_{ti.operator}", tags=ti.stats_tags)
+        # Same metric with tagging
+        Stats.incr("operator_failures", tags={**ti.stats_tags, "operator": ti.operator})
         Stats.incr("ti_failures", tags=ti.stats_tags)
-=======
-        Stats.incr(f"operator_failures_{self.operator}", tags=self.stats_tags)
-        # Same metric with tagging
-        Stats.incr("operator_failures", tags={**self.stats_tags, "operator": self.operator})
-        Stats.incr("ti_failures", tags=self.stats_tags)
->>>>>>> e781aef1
 
         if not test_mode:
             session.add(Log(State.FAILED, ti))
