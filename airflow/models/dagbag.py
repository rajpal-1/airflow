--- conflicted
+++ resolved
@@ -45,11 +45,7 @@
     AirflowClusterPolicyViolation,
     AirflowDagCycleException,
     AirflowDagDuplicatedIdException,
-<<<<<<< HEAD
-=======
     AirflowException,
-    RemovedInAirflow3Warning,
->>>>>>> 3f2cf338
 )
 from airflow.listeners.listener import get_listener_manager
 from airflow.models.base import Base
