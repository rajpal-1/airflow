#
# Licensed to the Apache Software Foundation (ASF) under one
# or more contributor license agreements.  See the NOTICE file
# distributed with this work for additional information
# regarding copyright ownership.  The ASF licenses this file
# to you under the Apache License, Version 2.0 (the
# "License"); you may not use this file except in compliance
# with the License.  You may obtain a copy of the License at
#
#   http://www.apache.org/licenses/LICENSE-2.0
#
# Unless required by applicable law or agreed to in writing,
# software distributed under the License is distributed on an
# "AS IS" BASIS, WITHOUT WARRANTIES OR CONDITIONS OF ANY
# KIND, either express or implied.  See the License for the
# specific language governing permissions and limitations
# under the License.

import datetime
import json
import logging
import pickle
import warnings
from typing import TYPE_CHECKING, Any, Iterable, Optional, Type, Union, cast, overload

import pendulum
from sqlalchemy import Column, LargeBinary, String
from sqlalchemy.ext.associationproxy import association_proxy
from sqlalchemy.orm import Query, Session, reconstructor, relationship

from airflow.configuration import conf
from airflow.models.base import COLLATION_ARGS, ID_LEN, Base
from airflow.utils import timezone
from airflow.utils.helpers import is_container
from airflow.utils.log.logging_mixin import LoggingMixin
from airflow.utils.session import NEW_SESSION, provide_session
from airflow.utils.sqlalchemy import UtcDateTime

log = logging.getLogger(__name__)

# MAX XCOM Size is 48KB
# https://github.com/apache/airflow/pull/1618#discussion_r68249677
MAX_XCOM_SIZE = 49344
XCOM_RETURN_KEY = 'return_value'

# Work around 'airflow task test' generating a temporary in-memory DAG run
# without storing it in the database. To avoid interfering with actual XCom
# entries but still behave _somewhat_ consistently, we store XCom to a distant
# time in the future. Eventually we want to migrate XCom's primary to use run_id
# instead, so execution_date can just be None for this case.
IN_MEMORY_DAGRUN_ID = "__airflow_in_memory_dagrun__"

# This is the largest possible value we can store in MySQL.
# https://dev.mysql.com/doc/refman/5.7/en/datetime.html
_DISTANT_FUTURE = datetime.datetime(2038, 1, 19, 3, 14, 7, tzinfo=timezone.utc)


class BaseXCom(Base, LoggingMixin):
    """Base class for XCom objects."""

    __tablename__ = "xcom"

    key = Column(String(512, **COLLATION_ARGS), primary_key=True)
    value = Column(LargeBinary)
    timestamp = Column(UtcDateTime, default=timezone.utcnow, nullable=False)
    execution_date = Column(UtcDateTime, primary_key=True)

    # source information
    task_id = Column(String(ID_LEN, **COLLATION_ARGS), primary_key=True)
    dag_id = Column(String(ID_LEN, **COLLATION_ARGS), primary_key=True)

    # For _now_, we link this via execution_date, in 2.3 we will migrate this table to use run_id too
    dag_run = relationship(
        "DagRun",
        primaryjoin="""and_(
            BaseXCom.dag_id == foreign(DagRun.dag_id),
            BaseXCom.execution_date == foreign(DagRun.execution_date)
        )""",
        uselist=False,
        passive_deletes="all",
    )
    run_id = association_proxy("dag_run", "run_id")

    @reconstructor
    def init_on_load(self):
        """
        Called by the ORM after the instance has been loaded from the DB or otherwise reconstituted
        i.e automatically deserialize Xcom value when loading from DB.
        """
        self.value = self.orm_deserialize_value()

    def __repr__(self):
        return f'<XCom "{self.key}" ({self.task_id} @ {self.execution_date})>'

    @overload
    @classmethod
    def set(
        cls,
        key: str,
        value: Any,
        *,
        dag_id: str,
        task_id: str,
        run_id: str,
        session: Session = NEW_SESSION,
    ) -> None:
        """Store an XCom value.

        A deprecated form of this function accepts ``execution_date`` instead of
        ``run_id``. The two arguments are mutually exclusive.

        :param key: Key to store the XCom.
        :param value: XCom value to store.
        :param dag_id: DAG ID.
        :param task_id: Task ID.
        :param run_id: DAG run ID for the task.
        :param session: Database session. If not given, a new session will be
            created for this function.
        :type session: sqlalchemy.orm.session.Session
        """

    @overload
    @classmethod
    def set(
        cls,
        key: str,
        value: Any,
        task_id: str,
        dag_id: str,
        execution_date: datetime.datetime,
        session: Session = NEW_SESSION,
    ) -> None:
        """:sphinx-autoapi-skip:"""

    @classmethod
    @provide_session
    def set(
        cls,
        key: str,
        value: Any,
        task_id: str,
        dag_id: str,
        execution_date: Optional[datetime.datetime] = None,
<<<<<<< HEAD
=======
        session: Session = NEW_SESSION,
>>>>>>> a80ac1ee
        *,
        run_id: Optional[str] = None,
        session: Session,
    ) -> None:
        """:sphinx-autoapi-skip:"""
        if not (execution_date is None) ^ (run_id is None):
            raise ValueError("Exactly one of execution_date or run_id must be passed")

        if run_id == IN_MEMORY_DAGRUN_ID:
            execution_date = _DISTANT_FUTURE
        elif run_id is not None:
            from airflow.models.dagrun import DagRun

            execution_date = (
                session.query(DagRun.execution_date)
                .filter(DagRun.dag_id == dag_id, DagRun.run_id == run_id)
                .scalar()
            )
        else:  # Guarantees execution_date is not None.
            message = "Passing 'execution_date' to 'XCom.set()' is deprecated. Use 'run_id' instead."
            warnings.warn(message, DeprecationWarning, stacklevel=3)

        # Remove duplicate XComs and insert a new one.
        session.query(cls).filter(
            cls.key == key,
            cls.execution_date == execution_date,
            cls.task_id == task_id,
            cls.dag_id == dag_id,
        ).delete()
        new = cast(Any, cls)(  # Work around Mypy complaining model not defining '__init__'.
            key=key,
            value=cls.serialize_value(value),
            execution_date=execution_date,
            task_id=task_id,
            dag_id=dag_id,
        )
        session.add(new)
        session.flush()

    @overload
    @classmethod
    def get_one(
        cls,
        *,
        run_id: str,
        key: Optional[str] = None,
        task_id: Optional[str] = None,
        dag_id: Optional[str] = None,
        include_prior_dates: bool = False,
        session: Session = NEW_SESSION,
    ) -> Optional[Any]:
        """Retrieve an XCom value, optionally meeting certain criteria.

        This method returns "full" XCom values (i.e. uses ``deserialize_value``
        from the XCom backend). Use :meth:`get_many` if you want the "shortened"
        value via ``orm_deserialize_value``.

        If there are no results, *None* is returned.

        A deprecated form of this function accepts ``execution_date`` instead of
        ``run_id``. The two arguments are mutually exclusive.

        :param run_id: DAG run ID for the task.
        :param key: A key for the XCom. If provided, only XCom with matching
            keys will be returned. Pass *None* (default) to remove the filter.
        :param task_id: Only XCom from task with matching ID will be pulled.
            Pass *None* (default) to remove the filter.
        :param dag_id: Only pull XCom from this DAG. If *None* (default), the
            DAG of the calling task is used.
        :param include_prior_dates: If *False* (default), only XCom from the
            specified DAG run is returned. If *True*, the latest matching XCom is
            returned regardless of the run it belongs to.
        :param session: Database session. If not given, a new session will be
            created for this function.
        :type session: sqlalchemy.orm.session.Session
        """

    @overload
    @classmethod
    def get_one(
        cls,
        execution_date: pendulum.DateTime,
        key: Optional[str] = None,
        task_id: Optional[str] = None,
        dag_id: Optional[str] = None,
        include_prior_dates: bool = False,
        session: Session = NEW_SESSION,
    ) -> Optional[Any]:
        """:sphinx-autoapi-skip:"""

    @classmethod
    @provide_session
    def get_one(
        cls,
        execution_date: Optional[pendulum.DateTime] = None,
        key: Optional[str] = None,
        task_id: Optional[Union[str, Iterable[str]]] = None,
        dag_id: Optional[Union[str, Iterable[str]]] = None,
        include_prior_dates: bool = False,
        session: Session = NEW_SESSION,
        *,
        run_id: Optional[str] = None,
    ) -> Optional[Any]:
        """:sphinx-autoapi-skip:"""
        if not (execution_date is None) ^ (run_id is None):
            raise ValueError("Exactly one of execution_date or run_id must be passed")

        if run_id is not None:
            query = cls.get_many(
                run_id=run_id,
                key=key,
                task_ids=task_id,
                dag_ids=dag_id,
                include_prior_dates=include_prior_dates,
                session=session,
            )
        elif execution_date is not None:
            message = "Passing 'execution_date' to 'XCom.get_one()' is deprecated. Use 'run_id' instead."
            warnings.warn(message, PendingDeprecationWarning, stacklevel=3)

            query = cls.get_many(
                execution_date=execution_date,
                key=key,
                task_ids=task_id,
                dag_ids=dag_id,
                include_prior_dates=include_prior_dates,
                session=session,
            )
        else:
            raise RuntimeError("Should not happen?")

        result = query.with_entities(cls.value).first()
        if result:
            return cls.deserialize_value(result)
        return None

    @overload
    @classmethod
    def get_many(
        cls,
        *,
        run_id: str,
        key: Optional[str] = None,
        task_ids: Union[str, Iterable[str], None] = None,
        dag_ids: Union[str, Iterable[str], None] = None,
        include_prior_dates: bool = False,
        limit: Optional[int] = None,
        session: Session = NEW_SESSION,
    ) -> Query:
        """Composes a query to get one or more XCom entries.

        This function returns an SQLAlchemy query of full XCom objects. If you
        just want one stored value, use :meth:`get_one` instead.

        A deprecated form of this function accepts ``execution_date`` instead of
        ``run_id``. The two arguments are mutually exclusive.

        :param run_id: DAG run ID for the task.
        :param key: A key for the XComs. If provided, only XComs with matching
            keys will be returned. Pass *None* (default) to remove the filter.
        :param task_ids: Only XComs from task with matching IDs will be pulled.
            Pass *None* (default) to remove the filter.
        :param dag_id: Only pulls XComs from this DAG. If *None* (default), the
            DAG of the calling task is used.
        :param include_prior_dates: If *False* (default), only XComs from the
            specified DAG run are returned. If *True*, all matching XComs are
            returned regardless of the run it belongs to.
        :param session: Database session. If not given, a new session will be
            created for this function.
        :type session: sqlalchemy.orm.session.Session
        """

    @overload
    @classmethod
    def get_many(
        cls,
        execution_date: pendulum.DateTime,
        key: Optional[str] = None,
        task_ids: Union[str, Iterable[str], None] = None,
        dag_ids: Union[str, Iterable[str], None] = None,
        include_prior_dates: bool = False,
        limit: Optional[int] = None,
        session: Session = NEW_SESSION,
    ) -> Query:
        """:sphinx-autoapi-skip:"""

    @classmethod
    @provide_session
    def get_many(
        cls,
        execution_date: Optional[pendulum.DateTime] = None,
        key: Optional[str] = None,
        task_ids: Optional[Union[str, Iterable[str]]] = None,
        dag_ids: Optional[Union[str, Iterable[str]]] = None,
        include_prior_dates: bool = False,
        limit: Optional[int] = None,
        session: Session = NEW_SESSION,
        *,
        run_id: Optional[str] = None,
    ) -> Query:
        """:sphinx-autoapi-skip:"""
        from airflow.models.dagrun import DagRun

        if not (execution_date is None) ^ (run_id is None):
            raise ValueError("Exactly one of execution_date or run_id must be passed")
        if execution_date is not None:
            message = "Passing 'execution_date' to 'XCom.get_many()' is deprecated. Use 'run_id' instead."
            warnings.warn(message, PendingDeprecationWarning, stacklevel=3)

        query = session.query(cls)

        if key:
            query = query.filter(cls.key == key)

        if is_container(task_ids):
            query = query.filter(cls.task_id.in_(task_ids))
        elif task_ids is not None:
            query = query.filter(cls.task_id == task_ids)

        if is_container(dag_ids):
            query = query.filter(cls.dag_id.in_(dag_ids))
        elif dag_ids is not None:
            query = query.filter(cls.dag_id == dag_ids)

        if include_prior_dates:
            if execution_date is not None:
                query = query.filter(cls.execution_date <= execution_date)
            else:
                # This returns an empty query result for IN_MEMORY_DAGRUN_ID,
                # but that is impossible to implement. Sorry?
                dr = session.query(DagRun.execution_date).filter(DagRun.run_id == run_id).subquery()
                query = query.filter(cls.execution_date <= dr.c.execution_date)
        elif execution_date is not None:
            query = query.filter(cls.execution_date == execution_date)
        elif run_id == IN_MEMORY_DAGRUN_ID:
            query = query.filter(cls.execution_date == _DISTANT_FUTURE)
        else:
            query = query.join(cls.dag_run).filter(DagRun.run_id == run_id)

        query = query.order_by(cls.execution_date.desc(), cls.timestamp.desc())
        if limit:
            return query.limit(limit)
        return query

    @classmethod
    @provide_session
    def delete(cls, xcoms: Union["XCom", Iterable["XCom"]], session: Session) -> None:
        """Delete one or multiple XCom entries."""
        if isinstance(xcoms, XCom):
            xcoms = [xcoms]
        for xcom in xcoms:
            if not isinstance(xcom, XCom):
                raise TypeError(f'Expected XCom; received {xcom.__class__.__name__}')
            session.delete(xcom)
        session.commit()

    @overload
    @classmethod
    def clear(cls, *, dag_id: str, task_id: str, run_id: str, session: Optional[Session] = None) -> None:
        """Clear all XCom data from the database for the given task instance.

        A deprecated form of this function accepts ``execution_date`` instead of
        ``run_id``. The two arguments are mutually exclusive.

        :param dag_id: ID of DAG to clear the XCom for.
        :param task_id: ID of task to clear the XCom for.
        :param run_id: ID of DAG run to clear the XCom for.
        :param session: Database session. If not given, a new session will be
            created for this function.
        :type session: sqlalchemy.orm.session.Session
        """

    @overload
    @classmethod
    def clear(
        cls,
        execution_date: pendulum.DateTime,
        dag_id: str,
        task_id: str,
        session: Session = NEW_SESSION,
    ) -> None:
        """:sphinx-autoapi-skip:"""

    @classmethod
    @provide_session
    def clear(
        cls,
        execution_date: Optional[pendulum.DateTime] = None,
        dag_id: Optional[str] = None,
        task_id: Optional[str] = None,
        run_id: Optional[str] = None,
        session: Session = NEW_SESSION,
    ) -> None:
        """:sphinx-autoapi-skip:"""
        # Given the historic order of this function (execution_date was first argument) to add a new optional
        # param we need to add default values for everything :(
        if dag_id is None:
            raise TypeError("clear() missing required argument: dag_id")
        if task_id is None:
            raise TypeError("clear() missing required argument: task_id")
        if not (execution_date is None) ^ (run_id is None):
            raise ValueError("Exactly one of execution_date or run_id must be passed")

        query = session.query(cls).filter(cls.dag_id == dag_id, cls.task_id == task_id)
        if execution_date is not None:
            message = "Passing 'execution_date' to 'XCom.clear()' is deprecated. Use 'run_id' instead."
            warnings.warn(message, DeprecationWarning, stacklevel=3)
            query = query.filter(cls.execution_date == execution_date)
        elif run_id == IN_MEMORY_DAGRUN_ID:
            query = query.filter(cls.execution_date == _DISTANT_FUTURE)
        else:
            from airflow.models.dagrun import DagRun

            execution_date = session.query(DagRun.execution_date).filter(DagRun.run_id == run_id).scalar()
            query = query.filter(cls.execution_date == execution_date)

        return query.delete()

    @staticmethod
    def serialize_value(value: Any):
        """Serialize Xcom value to str or pickled object"""
        if conf.getboolean('core', 'enable_xcom_pickling'):
            return pickle.dumps(value)
        try:
            return json.dumps(value).encode('UTF-8')
        except (ValueError, TypeError):
            log.error(
                "Could not serialize the XCom value into JSON."
                " If you are using pickle instead of JSON for XCom,"
                " then you need to enable pickle support for XCom"
                " in your airflow config."
            )
            raise

    @staticmethod
    def deserialize_value(result: "XCom") -> Any:
        """Deserialize XCom value from str or pickle object"""
        if conf.getboolean('core', 'enable_xcom_pickling'):
            try:
                return pickle.loads(result.value)
            except pickle.UnpicklingError:
                return json.loads(result.value.decode('UTF-8'))
        else:
            try:
                return json.loads(result.value.decode('UTF-8'))
            except (json.JSONDecodeError, UnicodeDecodeError):
                return pickle.loads(result.value)

    def orm_deserialize_value(self) -> Any:
        """
        Deserialize method which is used to reconstruct ORM XCom object.

        This method should be overridden in custom XCom backends to avoid
        unnecessary request or other resource consuming operations when
        creating XCom orm model. This is used when viewing XCom listing
        in the webserver, for example.
        """
        return BaseXCom.deserialize_value(self)


def resolve_xcom_backend() -> Type[BaseXCom]:
    """Resolves custom XCom class"""
    clazz = conf.getimport("core", "xcom_backend", fallback=f"airflow.models.xcom.{BaseXCom.__name__}")
    if clazz:
        if not issubclass(clazz, BaseXCom):
            raise TypeError(
                f"Your custom XCom class `{clazz.__name__}` is not a subclass of `{BaseXCom.__name__}`."
            )
        return clazz
    return BaseXCom


if TYPE_CHECKING:
    XCom = BaseXCom  # Hack to avoid Mypy "Variable 'XCom' is not valid as a type".
else:
    XCom = resolve_xcom_backend()<|MERGE_RESOLUTION|>--- conflicted
+++ resolved
@@ -141,13 +141,9 @@
         task_id: str,
         dag_id: str,
         execution_date: Optional[datetime.datetime] = None,
-<<<<<<< HEAD
-=======
-        session: Session = NEW_SESSION,
->>>>>>> a80ac1ee
+        session: Session = NEW_SESSION,
         *,
         run_id: Optional[str] = None,
-        session: Session,
     ) -> None:
         """:sphinx-autoapi-skip:"""
         if not (execution_date is None) ^ (run_id is None):
