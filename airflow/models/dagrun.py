--- conflicted
+++ resolved
@@ -572,17 +572,13 @@
     def get_previous_dagrun(
         dag_run: DagRun | DagRunPydantic, state: DagRunState | None = None, session: Session = NEW_SESSION
     ) -> DagRun | None:
-<<<<<<< HEAD
-        """
-        The previous DagRun, if there is one.
+        """
+        Return the previous DagRun, if there is one.
 
         :param dag_run: the dag run
         :param session: SQLAlchemy ORM Session
         :param state: the dag run state
         """
-=======
-        """Return the previous DagRun, if there is one."""
->>>>>>> 008f2335
         filters = [
             DagRun.dag_id == dag_run.dag_id,
             DagRun.execution_date < dag_run.execution_date,
@@ -594,20 +590,15 @@
     @staticmethod
     @internal_api_call
     @provide_session
-<<<<<<< HEAD
     def get_previous_scheduled_dagrun(
         dag_run: DagRun | DagRunPydantic, session: Session = NEW_SESSION
     ) -> DagRun | None:
         """
-        The previous, SCHEDULED DagRun, if there is one.
+        Return the previous SCHEDULED DagRun, if there is one.
 
         :param dag_run: the dag run
         :param session: SQLAlchemy ORM Session
         """
-=======
-    def get_previous_scheduled_dagrun(self, session: Session = NEW_SESSION) -> DagRun | None:
-        """Return the previous SCHEDULED DagRun, if there is one."""
->>>>>>> 008f2335
         return session.scalar(
             select(DagRun)
             .where(
