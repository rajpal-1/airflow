--- conflicted
+++ resolved
@@ -131,17 +131,13 @@
     from pendulum.tz.timezone import Timezone
     from sqlalchemy.orm.query import Query
     from sqlalchemy.orm.session import Session
-<<<<<<< HEAD
-=======
     from typing_extensions import Literal
->>>>>>> bb3adb4b
 
     from airflow.datasets import Dataset
     from airflow.decorators import TaskDecoratorCollection
     from airflow.models.dagbag import DagBag
     from airflow.models.operator import Operator
     from airflow.models.slamiss import SlaMiss
-    from airflow.typing_compat import Literal
     from airflow.utils.task_group import TaskGroup
 
 log = logging.getLogger(__name__)
