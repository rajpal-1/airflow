#
# Licensed to the Apache Software Foundation (ASF) under one
# or more contributor license agreements.  See the NOTICE file
# distributed with this work for additional information
# regarding copyright ownership.  The ASF licenses this file
# to you under the Apache License, Version 2.0 (the
# "License"); you may not use this file except in compliance
# with the License.  You may obtain a copy of the License at
#
#   http://www.apache.org/licenses/LICENSE-2.0
#
# Unless required by applicable law or agreed to in writing,
# software distributed under the License is distributed on an
# "AS IS" BASIS, WITHOUT WARRANTIES OR CONDITIONS OF ANY
# KIND, either express or implied.  See the License for the
# specific language governing permissions and limitations
# under the License.
from __future__ import annotations

import collections
import collections.abc
import copy
import functools
import itertools
import logging
import os
import pathlib
import pickle
import re
import sys
import traceback
import warnings
import weakref
from collections import deque
from datetime import datetime, timedelta
from inspect import signature
from typing import (
    TYPE_CHECKING,
    Any,
    Callable,
    Collection,
    Deque,
    Iterable,
    Iterator,
    List,
    Sequence,
    Union,
    cast,
    overload,
)
from urllib.parse import urlsplit

import jinja2
import pendulum
from dateutil.relativedelta import relativedelta
from pendulum.tz.timezone import Timezone
from sqlalchemy import Boolean, Column, ForeignKey, Index, Integer, String, Text, and_, case, func, not_, or_
from sqlalchemy.ext.associationproxy import association_proxy
from sqlalchemy.orm import backref, joinedload, relationship
from sqlalchemy.orm.query import Query
from sqlalchemy.orm.session import Session
from sqlalchemy.sql import expression

import airflow.templates
from airflow import settings, utils
from airflow.api_internal.internal_api_call import internal_api_call
from airflow.compat.functools import cached_property
from airflow.configuration import conf, secrets_backend_list
from airflow.exceptions import (
    AirflowDagInconsistent,
    AirflowException,
    AirflowSkipException,
    DagInvalidTriggerRule,
    DuplicateTaskIdFound,
    RemovedInAirflow3Warning,
    TaskNotFound,
)
from airflow.jobs.job import run_job
from airflow.models.abstractoperator import AbstractOperator
from airflow.models.base import Base, StringID
from airflow.models.baseoperator import BaseOperator
from airflow.models.dagcode import DagCode
from airflow.models.dagpickle import DagPickle
from airflow.models.dagrun import DagRun
from airflow.models.operator import Operator
from airflow.models.param import DagParam, ParamsDict
from airflow.models.taskinstance import Context, TaskInstance, TaskInstanceKey, clear_task_instances
from airflow.secrets.local_filesystem import LocalFilesystemBackend
from airflow.security import permissions
from airflow.stats import Stats
from airflow.timetables.base import DagRunInfo, DataInterval, TimeRestriction, Timetable
from airflow.timetables.interval import CronDataIntervalTimetable, DeltaDataIntervalTimetable
from airflow.timetables.simple import (
    ContinuousTimetable,
    DatasetTriggeredTimetable,
    NullTimetable,
    OnceTimetable,
)
from airflow.typing_compat import Literal
from airflow.utils import timezone
from airflow.utils.dag_cycle_tester import check_cycle
from airflow.utils.dates import cron_presets, date_range as utils_date_range
from airflow.utils.decorators import fixup_decorator_warning_stack
from airflow.utils.helpers import at_most_one, exactly_one, validate_key
from airflow.utils.log.logging_mixin import LoggingMixin
from airflow.utils.session import NEW_SESSION, provide_session
from airflow.utils.sqlalchemy import Interval, UtcDateTime, skip_locked, tuple_in_condition, with_row_locks
from airflow.utils.state import DagRunState, State, TaskInstanceState
from airflow.utils.types import NOTSET, ArgNotSet, DagRunType, EdgeInfoType

if TYPE_CHECKING:
    from types import ModuleType

    from airflow.datasets import Dataset
    from airflow.decorators import TaskDecoratorCollection
    from airflow.models.dagbag import DagBag
    from airflow.models.slamiss import SlaMiss
    from airflow.utils.task_group import TaskGroup

log = logging.getLogger(__name__)

DEFAULT_VIEW_PRESETS = ["grid", "graph", "duration", "gantt", "landing_times"]
ORIENTATION_PRESETS = ["LR", "TB", "RL", "BT"]

TAG_MAX_LEN = 100

DagStateChangeCallback = Callable[[Context], None]
ScheduleInterval = Union[None, str, timedelta, relativedelta]

# FIXME: Ideally this should be Union[Literal[NOTSET], ScheduleInterval],
# but Mypy cannot handle that right now. Track progress of PEP 661 for progress.
# See also: https://discuss.python.org/t/9126/7
ScheduleIntervalArg = Union[ArgNotSet, ScheduleInterval]
ScheduleArg = Union[ArgNotSet, ScheduleInterval, Timetable, Collection["Dataset"]]

SLAMissCallback = Callable[["DAG", str, str, List["SlaMiss"], List[TaskInstance]], None]

# Backward compatibility: If neither schedule_interval nor timetable is
# *provided by the user*, default to a one-day interval.
DEFAULT_SCHEDULE_INTERVAL = timedelta(days=1)


class InconsistentDataInterval(AirflowException):
    """Exception raised when a model populates data interval fields incorrectly.

    The data interval fields should either both be None (for runs scheduled
    prior to AIP-39), or both be datetime (for runs scheduled after AIP-39 is
    implemented). This is raised if exactly one of the fields is None.
    """

    _template = (
        "Inconsistent {cls}: {start[0]}={start[1]!r}, {end[0]}={end[1]!r}, "
        "they must be either both None or both datetime"
    )

    def __init__(self, instance: Any, start_field_name: str, end_field_name: str) -> None:
        self._class_name = type(instance).__name__
        self._start_field = (start_field_name, getattr(instance, start_field_name))
        self._end_field = (end_field_name, getattr(instance, end_field_name))

    def __str__(self) -> str:
        return self._template.format(cls=self._class_name, start=self._start_field, end=self._end_field)


def _get_model_data_interval(
    instance: Any,
    start_field_name: str,
    end_field_name: str,
) -> DataInterval | None:
    start = timezone.coerce_datetime(getattr(instance, start_field_name))
    end = timezone.coerce_datetime(getattr(instance, end_field_name))
    if start is None:
        if end is not None:
            raise InconsistentDataInterval(instance, start_field_name, end_field_name)
        return None
    elif end is None:
        raise InconsistentDataInterval(instance, start_field_name, end_field_name)
    return DataInterval(start, end)


def create_timetable(interval: ScheduleIntervalArg, timezone: Timezone) -> Timetable:
    """Create a Timetable instance from a ``schedule_interval`` argument."""
    if interval is NOTSET:
        return DeltaDataIntervalTimetable(DEFAULT_SCHEDULE_INTERVAL)
    if interval is None:
        return NullTimetable()
    if interval == "@once":
        return OnceTimetable()
    if interval == "@continuous":
        return ContinuousTimetable()
    if isinstance(interval, (timedelta, relativedelta)):
        return DeltaDataIntervalTimetable(interval)
    if isinstance(interval, str):
        return CronDataIntervalTimetable(interval, timezone)
    raise ValueError(f"{interval!r} is not a valid schedule_interval.")


def get_last_dagrun(dag_id, session, include_externally_triggered=False):
    """
    Returns the last dag run for a dag, None if there was none.
    Last dag run can be any type of run e.g. scheduled or backfilled.
    Overridden DagRuns are ignored.
    """
    DR = DagRun
    query = session.query(DR).filter(DR.dag_id == dag_id)
    if not include_externally_triggered:
        query = query.filter(DR.external_trigger == expression.false())
    query = query.order_by(DR.execution_date.desc())
    return query.first()


def get_dataset_triggered_next_run_info(
    dag_ids: list[str], *, session: Session
) -> dict[str, dict[str, int | str]]:
    """
    Given a list of dag_ids, get string representing how close any that are dataset triggered are
    their next run, e.g. "1 of 2 datasets updated".
    """
    from airflow.models.dataset import DagScheduleDatasetReference, DatasetDagRunQueue as DDRQ, DatasetModel

    return {
        x.dag_id: {
            "uri": x.uri,
            "ready": x.ready,
            "total": x.total,
        }
        for x in session.query(
            DagScheduleDatasetReference.dag_id,
            # This is a dirty hack to workaround group by requiring an aggregate, since grouping by dataset
            # is not what we want to do here...but it works
            case((func.count() == 1, func.max(DatasetModel.uri)), else_="").label("uri"),
            func.count().label("total"),
            func.sum(case((DDRQ.target_dag_id.is_not(None), 1), else_=0)).label("ready"),
        )
        .join(
            DDRQ,
            and_(
                DDRQ.dataset_id == DagScheduleDatasetReference.dataset_id,
                DDRQ.target_dag_id == DagScheduleDatasetReference.dag_id,
            ),
            isouter=True,
        )
        .join(
            DatasetModel,
            DatasetModel.id == DagScheduleDatasetReference.dataset_id,
        )
        .group_by(
            DagScheduleDatasetReference.dag_id,
        )
        .filter(DagScheduleDatasetReference.dag_id.in_(dag_ids))
        .all()
    }


@functools.total_ordering
class DAG(LoggingMixin):
    """
    A dag (directed acyclic graph) is a collection of tasks with directional
    dependencies. A dag also has a schedule, a start date and an end date
    (optional). For each schedule, (say daily or hourly), the DAG needs to run
    each individual tasks as their dependencies are met. Certain tasks have
    the property of depending on their own past, meaning that they can't run
    until their previous schedule (and upstream tasks) are completed.

    DAGs essentially act as namespaces for tasks. A task_id can only be
    added once to a DAG.

    Note that if you plan to use time zones all the dates provided should be pendulum
    dates. See :ref:`timezone_aware_dags`.

    .. versionadded:: 2.4
        The *schedule* argument to specify either time-based scheduling logic
        (timetable), or dataset-driven triggers.

    .. deprecated:: 2.4
        The arguments *schedule_interval* and *timetable*. Their functionalities
        are merged into the new *schedule* argument.

    :param dag_id: The id of the DAG; must consist exclusively of alphanumeric
        characters, dashes, dots and underscores (all ASCII)
    :param description: The description for the DAG to e.g. be shown on the webserver
    :param schedule: Defines the rules according to which DAG runs are scheduled. Can
        accept cron string, timedelta object, Timetable, or list of Dataset objects.
        See also :doc:`/howto/timetable`.
    :param start_date: The timestamp from which the scheduler will
        attempt to backfill
    :param end_date: A date beyond which your DAG won't run, leave to None
        for open-ended scheduling
    :param template_searchpath: This list of folders (non-relative)
        defines where jinja will look for your templates. Order matters.
        Note that jinja/airflow includes the path of your DAG file by
        default
    :param template_undefined: Template undefined type.
    :param user_defined_macros: a dictionary of macros that will be exposed
        in your jinja templates. For example, passing ``dict(foo='bar')``
        to this argument allows you to ``{{ foo }}`` in all jinja
        templates related to this DAG. Note that you can pass any
        type of object here.
    :param user_defined_filters: a dictionary of filters that will be exposed
        in your jinja templates. For example, passing
        ``dict(hello=lambda name: 'Hello %s' % name)`` to this argument allows
        you to ``{{ 'world' | hello }}`` in all jinja templates related to
        this DAG.
    :param default_args: A dictionary of default parameters to be used
        as constructor keyword parameters when initialising operators.
        Note that operators have the same hook, and precede those defined
        here, meaning that if your dict contains `'depends_on_past': True`
        here and `'depends_on_past': False` in the operator's call
        `default_args`, the actual value will be `False`.
    :param params: a dictionary of DAG level parameters that are made
        accessible in templates, namespaced under `params`. These
        params can be overridden at the task level.
    :param max_active_tasks: the number of task instances allowed to run
        concurrently
    :param max_active_runs: maximum number of active DAG runs, beyond this
        number of DAG runs in a running state, the scheduler won't create
        new active DAG runs
    :param dagrun_timeout: specify how long a DagRun should be up before
        timing out / failing, so that new DagRuns can be created.
    :param sla_miss_callback: specify a function or list of functions to call when reporting SLA
        timeouts. See :ref:`sla_miss_callback<concepts:sla_miss_callback>` for
        more information about the function signature and parameters that are
        passed to the callback.
    :param default_view: Specify DAG default view (grid, graph, duration,
                                                   gantt, landing_times), default grid
    :param orientation: Specify DAG orientation in graph view (LR, TB, RL, BT), default LR
    :param catchup: Perform scheduler catchup (or only run latest)? Defaults to True
    :param on_failure_callback: A function or list of functions to be called when a DagRun of this dag fails.
        A context dictionary is passed as a single parameter to this function.
    :param on_success_callback: Much like the ``on_failure_callback`` except
        that it is executed when the dag succeeds.
    :param access_control: Specify optional DAG-level actions, e.g.,
        "{'role1': {'can_read'}, 'role2': {'can_read', 'can_edit', 'can_delete'}}"
    :param is_paused_upon_creation: Specifies if the dag is paused when created for the first time.
        If the dag exists already, this flag will be ignored. If this optional parameter
        is not specified, the global config setting will be used.
    :param jinja_environment_kwargs: additional configuration options to be passed to Jinja
        ``Environment`` for template rendering

        **Example**: to avoid Jinja from removing a trailing newline from template strings ::

            DAG(dag_id='my-dag',
                jinja_environment_kwargs={
                    'keep_trailing_newline': True,
                    # some other jinja2 Environment options here
                }
            )

        **See**: `Jinja Environment documentation
        <https://jinja.palletsprojects.com/en/2.11.x/api/#jinja2.Environment>`_

    :param render_template_as_native_obj: If True, uses a Jinja ``NativeEnvironment``
        to render templates as native Python types. If False, a Jinja
        ``Environment`` is used to render templates as string values.
    :param tags: List of tags to help filtering DAGs in the UI.
    :param owner_links: Dict of owners and their links, that will be clickable on the DAGs view UI.
        Can be used as an HTTP link (for example the link to your Slack channel), or a mailto link.
        e.g: {"dag_owner": "https://airflow.apache.org/"}
    :param auto_register: Automatically register this DAG when it is used in a ``with`` block
    :param fail_stop: Fails currently running tasks when task in DAG fails.
        **Warning**: A fail stop dag can only have tasks with the default trigger rule ("all_success").
        An exception will be thrown if any task in a fail stop dag has a non default trigger rule.
    """

    _comps = {
        "dag_id",
        "task_ids",
        "parent_dag",
        "start_date",
        "end_date",
        "schedule_interval",
        "fileloc",
        "template_searchpath",
        "last_loaded",
    }

    __serialized_fields: frozenset[str] | None = None

    fileloc: str
    """
    File path that needs to be imported to load this DAG or subdag.

    This may not be an actual file on disk in the case when this DAG is loaded
    from a ZIP file or other DAG distribution format.
    """

    parent_dag: DAG | None = None  # Gets set when DAGs are loaded

    # NOTE: When updating arguments here, please also keep arguments in @dag()
    # below in sync. (Search for 'def dag(' in this file.)
    def __init__(
        self,
        dag_id: str,
        description: str | None = None,
        schedule: ScheduleArg = NOTSET,
        schedule_interval: ScheduleIntervalArg = NOTSET,
        timetable: Timetable | None = None,
        start_date: datetime | None = None,
        end_date: datetime | None = None,
        full_filepath: str | None = None,
        template_searchpath: str | Iterable[str] | None = None,
        template_undefined: type[jinja2.StrictUndefined] = jinja2.StrictUndefined,
        user_defined_macros: dict | None = None,
        user_defined_filters: dict | None = None,
        default_args: dict | None = None,
        concurrency: int | None = None,
        max_active_tasks: int = conf.getint("core", "max_active_tasks_per_dag"),
        max_active_runs: int = conf.getint("core", "max_active_runs_per_dag"),
        dagrun_timeout: timedelta | None = None,
        sla_miss_callback: None | SLAMissCallback | list[SLAMissCallback] = None,
        default_view: str = conf.get_mandatory_value("webserver", "dag_default_view").lower(),
        orientation: str = conf.get_mandatory_value("webserver", "dag_orientation"),
        catchup: bool = conf.getboolean("scheduler", "catchup_by_default"),
        on_success_callback: None | DagStateChangeCallback | list[DagStateChangeCallback] = None,
        on_failure_callback: None | DagStateChangeCallback | list[DagStateChangeCallback] = None,
        doc_md: str | None = None,
        params: collections.abc.MutableMapping | None = None,
        access_control: dict | None = None,
        is_paused_upon_creation: bool | None = None,
        jinja_environment_kwargs: dict | None = None,
        render_template_as_native_obj: bool = False,
        tags: list[str] | None = None,
        owner_links: dict[str, str] | None = None,
        auto_register: bool = True,
        fail_stop: bool = False,
    ):
        from airflow.utils.task_group import TaskGroup

        if tags and any(len(tag) > TAG_MAX_LEN for tag in tags):
            raise AirflowException(f"tag cannot be longer than {TAG_MAX_LEN} characters")

        self.owner_links = owner_links if owner_links else {}
        self.user_defined_macros = user_defined_macros
        self.user_defined_filters = user_defined_filters
        if default_args and not isinstance(default_args, dict):
            raise TypeError("default_args must be a dict")
        self.default_args = copy.deepcopy(default_args or {})
        params = params or {}

        # merging potentially conflicting default_args['params'] into params
        if "params" in self.default_args:
            params.update(self.default_args["params"])
            del self.default_args["params"]

        # check self.params and convert them into ParamsDict
        self.params = ParamsDict(params)

        if full_filepath:
            warnings.warn(
                "Passing full_filepath to DAG() is deprecated and has no effect",
                RemovedInAirflow3Warning,
                stacklevel=2,
            )

        validate_key(dag_id)

        self._dag_id = dag_id
        if concurrency:
            # TODO: Remove in Airflow 3.0
            warnings.warn(
                "The 'concurrency' parameter is deprecated. Please use 'max_active_tasks'.",
                RemovedInAirflow3Warning,
                stacklevel=2,
            )
            max_active_tasks = concurrency
        self._max_active_tasks = max_active_tasks
        self._pickle_id: int | None = None

        self._description = description
        # set file location to caller source path
        back = sys._getframe().f_back
        self.fileloc = back.f_code.co_filename if back else ""
        self.task_dict: dict[str, Operator] = {}

        # set timezone from start_date
        tz = None
        if start_date and start_date.tzinfo:
            tzinfo = None if start_date.tzinfo else settings.TIMEZONE
            tz = pendulum.instance(start_date, tz=tzinfo).timezone
        elif "start_date" in self.default_args and self.default_args["start_date"]:
            date = self.default_args["start_date"]
            if not isinstance(date, datetime):
                date = timezone.parse(date)
                self.default_args["start_date"] = date
                start_date = date

            tzinfo = None if date.tzinfo else settings.TIMEZONE
            tz = pendulum.instance(date, tz=tzinfo).timezone
        self.timezone = tz or settings.TIMEZONE

        # Apply the timezone we settled on to end_date if it wasn't supplied
        if "end_date" in self.default_args and self.default_args["end_date"]:
            if isinstance(self.default_args["end_date"], str):
                self.default_args["end_date"] = timezone.parse(
                    self.default_args["end_date"], timezone=self.timezone
                )

        self.start_date = timezone.convert_to_utc(start_date)
        self.end_date = timezone.convert_to_utc(end_date)

        # also convert tasks
        if "start_date" in self.default_args:
            self.default_args["start_date"] = timezone.convert_to_utc(self.default_args["start_date"])
        if "end_date" in self.default_args:
            self.default_args["end_date"] = timezone.convert_to_utc(self.default_args["end_date"])

        # sort out DAG's scheduling behavior
        scheduling_args = [schedule_interval, timetable, schedule]
        if not at_most_one(*scheduling_args):
            raise ValueError("At most one allowed for args 'schedule_interval', 'timetable', and 'schedule'.")
        if schedule_interval is not NOTSET:
            warnings.warn(
                "Param `schedule_interval` is deprecated and will be removed in a future release. "
                "Please use `schedule` instead. ",
                RemovedInAirflow3Warning,
                stacklevel=2,
            )
        if timetable is not None:
            warnings.warn(
                "Param `timetable` is deprecated and will be removed in a future release. "
                "Please use `schedule` instead. ",
                RemovedInAirflow3Warning,
                stacklevel=2,
            )

        self.timetable: Timetable
        self.schedule_interval: ScheduleInterval
        self.dataset_triggers: Collection[Dataset] = []

        if isinstance(schedule, Collection) and not isinstance(schedule, str):
            from airflow.datasets import Dataset

            if not all(isinstance(x, Dataset) for x in schedule):
                raise ValueError("All elements in 'schedule' should be datasets")
            self.dataset_triggers = list(schedule)
        elif isinstance(schedule, Timetable):
            timetable = schedule
        elif schedule is not NOTSET:
            schedule_interval = schedule

        if self.dataset_triggers:
            self.timetable = DatasetTriggeredTimetable()
            self.schedule_interval = self.timetable.summary
        elif timetable:
            self.timetable = timetable
            self.schedule_interval = self.timetable.summary
        else:
            if isinstance(schedule_interval, ArgNotSet):
                schedule_interval = DEFAULT_SCHEDULE_INTERVAL
            self.schedule_interval = schedule_interval
            self.timetable = create_timetable(schedule_interval, self.timezone)

        if isinstance(template_searchpath, str):
            template_searchpath = [template_searchpath]
        self.template_searchpath = template_searchpath
        self.template_undefined = template_undefined
        self.last_loaded = timezone.utcnow()
        self.safe_dag_id = dag_id.replace(".", "__dot__")
        self.max_active_runs = max_active_runs
        if self.timetable.active_runs_limit is not None:
            if self.timetable.active_runs_limit < self.max_active_runs:
                raise AirflowException(
                    f"Invalid max_active_runs: {type(self.timetable)} "
                    f"requires max_active_runs <= {self.timetable.active_runs_limit}"
                )
        self.dagrun_timeout = dagrun_timeout
        self.sla_miss_callback = sla_miss_callback
        if default_view in DEFAULT_VIEW_PRESETS:
            self._default_view: str = default_view
        elif default_view == "tree":
            warnings.warn(
                "`default_view` of 'tree' has been renamed to 'grid' -- please update your DAG",
                RemovedInAirflow3Warning,
                stacklevel=2,
            )
            self._default_view = "grid"
        else:
            raise AirflowException(
                f"Invalid values of dag.default_view: only support "
                f"{DEFAULT_VIEW_PRESETS}, but get {default_view}"
            )
        if orientation in ORIENTATION_PRESETS:
            self.orientation = orientation
        else:
            raise AirflowException(
                f"Invalid values of dag.orientation: only support "
                f"{ORIENTATION_PRESETS}, but get {orientation}"
            )
        self.catchup = catchup

        self.partial = False
        self.on_success_callback = on_success_callback
        self.on_failure_callback = on_failure_callback

        # Keeps track of any extra edge metadata (sparse; will not contain all
        # edges, so do not iterate over it for that). Outer key is upstream
        # task ID, inner key is downstream task ID.
        self.edge_info: dict[str, dict[str, EdgeInfoType]] = {}

        # To keep it in parity with Serialized DAGs
        # and identify if DAG has on_*_callback without actually storing them in Serialized JSON
        self.has_on_success_callback = self.on_success_callback is not None
        self.has_on_failure_callback = self.on_failure_callback is not None

        self._access_control = DAG._upgrade_outdated_dag_access_control(access_control)
        self.is_paused_upon_creation = is_paused_upon_creation
        self.auto_register = auto_register

        self.fail_stop = fail_stop

        self.jinja_environment_kwargs = jinja_environment_kwargs
        self.render_template_as_native_obj = render_template_as_native_obj

        self.doc_md = self.get_doc_md(doc_md)

        self.tags = tags or []
        self._task_group = TaskGroup.create_root(self)
        self.validate_schedule_and_params()
        wrong_links = dict(self.iter_invalid_owner_links())
        if wrong_links:
            raise AirflowException(
                "Wrong link format was used for the owner. Use a valid link \n"
                f"Bad formatted links are: {wrong_links}"
            )

        # this will only be set at serialization time
        # it's only use is for determining the relative
        # fileloc based only on the serialize dag
        self._processor_dags_folder = None

    def get_doc_md(self, doc_md: str | None) -> str | None:
        if doc_md is None:
            return doc_md

        env = self.get_template_env(force_sandboxed=True)

        if not doc_md.endswith(".md"):
            template = jinja2.Template(doc_md)
        else:
            try:
                template = env.get_template(doc_md)
            except jinja2.exceptions.TemplateNotFound:
                return f"""
                # Templating Error!
                Not able to find the template file: `{doc_md}`.
                """

        return template.render()

    def _check_schedule_interval_matches_timetable(self) -> bool:
        """Check ``schedule_interval`` and ``timetable`` match.

        This is done as a part of the DAG validation done before it's bagged, to
        guard against the DAG's ``timetable`` (or ``schedule_interval``) from
        being changed after it's created, e.g.

        .. code-block:: python

            dag1 = DAG("d1", timetable=MyTimetable())
            dag1.schedule_interval = "@once"

            dag2 = DAG("d2", schedule="@once")
            dag2.timetable = MyTimetable()

        Validation is done by creating a timetable and check its summary matches
        ``schedule_interval``. The logic is not bullet-proof, especially if a
        custom timetable does not provide a useful ``summary``. But this is the
        best we can do.
        """
        if self.schedule_interval == self.timetable.summary:
            return True
        try:
            timetable = create_timetable(self.schedule_interval, self.timezone)
        except ValueError:
            return False
        return timetable.summary == self.timetable.summary

    def validate(self):
        """Validate the DAG has a coherent setup.

        This is called by the DAG bag before bagging the DAG.
        """
        if not self._check_schedule_interval_matches_timetable():
            raise AirflowDagInconsistent(
                f"inconsistent schedule: timetable {self.timetable.summary!r} "
                f"does not match schedule_interval {self.schedule_interval!r}",
            )
        self.params.validate()
        self.timetable.validate()

    def __repr__(self):
        return f"<DAG: {self.dag_id}>"

    def __eq__(self, other):
        if type(self) == type(other):
            # Use getattr() instead of __dict__ as __dict__ doesn't return
            # correct values for properties.
            return all(getattr(self, c, None) == getattr(other, c, None) for c in self._comps)
        return False

    def __ne__(self, other):
        return not self == other

    def __lt__(self, other):
        return self.dag_id < other.dag_id

    def __hash__(self):
        hash_components = [type(self)]
        for c in self._comps:
            # task_ids returns a list and lists can't be hashed
            if c == "task_ids":
                val = tuple(self.task_dict.keys())
            else:
                val = getattr(self, c, None)
            try:
                hash(val)
                hash_components.append(val)
            except TypeError:
                hash_components.append(repr(val))
        return hash(tuple(hash_components))

    # Context Manager -----------------------------------------------
    def __enter__(self):
        DagContext.push_context_managed_dag(self)
        return self

    def __exit__(self, _type, _value, _tb):
        DagContext.pop_context_managed_dag()

    # /Context Manager ----------------------------------------------

    @staticmethod
    def _upgrade_outdated_dag_access_control(access_control=None):
        """
        Looks for outdated dag level actions (can_dag_read and can_dag_edit) in DAG
        access_controls (for example, {'role1': {'can_dag_read'}, 'role2': {'can_dag_read', 'can_dag_edit'}})
        and replaces them with updated actions (can_read and can_edit).
        """
        if not access_control:
            return None
        new_perm_mapping = {
            permissions.DEPRECATED_ACTION_CAN_DAG_READ: permissions.ACTION_CAN_READ,
            permissions.DEPRECATED_ACTION_CAN_DAG_EDIT: permissions.ACTION_CAN_EDIT,
        }
        updated_access_control = {}
        for role, perms in access_control.items():
            updated_access_control[role] = {new_perm_mapping.get(perm, perm) for perm in perms}

        if access_control != updated_access_control:
            warnings.warn(
                "The 'can_dag_read' and 'can_dag_edit' permissions are deprecated. "
                "Please use 'can_read' and 'can_edit', respectively.",
                RemovedInAirflow3Warning,
                stacklevel=3,
            )

        return updated_access_control

    def date_range(
        self,
        start_date: pendulum.DateTime,
        num: int | None = None,
        end_date: datetime | None = None,
    ) -> list[datetime]:
        message = "`DAG.date_range()` is deprecated."
        if num is not None:
            warnings.warn(message, category=RemovedInAirflow3Warning, stacklevel=2)
            with warnings.catch_warnings():
                warnings.simplefilter("ignore", RemovedInAirflow3Warning)
                return utils_date_range(
                    start_date=start_date, num=num, delta=self.normalized_schedule_interval
                )
        message += " Please use `DAG.iter_dagrun_infos_between(..., align=False)` instead."
        warnings.warn(message, category=RemovedInAirflow3Warning, stacklevel=2)
        if end_date is None:
            coerced_end_date = timezone.utcnow()
        else:
            coerced_end_date = end_date
        it = self.iter_dagrun_infos_between(start_date, pendulum.instance(coerced_end_date), align=False)
        return [info.logical_date for info in it]

    def is_fixed_time_schedule(self):
        warnings.warn(
            "`DAG.is_fixed_time_schedule()` is deprecated.",
            category=RemovedInAirflow3Warning,
            stacklevel=2,
        )
        try:
            return not self.timetable._should_fix_dst
        except AttributeError:
            return True

    def following_schedule(self, dttm):
        """
        Calculates the following schedule for this dag in UTC.

        :param dttm: utc datetime
        :return: utc datetime
        """
        warnings.warn(
            "`DAG.following_schedule()` is deprecated. Use `DAG.next_dagrun_info(restricted=False)` instead.",
            category=RemovedInAirflow3Warning,
            stacklevel=2,
        )
        data_interval = self.infer_automated_data_interval(timezone.coerce_datetime(dttm))
        next_info = self.next_dagrun_info(data_interval, restricted=False)
        if next_info is None:
            return None
        return next_info.data_interval.start

    def previous_schedule(self, dttm):
        from airflow.timetables.interval import _DataIntervalTimetable

        warnings.warn(
            "`DAG.previous_schedule()` is deprecated.",
            category=RemovedInAirflow3Warning,
            stacklevel=2,
        )
        if not isinstance(self.timetable, _DataIntervalTimetable):
            return None
        return self.timetable._get_prev(timezone.coerce_datetime(dttm))

    def get_next_data_interval(self, dag_model: DagModel) -> DataInterval | None:
        """Get the data interval of the next scheduled run.

        For compatibility, this method infers the data interval from the DAG's
        schedule if the run does not have an explicit one set, which is possible
        for runs created prior to AIP-39.

        This function is private to Airflow core and should not be depended on as a
        part of the Python API.

        :meta private:
        """
        if self.dag_id != dag_model.dag_id:
            raise ValueError(f"Arguments refer to different DAGs: {self.dag_id} != {dag_model.dag_id}")
        if dag_model.next_dagrun is None:  # Next run not scheduled.
            return None
        data_interval = dag_model.next_dagrun_data_interval
        if data_interval is not None:
            return data_interval

        # Compatibility: A run was scheduled without an explicit data interval.
        # This means the run was scheduled before AIP-39 implementation. Try to
        # infer from the logical date.
        return self.infer_automated_data_interval(dag_model.next_dagrun)

    def get_run_data_interval(self, run: DagRun) -> DataInterval:
        """Get the data interval of this run.

        For compatibility, this method infers the data interval from the DAG's
        schedule if the run does not have an explicit one set, which is possible for
        runs created prior to AIP-39.

        This function is private to Airflow core and should not be depended on as a
        part of the Python API.

        :meta private:
        """
        if run.dag_id is not None and run.dag_id != self.dag_id:
            raise ValueError(f"Arguments refer to different DAGs: {self.dag_id} != {run.dag_id}")
        data_interval = _get_model_data_interval(run, "data_interval_start", "data_interval_end")
        if data_interval is not None:
            return data_interval
        # Compatibility: runs created before AIP-39 implementation don't have an
        # explicit data interval. Try to infer from the logical date.
        return self.infer_automated_data_interval(run.execution_date)

    def infer_automated_data_interval(self, logical_date: datetime) -> DataInterval:
        """Infer a data interval for a run against this DAG.

        This method is used to bridge runs created prior to AIP-39
        implementation, which do not have an explicit data interval. Therefore,
        this method only considers ``schedule_interval`` values valid prior to
        Airflow 2.2.

        DO NOT use this method is there is a known data interval.
        """
        timetable_type = type(self.timetable)
        if issubclass(timetable_type, (NullTimetable, OnceTimetable)):
            return DataInterval.exact(timezone.coerce_datetime(logical_date))
        start = timezone.coerce_datetime(logical_date)
        if issubclass(timetable_type, CronDataIntervalTimetable):
            end = cast(CronDataIntervalTimetable, self.timetable)._get_next(start)
        elif issubclass(timetable_type, DeltaDataIntervalTimetable):
            end = cast(DeltaDataIntervalTimetable, self.timetable)._get_next(start)
        else:
            raise ValueError(f"Not a valid timetable: {self.timetable!r}")
        return DataInterval(start, end)

    def next_dagrun_info(
        self,
        last_automated_dagrun: None | datetime | DataInterval,
        *,
        restricted: bool = True,
    ) -> DagRunInfo | None:
        """Get information about the next DagRun of this dag after ``date_last_automated_dagrun``.

        This calculates what time interval the next DagRun should operate on
        (its execution date) and when it can be scheduled, according to the
        dag's timetable, start_date, end_date, etc. This doesn't check max
        active run or any other "max_active_tasks" type limits, but only
        performs calculations based on the various date and interval fields of
        this dag and its tasks.

        :param last_automated_dagrun: The ``max(execution_date)`` of
            existing "automated" DagRuns for this dag (scheduled or backfill,
            but not manual).
        :param restricted: If set to *False* (default is *True*), ignore
            ``start_date``, ``end_date``, and ``catchup`` specified on the DAG
            or tasks.
        :return: DagRunInfo of the next dagrun, or None if a dagrun is not
            going to be scheduled.
        """
        # Never schedule a subdag. It will be scheduled by its parent dag.
        if self.is_subdag:
            return None

        data_interval = None
        if isinstance(last_automated_dagrun, datetime):
            warnings.warn(
                "Passing a datetime to DAG.next_dagrun_info is deprecated. Use a DataInterval instead.",
                RemovedInAirflow3Warning,
                stacklevel=2,
            )
            data_interval = self.infer_automated_data_interval(
                timezone.coerce_datetime(last_automated_dagrun)
            )
        else:
            data_interval = last_automated_dagrun
        if restricted:
            restriction = self._time_restriction
        else:
            restriction = TimeRestriction(earliest=None, latest=None, catchup=True)
        try:
            info = self.timetable.next_dagrun_info(
                last_automated_data_interval=data_interval,
                restriction=restriction,
            )
        except Exception:
            self.log.exception(
                "Failed to fetch run info after data interval %s for DAG %r",
                data_interval,
                self.dag_id,
            )
            info = None
        return info

    def next_dagrun_after_date(self, date_last_automated_dagrun: pendulum.DateTime | None):
        warnings.warn(
            "`DAG.next_dagrun_after_date()` is deprecated. Please use `DAG.next_dagrun_info()` instead.",
            category=RemovedInAirflow3Warning,
            stacklevel=2,
        )
        if date_last_automated_dagrun is None:
            data_interval = None
        else:
            data_interval = self.infer_automated_data_interval(date_last_automated_dagrun)
        info = self.next_dagrun_info(data_interval)
        if info is None:
            return None
        return info.run_after

    @cached_property
    def _time_restriction(self) -> TimeRestriction:
        start_dates = [t.start_date for t in self.tasks if t.start_date]
        if self.start_date is not None:
            start_dates.append(self.start_date)
        earliest = None
        if start_dates:
            earliest = timezone.coerce_datetime(min(start_dates))
        latest = self.end_date
        end_dates = [t.end_date for t in self.tasks if t.end_date]
        if len(end_dates) == len(self.tasks):  # not exists null end_date
            if self.end_date is not None:
                end_dates.append(self.end_date)
            if end_dates:
                latest = timezone.coerce_datetime(max(end_dates))
        return TimeRestriction(earliest, latest, self.catchup)

    def iter_dagrun_infos_between(
        self,
        earliest: pendulum.DateTime | None,
        latest: pendulum.DateTime,
        *,
        align: bool = True,
    ) -> Iterable[DagRunInfo]:
        """Yield DagRunInfo using this DAG's timetable between given interval.

        DagRunInfo instances yielded if their ``logical_date`` is not earlier
        than ``earliest``, nor later than ``latest``. The instances are ordered
        by their ``logical_date`` from earliest to latest.

        If ``align`` is ``False``, the first run will happen immediately on
        ``earliest``, even if it does not fall on the logical timetable schedule.
        The default is ``True``, but subdags will ignore this value and always
        behave as if this is set to ``False`` for backward compatibility.

        Example: A DAG is scheduled to run every midnight (``0 0 * * *``). If
        ``earliest`` is ``2021-06-03 23:00:00``, the first DagRunInfo would be
        ``2021-06-03 23:00:00`` if ``align=False``, and ``2021-06-04 00:00:00``
        if ``align=True``.
        """
        if earliest is None:
            earliest = self._time_restriction.earliest
        if earliest is None:
            raise ValueError("earliest was None and we had no value in time_restriction to fallback on")
        earliest = timezone.coerce_datetime(earliest)
        latest = timezone.coerce_datetime(latest)

        restriction = TimeRestriction(earliest, latest, catchup=True)

        # HACK: Sub-DAGs are currently scheduled differently. For example, say
        # the schedule is @daily and start is 2021-06-03 22:16:00, a top-level
        # DAG should be first scheduled to run on midnight 2021-06-04, but a
        # sub-DAG should be first scheduled to run RIGHT NOW. We can change
        # this, but since sub-DAGs are going away in 3.0 anyway, let's keep
        # compatibility for now and remove this entirely later.
        if self.is_subdag:
            align = False

        try:
            info = self.timetable.next_dagrun_info(
                last_automated_data_interval=None,
                restriction=restriction,
            )
        except Exception:
            self.log.exception(
                "Failed to fetch run info after data interval %s for DAG %r",
                None,
                self.dag_id,
            )
            info = None

        if info is None:
            # No runs to be scheduled between the user-supplied timeframe. But
            # if align=False, "invent" a data interval for the timeframe itself.
            if not align:
                yield DagRunInfo.interval(earliest, latest)
            return

        # If align=False and earliest does not fall on the timetable's logical
        # schedule, "invent" a data interval for it.
        if not align and info.logical_date != earliest:
            yield DagRunInfo.interval(earliest, info.data_interval.start)

        # Generate naturally according to schedule.
        while info is not None:
            yield info
            try:
                info = self.timetable.next_dagrun_info(
                    last_automated_data_interval=info.data_interval,
                    restriction=restriction,
                )
            except Exception:
                self.log.exception(
                    "Failed to fetch run info after data interval %s for DAG %r",
                    info.data_interval if info else "<NONE>",
                    self.dag_id,
                )
                break

    def get_run_dates(self, start_date, end_date=None) -> list:
        """
        Returns a list of dates between the interval received as parameter using this
        dag's schedule interval. Returned dates can be used for execution dates.

        :param start_date: The start date of the interval.
        :param end_date: The end date of the interval. Defaults to ``timezone.utcnow()``.
        :return: A list of dates within the interval following the dag's schedule.
        """
        warnings.warn(
            "`DAG.get_run_dates()` is deprecated. Please use `DAG.iter_dagrun_infos_between()` instead.",
            category=RemovedInAirflow3Warning,
            stacklevel=2,
        )
        earliest = timezone.coerce_datetime(start_date)
        if end_date is None:
            latest = pendulum.now(timezone.utc)
        else:
            latest = timezone.coerce_datetime(end_date)
        return [info.logical_date for info in self.iter_dagrun_infos_between(earliest, latest)]

    def normalize_schedule(self, dttm):
        warnings.warn(
            "`DAG.normalize_schedule()` is deprecated.",
            category=RemovedInAirflow3Warning,
            stacklevel=2,
        )
        with warnings.catch_warnings():
            warnings.simplefilter("ignore", RemovedInAirflow3Warning)
            following = self.following_schedule(dttm)
        if not following:  # in case of @once
            return dttm
        with warnings.catch_warnings():
            warnings.simplefilter("ignore", RemovedInAirflow3Warning)
            previous_of_following = self.previous_schedule(following)
        if previous_of_following != dttm:
            return following
        return dttm

    @provide_session
    def get_last_dagrun(self, session=NEW_SESSION, include_externally_triggered=False):
        return get_last_dagrun(
            self.dag_id, session=session, include_externally_triggered=include_externally_triggered
        )

    @provide_session
    def has_dag_runs(self, session=NEW_SESSION, include_externally_triggered=True) -> bool:
        return (
            get_last_dagrun(
                self.dag_id, session=session, include_externally_triggered=include_externally_triggered
            )
            is not None
        )

    @property
    def dag_id(self) -> str:
        return self._dag_id

    @dag_id.setter
    def dag_id(self, value: str) -> None:
        self._dag_id = value

    @property
    def is_subdag(self) -> bool:
        return self.parent_dag is not None

    @property
    def full_filepath(self) -> str:
        """Full file path to the DAG.

        :meta private:
        """
        warnings.warn(
            "DAG.full_filepath is deprecated in favour of fileloc",
            RemovedInAirflow3Warning,
            stacklevel=2,
        )
        return self.fileloc

    @full_filepath.setter
    def full_filepath(self, value) -> None:
        warnings.warn(
            "DAG.full_filepath is deprecated in favour of fileloc",
            RemovedInAirflow3Warning,
            stacklevel=2,
        )
        self.fileloc = value

    @property
    def concurrency(self) -> int:
        # TODO: Remove in Airflow 3.0
        warnings.warn(
            "The 'DAG.concurrency' attribute is deprecated. Please use 'DAG.max_active_tasks'.",
            RemovedInAirflow3Warning,
            stacklevel=2,
        )
        return self._max_active_tasks

    @concurrency.setter
    def concurrency(self, value: int):
        self._max_active_tasks = value

    @property
    def max_active_tasks(self) -> int:
        return self._max_active_tasks

    @max_active_tasks.setter
    def max_active_tasks(self, value: int):
        self._max_active_tasks = value

    @property
    def access_control(self):
        return self._access_control

    @access_control.setter
    def access_control(self, value):
        self._access_control = DAG._upgrade_outdated_dag_access_control(value)

    @property
    def description(self) -> str | None:
        return self._description

    @property
    def default_view(self) -> str:
        return self._default_view

    @property
    def pickle_id(self) -> int | None:
        return self._pickle_id

    @pickle_id.setter
    def pickle_id(self, value: int) -> None:
        self._pickle_id = value

    def param(self, name: str, default: Any = NOTSET) -> DagParam:
        """
        Return a DagParam object for current dag.

        :param name: dag parameter name.
        :param default: fallback value for dag parameter.
        :return: DagParam instance for specified name and current dag.
        """
        return DagParam(current_dag=self, name=name, default=default)

    @property
    def tasks(self) -> list[Operator]:
        return list(self.task_dict.values())

    @tasks.setter
    def tasks(self, val):
        raise AttributeError("DAG.tasks can not be modified. Use dag.add_task() instead.")

    @property
    def task_ids(self) -> list[str]:
        return list(self.task_dict.keys())

    @property
    def teardowns(self) -> list[Operator]:
        return [task for task in self.tasks if getattr(task, "is_teardown", None)]

    @property
    def tasks_upstream_of_teardowns(self) -> list[Operator]:
        upstream_tasks = [t.upstream_list for t in self.teardowns]
        return [val for sublist in upstream_tasks for val in sublist if not getattr(val, "is_teardown", None)]

    @property
    def task_group(self) -> TaskGroup:
        return self._task_group

    @property
    def filepath(self) -> str:
        """Relative file path to the DAG.

        :meta private:
        """
        warnings.warn(
            "filepath is deprecated, use relative_fileloc instead",
            RemovedInAirflow3Warning,
            stacklevel=2,
        )
        return str(self.relative_fileloc)

    @property
    def relative_fileloc(self) -> pathlib.Path:
        """File location of the importable dag 'file' relative to the configured DAGs folder."""
        path = pathlib.Path(self.fileloc)
        try:
            rel_path = path.relative_to(self._processor_dags_folder or settings.DAGS_FOLDER)
            if rel_path == pathlib.Path("."):
                return path
            else:
                return rel_path
        except ValueError:
            # Not relative to DAGS_FOLDER.
            return path

    @property
    def folder(self) -> str:
        """Folder location of where the DAG object is instantiated."""
        return os.path.dirname(self.fileloc)

    @property
    def owner(self) -> str:
        """
        Return list of all owners found in DAG tasks.

        :return: Comma separated list of owners in DAG tasks
        """
        return ", ".join({t.owner for t in self.tasks})

    @property
    def allow_future_exec_dates(self) -> bool:
        return settings.ALLOW_FUTURE_EXEC_DATES and not self.timetable.can_run

    @provide_session
    def get_concurrency_reached(self, session=NEW_SESSION) -> bool:
        """
        Returns a boolean indicating whether the max_active_tasks limit for this DAG
        has been reached.
        """
        TI = TaskInstance
        qry = session.query(func.count(TI.task_id)).filter(
            TI.dag_id == self.dag_id,
            TI.state == State.RUNNING,
        )
        return qry.scalar() >= self.max_active_tasks

    @property
    def concurrency_reached(self):
        """This attribute is deprecated. Please use `airflow.models.DAG.get_concurrency_reached` method."""
        warnings.warn(
            "This attribute is deprecated. Please use `airflow.models.DAG.get_concurrency_reached` method.",
            RemovedInAirflow3Warning,
            stacklevel=2,
        )
        return self.get_concurrency_reached()

    @provide_session
    def get_is_active(self, session=NEW_SESSION) -> None:
        """Returns a boolean indicating whether this DAG is active."""
        return session.query(DagModel.is_active).filter(DagModel.dag_id == self.dag_id).scalar()

    @provide_session
    def get_is_paused(self, session=NEW_SESSION) -> None:
        """Returns a boolean indicating whether this DAG is paused."""
        return session.query(DagModel.is_paused).filter(DagModel.dag_id == self.dag_id).scalar()

    @property
    def is_paused(self):
        """This attribute is deprecated. Please use `airflow.models.DAG.get_is_paused` method."""
        warnings.warn(
            "This attribute is deprecated. Please use `airflow.models.DAG.get_is_paused` method.",
            RemovedInAirflow3Warning,
            stacklevel=2,
        )
        return self.get_is_paused()

    @property
    def normalized_schedule_interval(self) -> ScheduleInterval:
        warnings.warn(
            "DAG.normalized_schedule_interval() is deprecated.",
            category=RemovedInAirflow3Warning,
            stacklevel=2,
        )
        if isinstance(self.schedule_interval, str) and self.schedule_interval in cron_presets:
            _schedule_interval: ScheduleInterval = cron_presets.get(self.schedule_interval)
        elif self.schedule_interval == "@once":
            _schedule_interval = None
        else:
            _schedule_interval = self.schedule_interval
        return _schedule_interval

    @provide_session
    def handle_callback(self, dagrun, success=True, reason=None, session=NEW_SESSION):
        """
        Triggers the appropriate callback depending on the value of success, namely the
        on_failure_callback or on_success_callback. This method gets the context of a
        single TaskInstance part of this DagRun and passes that to the callable along
        with a 'reason', primarily to differentiate DagRun failures.

        .. note: The logs end up in
            ``$AIRFLOW_HOME/logs/scheduler/latest/PROJECT/DAG_FILE.py.log``

        :param dagrun: DagRun object
        :param success: Flag to specify if failure or success callback should be called
        :param reason: Completion reason
        :param session: Database session
        """
        callbacks = self.on_success_callback if success else self.on_failure_callback
        if callbacks:
            callbacks = callbacks if isinstance(callbacks, list) else [callbacks]
            tis = dagrun.get_task_instances(session=session)
            ti = tis[-1]  # get first TaskInstance of DagRun
            ti.task = self.get_task(ti.task_id)
            context = ti.get_template_context(session=session)
            context.update({"reason": reason})
            for callback in callbacks:
                self.log.info("Executing dag callback function: %s", callback)
                try:
                    callback(context)
                except Exception:
                    self.log.exception("failed to invoke dag state update callback")
                    Stats.incr("dag.callback_exceptions", tags={"dag_id": dagrun.dag_id})

    def get_active_runs(self):
        """
        Returns a list of dag run execution dates currently running.

        :return: List of execution dates
        """
        runs = DagRun.find(dag_id=self.dag_id, state=State.RUNNING)

        active_dates = []
        for run in runs:
            active_dates.append(run.execution_date)

        return active_dates

    @provide_session
    def get_num_active_runs(self, external_trigger=None, only_running=True, session=NEW_SESSION):
        """
        Returns the number of active "running" dag runs.

        :param external_trigger: True for externally triggered active dag runs
        :param session:
        :return: number greater than 0 for active dag runs
        """
        # .count() is inefficient
        query = session.query(func.count()).filter(DagRun.dag_id == self.dag_id)
        if only_running:
            query = query.filter(DagRun.state == State.RUNNING)
        else:
            query = query.filter(DagRun.state.in_({State.RUNNING, State.QUEUED}))

        if external_trigger is not None:
            query = query.filter(
                DagRun.external_trigger == (expression.true() if external_trigger else expression.false())
            )

        return query.scalar()

    @provide_session
    def get_dagrun(
        self,
        execution_date: datetime | None = None,
        run_id: str | None = None,
        session: Session = NEW_SESSION,
    ):
        """
        Returns the dag run for a given execution date or run_id if it exists, otherwise
        none.

        :param execution_date: The execution date of the DagRun to find.
        :param run_id: The run_id of the DagRun to find.
        :param session:
        :return: The DagRun if found, otherwise None.
        """
        if not (execution_date or run_id):
            raise TypeError("You must provide either the execution_date or the run_id")
        query = session.query(DagRun)
        if execution_date:
            query = query.filter(DagRun.dag_id == self.dag_id, DagRun.execution_date == execution_date)
        if run_id:
            query = query.filter(DagRun.dag_id == self.dag_id, DagRun.run_id == run_id)
        return query.first()

    @provide_session
    def get_dagruns_between(self, start_date, end_date, session=NEW_SESSION):
        """
        Returns the list of dag runs between start_date (inclusive) and end_date (inclusive).

        :param start_date: The starting execution date of the DagRun to find.
        :param end_date: The ending execution date of the DagRun to find.
        :param session:
        :return: The list of DagRuns found.
        """
        dagruns = (
            session.query(DagRun)
            .filter(
                DagRun.dag_id == self.dag_id,
                DagRun.execution_date >= start_date,
                DagRun.execution_date <= end_date,
            )
            .all()
        )

        return dagruns

    @provide_session
    def get_latest_execution_date(self, session: Session = NEW_SESSION) -> pendulum.DateTime | None:
        """Returns the latest date for which at least one dag run exists."""
        return session.query(func.max(DagRun.execution_date)).filter(DagRun.dag_id == self.dag_id).scalar()

    @property
    def latest_execution_date(self):
        """This attribute is deprecated. Please use `airflow.models.DAG.get_latest_execution_date`."""
        warnings.warn(
            "This attribute is deprecated. Please use `airflow.models.DAG.get_latest_execution_date`.",
            RemovedInAirflow3Warning,
            stacklevel=2,
        )
        return self.get_latest_execution_date()

    @property
    def subdags(self):
        """Returns a list of the subdag objects associated to this DAG."""
        # Check SubDag for class but don't check class directly
        from airflow.operators.subdag import SubDagOperator

        subdag_lst = []
        for task in self.tasks:
            if (
                isinstance(task, SubDagOperator)
                or
                # TODO remove in Airflow 2.0
                type(task).__name__ == "SubDagOperator"
                or task.task_type == "SubDagOperator"
            ):
                subdag_lst.append(task.subdag)
                subdag_lst += task.subdag.subdags
        return subdag_lst

    def resolve_template_files(self):
        for t in self.tasks:
            t.resolve_template_files()

    def get_template_env(self, *, force_sandboxed: bool = False) -> jinja2.Environment:
        """Build a Jinja2 environment."""
        # Collect directories to search for template files
        searchpath = [self.folder]
        if self.template_searchpath:
            searchpath += self.template_searchpath

        # Default values (for backward compatibility)
        jinja_env_options = {
            "loader": jinja2.FileSystemLoader(searchpath),
            "undefined": self.template_undefined,
            "extensions": ["jinja2.ext.do"],
            "cache_size": 0,
        }
        if self.jinja_environment_kwargs:
            jinja_env_options.update(self.jinja_environment_kwargs)
        env: jinja2.Environment
        if self.render_template_as_native_obj and not force_sandboxed:
            env = airflow.templates.NativeEnvironment(**jinja_env_options)
        else:
            env = airflow.templates.SandboxedEnvironment(**jinja_env_options)

        # Add any user defined items. Safe to edit globals as long as no templates are rendered yet.
        # http://jinja.pocoo.org/docs/2.10/api/#jinja2.Environment.globals
        if self.user_defined_macros:
            env.globals.update(self.user_defined_macros)
        if self.user_defined_filters:
            env.filters.update(self.user_defined_filters)

        return env

    def set_dependency(self, upstream_task_id, downstream_task_id):
        """
        Simple utility method to set dependency between two tasks that
        already have been added to the DAG using add_task().
        """
        self.get_task(upstream_task_id).set_downstream(self.get_task(downstream_task_id))

    @provide_session
    def get_task_instances_before(
        self,
        base_date: datetime,
        num: int,
        *,
        session: Session = NEW_SESSION,
    ) -> list[TaskInstance]:
        """Get ``num`` task instances before (including) ``base_date``.

        The returned list may contain exactly ``num`` task instances
        corresponding to any DagRunType. It can have less if there are
        less than ``num`` scheduled DAG runs before ``base_date``.
        """
        execution_dates: list[Any] = (
            session.query(DagRun.execution_date)
            .filter(
                DagRun.dag_id == self.dag_id,
                DagRun.execution_date <= base_date,
            )
            .order_by(DagRun.execution_date.desc())
            .limit(num)
            .all()
        )

        if len(execution_dates) == 0:
            return self.get_task_instances(start_date=base_date, end_date=base_date, session=session)

        min_date: datetime | None = execution_dates[-1]._mapping.get(
            "execution_date"
        )  # getting the last value from the list

        return self.get_task_instances(start_date=min_date, end_date=base_date, session=session)

    @provide_session
    def get_task_instances(
        self,
        start_date: datetime | None = None,
        end_date: datetime | None = None,
        state: list[TaskInstanceState] | None = None,
        session: Session = NEW_SESSION,
    ) -> list[TaskInstance]:
        if not start_date:
            start_date = (timezone.utcnow() - timedelta(30)).replace(
                hour=0, minute=0, second=0, microsecond=0
            )

        query = self._get_task_instances(
            task_ids=None,
            start_date=start_date,
            end_date=end_date,
            run_id=None,
            state=state or (),
            include_subdags=False,
            include_parentdag=False,
            include_dependent_dags=False,
            exclude_task_ids=(),
            session=session,
        )
        return cast(Query, query).order_by(DagRun.execution_date).all()

    @overload
    def _get_task_instances(
        self,
        *,
        task_ids: Collection[str | tuple[str, int]] | None,
        start_date: datetime | None,
        end_date: datetime | None,
        run_id: str | None,
        state: TaskInstanceState | Sequence[TaskInstanceState],
        include_subdags: bool,
        include_parentdag: bool,
        include_dependent_dags: bool,
        exclude_task_ids: Collection[str | tuple[str, int]] | None,
        session: Session,
        dag_bag: DagBag | None = ...,
    ) -> Iterable[TaskInstance]:
        ...  # pragma: no cover

    @overload
    def _get_task_instances(
        self,
        *,
        task_ids: Collection[str | tuple[str, int]] | None,
        as_pk_tuple: Literal[True],
        start_date: datetime | None,
        end_date: datetime | None,
        run_id: str | None,
        state: TaskInstanceState | Sequence[TaskInstanceState],
        include_subdags: bool,
        include_parentdag: bool,
        include_dependent_dags: bool,
        exclude_task_ids: Collection[str | tuple[str, int]] | None,
        session: Session,
        dag_bag: DagBag | None = ...,
        recursion_depth: int = ...,
        max_recursion_depth: int = ...,
        visited_external_tis: set[TaskInstanceKey] = ...,
    ) -> set[TaskInstanceKey]:
        ...  # pragma: no cover

    def _get_task_instances(
        self,
        *,
        task_ids: Collection[str | tuple[str, int]] | None,
        as_pk_tuple: Literal[True, None] = None,
        start_date: datetime | None,
        end_date: datetime | None,
        run_id: str | None,
        state: TaskInstanceState | Sequence[TaskInstanceState],
        include_subdags: bool,
        include_parentdag: bool,
        include_dependent_dags: bool,
        exclude_task_ids: Collection[str | tuple[str, int]] | None,
        session: Session,
        dag_bag: DagBag | None = None,
        recursion_depth: int = 0,
        max_recursion_depth: int | None = None,
        visited_external_tis: set[TaskInstanceKey] | None = None,
    ) -> Iterable[TaskInstance] | set[TaskInstanceKey]:
        TI = TaskInstance

        # If we are looking at subdags/dependent dags we want to avoid UNION calls
        # in SQL (it doesn't play nice with fields that have no equality operator,
        # like JSON types), we instead build our result set separately.
        #
        # This will be empty if we are only looking at one dag, in which case
        # we can return the filtered TI query object directly.
        result: set[TaskInstanceKey] = set()

        # Do we want full objects, or just the primary columns?
        if as_pk_tuple:
            tis = session.query(TI.dag_id, TI.task_id, TI.run_id, TI.map_index)
        else:
            tis = session.query(TaskInstance)
        tis = tis.join(TaskInstance.dag_run)

        if include_subdags:
            # Crafting the right filter for dag_id and task_ids combo
            conditions = []
            for dag in self.subdags + [self]:
                conditions.append(
                    (TaskInstance.dag_id == dag.dag_id) & TaskInstance.task_id.in_(dag.task_ids)
                )
            tis = tis.filter(or_(*conditions))
        elif self.partial:
            tis = tis.filter(TaskInstance.dag_id == self.dag_id, TaskInstance.task_id.in_(self.task_ids))
        else:
            tis = tis.filter(TaskInstance.dag_id == self.dag_id)
        if run_id:
            tis = tis.filter(TaskInstance.run_id == run_id)
        if start_date:
            tis = tis.filter(DagRun.execution_date >= start_date)
        if task_ids is not None:
            tis = tis.filter(TaskInstance.ti_selector_condition(task_ids))

        # This allows allow_trigger_in_future config to take affect, rather than mandating exec_date <= UTC
        if end_date or not self.allow_future_exec_dates:
            end_date = end_date or timezone.utcnow()
            tis = tis.filter(DagRun.execution_date <= end_date)

        if state:
            if isinstance(state, (str, TaskInstanceState)):
                tis = tis.filter(TaskInstance.state == state)
            elif len(state) == 1:
                tis = tis.filter(TaskInstance.state == state[0])
            else:
                # this is required to deal with NULL values
                if None in state:
                    if all(x is None for x in state):
                        tis = tis.filter(TaskInstance.state.is_(None))
                    else:
                        not_none_state = [s for s in state if s]
                        tis = tis.filter(
                            or_(TaskInstance.state.in_(not_none_state), TaskInstance.state.is_(None))
                        )
                else:
                    tis = tis.filter(TaskInstance.state.in_(state))

        # Next, get any of them from our parent DAG (if there is one)
        if include_parentdag and self.parent_dag is not None:

            if visited_external_tis is None:
                visited_external_tis = set()

            p_dag = self.parent_dag.partial_subset(
                task_ids_or_regex=r"^{}$".format(self.dag_id.split(".")[1]),
                include_upstream=False,
                include_downstream=True,
            )
            result.update(
                p_dag._get_task_instances(
                    task_ids=task_ids,
                    start_date=start_date,
                    end_date=end_date,
                    run_id=None,
                    state=state,
                    include_subdags=include_subdags,
                    include_parentdag=False,
                    include_dependent_dags=include_dependent_dags,
                    as_pk_tuple=True,
                    exclude_task_ids=exclude_task_ids,
                    session=session,
                    dag_bag=dag_bag,
                    recursion_depth=recursion_depth,
                    max_recursion_depth=max_recursion_depth,
                    visited_external_tis=visited_external_tis,
                )
            )

        if include_dependent_dags:
            # Recursively find external tasks indicated by ExternalTaskMarker
            from airflow.sensors.external_task import ExternalTaskMarker

            query = tis
            if as_pk_tuple:
                condition = TI.filter_for_tis(TaskInstanceKey(*cols) for cols in tis.all())
                if condition is not None:
                    query = session.query(TI).filter(condition)

            if visited_external_tis is None:
                visited_external_tis = set()

            for ti in query.filter(TI.operator == ExternalTaskMarker.__name__):
                ti_key = ti.key.primary
                if ti_key in visited_external_tis:
                    continue

                visited_external_tis.add(ti_key)

                task: ExternalTaskMarker = cast(ExternalTaskMarker, copy.copy(self.get_task(ti.task_id)))
                ti.task = task

                if max_recursion_depth is None:
                    # Maximum recursion depth allowed is the recursion_depth of the first
                    # ExternalTaskMarker in the tasks to be visited.
                    max_recursion_depth = task.recursion_depth

                if recursion_depth + 1 > max_recursion_depth:
                    # Prevent cycles or accidents.
                    raise AirflowException(
                        f"Maximum recursion depth {max_recursion_depth} reached for "
                        f"{ExternalTaskMarker.__name__} {ti.task_id}. "
                        f"Attempted to clear too many tasks or there may be a cyclic dependency."
                    )
                ti.render_templates()
                external_tis = (
                    session.query(TI)
                    .join(TI.dag_run)
                    .filter(
                        TI.dag_id == task.external_dag_id,
                        TI.task_id == task.external_task_id,
                        DagRun.execution_date == pendulum.parse(task.execution_date),
                    )
                )

                for tii in external_tis:
                    if not dag_bag:
                        from airflow.models.dagbag import DagBag

                        dag_bag = DagBag(read_dags_from_db=True)
                    external_dag = dag_bag.get_dag(tii.dag_id, session=session)
                    if not external_dag:
                        raise AirflowException(f"Could not find dag {tii.dag_id}")
                    downstream = external_dag.partial_subset(
                        task_ids_or_regex=[tii.task_id],
                        include_upstream=False,
                        include_downstream=True,
                    )
                    result.update(
                        downstream._get_task_instances(
                            task_ids=None,
                            run_id=tii.run_id,
                            start_date=None,
                            end_date=None,
                            state=state,
                            include_subdags=include_subdags,
                            include_dependent_dags=include_dependent_dags,
                            include_parentdag=False,
                            as_pk_tuple=True,
                            exclude_task_ids=exclude_task_ids,
                            dag_bag=dag_bag,
                            session=session,
                            recursion_depth=recursion_depth + 1,
                            max_recursion_depth=max_recursion_depth,
                            visited_external_tis=visited_external_tis,
                        )
                    )

        if result or as_pk_tuple:
            # Only execute the `ti` query if we have also collected some other results (i.e. subdags etc.)
            if as_pk_tuple:
                result.update(TaskInstanceKey(**cols._mapping) for cols in tis.all())
            else:
                result.update(ti.key for ti in tis)

            if exclude_task_ids is not None:
                result = {
                    task
                    for task in result
                    if task.task_id not in exclude_task_ids
                    and (task.task_id, task.map_index) not in exclude_task_ids
                }

        if as_pk_tuple:
            return result
        if result:
            # We've been asked for objects, lets combine it all back in to a result set
            ti_filters = TI.filter_for_tis(result)
            if ti_filters is not None:
                tis = session.query(TI).filter(ti_filters)
        elif exclude_task_ids is None:
            pass  # Disable filter if not set.
        elif isinstance(next(iter(exclude_task_ids), None), str):
            tis = tis.filter(TI.task_id.notin_(exclude_task_ids))
        else:
            tis = tis.filter(not_(tuple_in_condition((TI.task_id, TI.map_index), exclude_task_ids)))

        return tis

    @provide_session
    def set_task_instance_state(
        self,
        *,
        task_id: str,
        map_indexes: Collection[int] | None = None,
        execution_date: datetime | None = None,
        run_id: str | None = None,
        state: TaskInstanceState,
        upstream: bool = False,
        downstream: bool = False,
        future: bool = False,
        past: bool = False,
        commit: bool = True,
        session=NEW_SESSION,
    ) -> list[TaskInstance]:
        """
        Set the state of a TaskInstance to the given state, and clear its downstream tasks that are
        in failed or upstream_failed state.

        :param task_id: Task ID of the TaskInstance
        :param map_indexes: Only set TaskInstance if its map_index matches.
            If None (default), all mapped TaskInstances of the task are set.
        :param execution_date: Execution date of the TaskInstance
        :param run_id: The run_id of the TaskInstance
        :param state: State to set the TaskInstance to
        :param upstream: Include all upstream tasks of the given task_id
        :param downstream: Include all downstream tasks of the given task_id
        :param future: Include all future TaskInstances of the given task_id
        :param commit: Commit changes
        :param past: Include all past TaskInstances of the given task_id
        """
        from airflow.api.common.mark_tasks import set_state

        if not exactly_one(execution_date, run_id):
            raise ValueError("Exactly one of execution_date or run_id must be provided")

        task = self.get_task(task_id)
        task.dag = self

        tasks_to_set_state: list[Operator | tuple[Operator, int]]
        if map_indexes is None:
            tasks_to_set_state = [task]
        else:
            tasks_to_set_state = [(task, map_index) for map_index in map_indexes]

        altered = set_state(
            tasks=tasks_to_set_state,
            execution_date=execution_date,
            run_id=run_id,
            upstream=upstream,
            downstream=downstream,
            future=future,
            past=past,
            state=state,
            commit=commit,
            session=session,
        )

        if not commit:
            return altered

        # Clear downstream tasks that are in failed/upstream_failed state to resume them.
        # Flush the session so that the tasks marked success are reflected in the db.
        session.flush()
        subdag = self.partial_subset(
            task_ids_or_regex={task_id},
            include_downstream=True,
            include_upstream=False,
        )

        if execution_date is None:
            dag_run = (
                session.query(DagRun).filter(DagRun.run_id == run_id, DagRun.dag_id == self.dag_id).one()
            )  # Raises an error if not found
            resolve_execution_date = dag_run.execution_date
        else:
            resolve_execution_date = execution_date

        end_date = resolve_execution_date if not future else None
        start_date = resolve_execution_date if not past else None

        subdag.clear(
            start_date=start_date,
            end_date=end_date,
            include_subdags=True,
            include_parentdag=True,
            only_failed=True,
            session=session,
            # Exclude the task itself from being cleared
            exclude_task_ids=frozenset({task_id}),
        )

        return altered

    @provide_session
    def set_task_group_state(
        self,
        *,
        group_id: str,
        execution_date: datetime | None = None,
        run_id: str | None = None,
        state: TaskInstanceState,
        upstream: bool = False,
        downstream: bool = False,
        future: bool = False,
        past: bool = False,
        commit: bool = True,
        session: Session = NEW_SESSION,
    ) -> list[TaskInstance]:
        """
        Set the state of the TaskGroup to the given state, and clear its downstream tasks that are
        in failed or upstream_failed state.

        :param group_id: The group_id of the TaskGroup
        :param execution_date: Execution date of the TaskInstance
        :param run_id: The run_id of the TaskInstance
        :param state: State to set the TaskInstance to
        :param upstream: Include all upstream tasks of the given task_id
        :param downstream: Include all downstream tasks of the given task_id
        :param future: Include all future TaskInstances of the given task_id
        :param commit: Commit changes
        :param past: Include all past TaskInstances of the given task_id
        :param session: new session
        """
        from airflow.api.common.mark_tasks import set_state

        if not exactly_one(execution_date, run_id):
            raise ValueError("Exactly one of execution_date or run_id must be provided")

        tasks_to_set_state: list[BaseOperator | tuple[BaseOperator, int]] = []
        task_ids: list[str] = []
        locked_dag_run_ids: list[int] = []

        if execution_date is None:
            dag_run = (
                session.query(DagRun).filter(DagRun.run_id == run_id, DagRun.dag_id == self.dag_id).one()
            )  # Raises an error if not found
            resolve_execution_date = dag_run.execution_date
        else:
            resolve_execution_date = execution_date

        end_date = resolve_execution_date if not future else None
        start_date = resolve_execution_date if not past else None

        task_group_dict = self.task_group.get_task_group_dict()
        task_group = task_group_dict.get(group_id)
        if task_group is None:
            raise ValueError("TaskGroup {group_id} could not be found")
        tasks_to_set_state = [task for task in task_group.iter_tasks() if isinstance(task, BaseOperator)]
        task_ids = [task.task_id for task in task_group.iter_tasks()]
        dag_runs_query = session.query(DagRun.id).filter(DagRun.dag_id == self.dag_id).with_for_update()

        if start_date is None and end_date is None:
            dag_runs_query = dag_runs_query.filter(DagRun.execution_date == start_date)
        else:
            if start_date is not None:
                dag_runs_query = dag_runs_query.filter(DagRun.execution_date >= start_date)

            if end_date is not None:
                dag_runs_query = dag_runs_query.filter(DagRun.execution_date <= end_date)

        locked_dag_run_ids = dag_runs_query.all()

        altered = set_state(
            tasks=tasks_to_set_state,
            execution_date=execution_date,
            run_id=run_id,
            upstream=upstream,
            downstream=downstream,
            future=future,
            past=past,
            state=state,
            commit=commit,
            session=session,
        )

        if not commit:
            del locked_dag_run_ids
            return altered

        # Clear downstream tasks that are in failed/upstream_failed state to resume them.
        # Flush the session so that the tasks marked success are reflected in the db.
        session.flush()
        task_subset = self.partial_subset(
            task_ids_or_regex=task_ids,
            include_downstream=True,
            include_upstream=False,
        )

        task_subset.clear(
            start_date=start_date,
            end_date=end_date,
            include_subdags=True,
            include_parentdag=True,
            only_failed=True,
            session=session,
            # Exclude the task from the current group from being cleared
            exclude_task_ids=frozenset(task_ids),
        )

        del locked_dag_run_ids
        return altered

    @property
    def roots(self) -> list[Operator]:
        """Return nodes with no parents. These are first to execute and are called roots or root nodes."""
        return [task for task in self.tasks if not task.upstream_list]

    @property
    def leaves(self) -> list[Operator]:
        """Return nodes with no children. These are last to execute and are called leaves or leaf nodes."""
        return [task for task in self.tasks if not task.downstream_list]

    def topological_sort(self, include_subdag_tasks: bool = False):
        """
        Sorts tasks in topographical order, such that a task comes after any of its
        upstream dependencies.

        Deprecated in place of ``task_group.topological_sort``
        """
        from airflow.utils.task_group import TaskGroup

        def nested_topo(group):
            for node in group.topological_sort(_include_subdag_tasks=include_subdag_tasks):
                if isinstance(node, TaskGroup):
                    yield from nested_topo(node)
                else:
                    yield node

        return tuple(nested_topo(self.task_group))

    @provide_session
    def set_dag_runs_state(
        self,
        state: str = State.RUNNING,
        session: Session = NEW_SESSION,
        start_date: datetime | None = None,
        end_date: datetime | None = None,
        dag_ids: list[str] = [],
    ) -> None:
        warnings.warn(
            "This method is deprecated and will be removed in a future version.",
            RemovedInAirflow3Warning,
            stacklevel=3,
        )
        dag_ids = dag_ids or [self.dag_id]
        query = session.query(DagRun).filter(DagRun.dag_id.in_(dag_ids))
        if start_date:
            query = query.filter(DagRun.execution_date >= start_date)
        if end_date:
            query = query.filter(DagRun.execution_date <= end_date)
        query.update({DagRun.state: state}, synchronize_session="fetch")

    @provide_session
    def clear(
        self,
        task_ids: Collection[str | tuple[str, int]] | None = None,
        start_date: datetime | None = None,
        end_date: datetime | None = None,
        only_failed: bool = False,
        only_running: bool = False,
        confirm_prompt: bool = False,
        include_subdags: bool = True,
        include_parentdag: bool = True,
        dag_run_state: DagRunState = DagRunState.QUEUED,
        dry_run: bool = False,
        session: Session = NEW_SESSION,
        get_tis: bool = False,
        recursion_depth: int = 0,
        max_recursion_depth: int | None = None,
        dag_bag: DagBag | None = None,
        exclude_task_ids: frozenset[str] | frozenset[tuple[str, int]] | None = frozenset(),
    ) -> int | Iterable[TaskInstance]:
        """
        Clears a set of task instances associated with the current dag for
        a specified date range.

        :param task_ids: List of task ids or (``task_id``, ``map_index``) tuples to clear
        :param start_date: The minimum execution_date to clear
        :param end_date: The maximum execution_date to clear
        :param only_failed: Only clear failed tasks
        :param only_running: Only clear running tasks.
        :param confirm_prompt: Ask for confirmation
        :param include_subdags: Clear tasks in subdags and clear external tasks
            indicated by ExternalTaskMarker
        :param include_parentdag: Clear tasks in the parent dag of the subdag.
        :param dag_run_state: state to set DagRun to. If set to False, dagrun state will not
            be changed.
        :param dry_run: Find the tasks to clear but don't clear them.
        :param session: The sqlalchemy session to use
        :param dag_bag: The DagBag used to find the dags subdags (Optional)
        :param exclude_task_ids: A set of ``task_id`` or (``task_id``, ``map_index``)
            tuples that should not be cleared
        """
        if get_tis:
            warnings.warn(
                "Passing `get_tis` to dag.clear() is deprecated. Use `dry_run` parameter instead.",
                RemovedInAirflow3Warning,
                stacklevel=2,
            )
            dry_run = True

        if recursion_depth:
            warnings.warn(
                "Passing `recursion_depth` to dag.clear() is deprecated.",
                RemovedInAirflow3Warning,
                stacklevel=2,
            )
        if max_recursion_depth:
            warnings.warn(
                "Passing `max_recursion_depth` to dag.clear() is deprecated.",
                RemovedInAirflow3Warning,
                stacklevel=2,
            )

        state = []
        if only_failed:
            state += [State.FAILED, State.UPSTREAM_FAILED]
        if only_running:
            # Yes, having `+=` doesn't make sense, but this was the existing behaviour
            state += [State.RUNNING]

        tis = self._get_task_instances(
            task_ids=task_ids,
            start_date=start_date,
            end_date=end_date,
            run_id=None,
            state=state,
            include_subdags=include_subdags,
            include_parentdag=include_parentdag,
            include_dependent_dags=include_subdags,  # compat, yes this is not a typo
            session=session,
            dag_bag=dag_bag,
            exclude_task_ids=exclude_task_ids,
        )

        if dry_run:
            return tis

        tis = list(tis)

        count = len(tis)
        do_it = True
        if count == 0:
            return 0
        if confirm_prompt:
            ti_list = "\n".join(str(t) for t in tis)
            question = (
                "You are about to delete these {count} tasks:\n{ti_list}\n\nAre you sure? [y/n]"
            ).format(count=count, ti_list=ti_list)
            do_it = utils.helpers.ask_yesno(question)

        if do_it:
            clear_task_instances(
                tis,
                session,
                dag=self,
                dag_run_state=dag_run_state,
            )
        else:
            count = 0
            print("Cancelled, nothing was cleared.")

        session.flush()
        return count

    @classmethod
    def clear_dags(
        cls,
        dags,
        start_date=None,
        end_date=None,
        only_failed=False,
        only_running=False,
        confirm_prompt=False,
        include_subdags=True,
        include_parentdag=False,
        dag_run_state=DagRunState.QUEUED,
        dry_run=False,
    ):
        all_tis = []
        for dag in dags:
            tis = dag.clear(
                start_date=start_date,
                end_date=end_date,
                only_failed=only_failed,
                only_running=only_running,
                confirm_prompt=False,
                include_subdags=include_subdags,
                include_parentdag=include_parentdag,
                dag_run_state=dag_run_state,
                dry_run=True,
            )
            all_tis.extend(tis)

        if dry_run:
            return all_tis

        count = len(all_tis)
        do_it = True
        if count == 0:
            print("Nothing to clear.")
            return 0
        if confirm_prompt:
            ti_list = "\n".join(str(t) for t in all_tis)
            question = f"You are about to delete these {count} tasks:\n{ti_list}\n\nAre you sure? [y/n]"
            do_it = utils.helpers.ask_yesno(question)

        if do_it:
            for dag in dags:
                dag.clear(
                    start_date=start_date,
                    end_date=end_date,
                    only_failed=only_failed,
                    only_running=only_running,
                    confirm_prompt=False,
                    include_subdags=include_subdags,
                    dag_run_state=dag_run_state,
                    dry_run=False,
                )
        else:
            count = 0
            print("Cancelled, nothing was cleared.")
        return count

    def __deepcopy__(self, memo):
        # Switcharoo to go around deepcopying objects coming through the
        # backdoor
        cls = self.__class__
        result = cls.__new__(cls)
        memo[id(self)] = result
        for k, v in self.__dict__.items():
            if k not in ("user_defined_macros", "user_defined_filters", "_log"):
                setattr(result, k, copy.deepcopy(v, memo))

        result.user_defined_macros = self.user_defined_macros
        result.user_defined_filters = self.user_defined_filters
        if hasattr(self, "_log"):
            result._log = self._log
        return result

    def sub_dag(self, *args, **kwargs):
        """This method is deprecated in favor of partial_subset."""
        warnings.warn(
            "This method is deprecated and will be removed in a future version. Please use partial_subset",
            RemovedInAirflow3Warning,
            stacklevel=2,
        )
        return self.partial_subset(*args, **kwargs)

    def partial_subset(
        self,
        task_ids_or_regex: str | re.Pattern | Iterable[str],
        include_downstream=False,
        include_upstream=True,
        include_direct_upstream=False,
    ):
        """
        Returns a subset of the current dag as a deep copy of the current dag
        based on a regex that should match one or many tasks, and includes
        upstream and downstream neighbours based on the flag passed.

        :param task_ids_or_regex: Either a list of task_ids, or a regex to
            match against task ids (as a string, or compiled regex pattern).
        :param include_downstream: Include all downstream tasks of matched
            tasks, in addition to matched tasks.
        :param include_upstream: Include all upstream tasks of matched tasks,
            in addition to matched tasks.
        :param include_direct_upstream: Include all tasks directly upstream of matched
            and downstream (if include_downstream = True) tasks
        """
        from airflow.models.baseoperator import BaseOperator
        from airflow.models.mappedoperator import MappedOperator

        # deep-copying self.task_dict and self._task_group takes a long time, and we don't want all
        # the tasks anyway, so we copy the tasks manually later
        memo = {id(self.task_dict): None, id(self._task_group): None}
        dag = copy.deepcopy(self, memo)  # type: ignore

        if isinstance(task_ids_or_regex, (str, re.Pattern)):
            matched_tasks = [t for t in self.tasks if re.findall(task_ids_or_regex, t.task_id)]
        else:
            matched_tasks = [t for t in self.tasks if t.task_id in task_ids_or_regex]

        also_include: list[Operator] = []
        for t in matched_tasks:
            if include_downstream:
                also_include.extend(t.get_flat_relatives(upstream=False))
            if include_upstream:
                also_include.extend(t.get_flat_relatives(upstream=True))

        direct_upstreams: list[Operator] = []
        if include_direct_upstream:
            for t in itertools.chain(matched_tasks, also_include):
                upstream = (u for u in t.upstream_list if isinstance(u, (BaseOperator, MappedOperator)))
                direct_upstreams.extend(upstream)

        # Compiling the unique list of tasks that made the cut
        # Make sure to not recursively deepcopy the dag or task_group while copying the task.
        # task_group is reset later
        def _deepcopy_task(t) -> Operator:
            memo.setdefault(id(t.task_group), None)
            return copy.deepcopy(t, memo)

        dag.task_dict = {
            t.task_id: _deepcopy_task(t)
            for t in itertools.chain(matched_tasks, also_include, direct_upstreams)
        }

        def filter_task_group(group, parent_group):
            """Exclude tasks not included in the subdag from the given TaskGroup."""
            # We want to deepcopy _most but not all_ attributes of the task group, so we create a shallow copy
            # and then manually deep copy the instances. (memo argument to deepcopy only works for instances
            # of classes, not "native" properties of an instance)
            copied = copy.copy(group)

            memo[id(group.children)] = {}
            if parent_group:
                memo[id(group.parent_group)] = parent_group
            for attr, value in copied.__dict__.items():
                if id(value) in memo:
                    value = memo[id(value)]
                else:
                    value = copy.deepcopy(value, memo)
                copied.__dict__[attr] = value

            proxy = weakref.proxy(copied)

            for child in group.children.values():
                if isinstance(child, AbstractOperator):
                    if child.task_id in dag.task_dict:
                        task = copied.children[child.task_id] = dag.task_dict[child.task_id]
                        task.task_group = proxy
                    else:
                        copied.used_group_ids.discard(child.task_id)
                else:
                    filtered_child = filter_task_group(child, proxy)

                    # Only include this child TaskGroup if it is non-empty.
                    if filtered_child.children:
                        copied.children[child.group_id] = filtered_child

            return copied

        dag._task_group = filter_task_group(self.task_group, None)

        # Removing upstream/downstream references to tasks and TaskGroups that did not make
        # the cut.
        subdag_task_groups = dag.task_group.get_task_group_dict()
        for group in subdag_task_groups.values():
            group.upstream_group_ids.intersection_update(subdag_task_groups)
            group.downstream_group_ids.intersection_update(subdag_task_groups)
            group.upstream_task_ids.intersection_update(dag.task_dict)
            group.downstream_task_ids.intersection_update(dag.task_dict)

        for t in dag.tasks:
            # Removing upstream/downstream references to tasks that did not
            # make the cut
            t.upstream_task_ids.intersection_update(dag.task_dict)
            t.downstream_task_ids.intersection_update(dag.task_dict)

        if len(dag.tasks) < len(self.tasks):
            dag.partial = True

        return dag

    def has_task(self, task_id: str):
        return task_id in self.task_dict

    def has_task_group(self, task_group_id: str) -> bool:
        return task_group_id in self.task_group_dict

    @cached_property
    def task_group_dict(self):
        return {k: v for k, v in self._task_group.get_task_group_dict().items() if k is not None}

    def get_task(self, task_id: str, include_subdags: bool = False) -> Operator:
        if task_id in self.task_dict:
            return self.task_dict[task_id]
        if include_subdags:
            for dag in self.subdags:
                if task_id in dag.task_dict:
                    return dag.task_dict[task_id]
        raise TaskNotFound(f"Task {task_id} not found")

    def pickle_info(self):
        d = {}
        d["is_picklable"] = True
        try:
            dttm = timezone.utcnow()
            pickled = pickle.dumps(self)
            d["pickle_len"] = len(pickled)
            d["pickling_duration"] = str(timezone.utcnow() - dttm)
        except Exception as e:
            self.log.debug(e)
            d["is_picklable"] = False
            d["stacktrace"] = traceback.format_exc()
        return d

    @provide_session
    def pickle(self, session=NEW_SESSION) -> DagPickle:
        dag = session.query(DagModel).filter(DagModel.dag_id == self.dag_id).first()
        dp = None
        if dag and dag.pickle_id:
            dp = session.query(DagPickle).filter(DagPickle.id == dag.pickle_id).first()
        if not dp or dp.pickle != self:
            dp = DagPickle(dag=self)
            session.add(dp)
            self.last_pickled = timezone.utcnow()
            session.commit()
            self.pickle_id = dp.id

        return dp

    def tree_view(self) -> None:
        """Print an ASCII tree representation of the DAG."""

        def get_downstream(task, level=0):
            print((" " * level * 4) + str(task))
            level += 1
            for t in task.downstream_list:
                get_downstream(t, level)

        for t in self.roots:
            get_downstream(t)

    @property
    def task(self) -> TaskDecoratorCollection:
        from airflow.decorators import task

        return cast("TaskDecoratorCollection", functools.partial(task, dag=self))

    def add_task(self, task: Operator) -> None:
        """
        Add a task to the DAG.

        :param task: the task you want to add
        """
        DagInvalidTriggerRule.check(self, task.trigger_rule)

        from airflow.utils.task_group import TaskGroupContext

        if not self.start_date and not task.start_date:
            raise AirflowException("DAG is missing the start_date parameter")
        # if the task has no start date, assign it the same as the DAG
        elif not task.start_date:
            task.start_date = self.start_date
        # otherwise, the task will start on the later of its own start date and
        # the DAG's start date
        elif self.start_date:
            task.start_date = max(task.start_date, self.start_date)

        # if the task has no end date, assign it the same as the dag
        if not task.end_date:
            task.end_date = self.end_date
        # otherwise, the task will end on the earlier of its own end date and
        # the DAG's end date
        elif task.end_date and self.end_date:
            task.end_date = min(task.end_date, self.end_date)

        task_id = task.task_id
        if not task.task_group:
            task_group = TaskGroupContext.get_current_task_group(self)
            if task_group:
                task_id = task_group.child_id(task_id)
                task_group.add(task)

        if (
            task_id in self.task_dict and self.task_dict[task_id] is not task
        ) or task_id in self._task_group.used_group_ids:
            raise DuplicateTaskIdFound(f"Task id '{task_id}' has already been added to the DAG")
        else:
            self.task_dict[task_id] = task
            task.dag = self
            # Add task_id to used_group_ids to prevent group_id and task_id collisions.
            self._task_group.used_group_ids.add(task_id)

        self.task_count = len(self.task_dict)

    def add_tasks(self, tasks: Iterable[Operator]) -> None:
        """
        Add a list of tasks to the DAG.

        :param tasks: a lit of tasks you want to add
        """
        for task in tasks:
            self.add_task(task)

    def _remove_task(self, task_id: str) -> None:
        # This is "private" as removing could leave a hole in dependencies if done incorrectly, and this
        # doesn't guard against that
        task = self.task_dict.pop(task_id)
        tg = getattr(task, "task_group", None)
        if tg:
            tg._remove(task)

        self.task_count = len(self.task_dict)

    def run(
        self,
        start_date=None,
        end_date=None,
        mark_success=False,
        local=False,
        executor=None,
        donot_pickle=conf.getboolean("core", "donot_pickle"),
        ignore_task_deps=False,
        ignore_first_depends_on_past=True,
        pool=None,
        delay_on_limit_secs=1.0,
        verbose=False,
        conf=None,
        rerun_failed_tasks=False,
        run_backwards=False,
        run_at_least_once=False,
        continue_on_failures=False,
        disable_retry=False,
    ):
        """
        Runs the DAG.

        :param start_date: the start date of the range to run
        :param end_date: the end date of the range to run
        :param mark_success: True to mark jobs as succeeded without running them
        :param local: True to run the tasks using the LocalExecutor
        :param executor: The executor instance to run the tasks
        :param donot_pickle: True to avoid pickling DAG object and send to workers
        :param ignore_task_deps: True to skip upstream tasks
        :param ignore_first_depends_on_past: True to ignore depends_on_past
            dependencies for the first set of tasks only
        :param pool: Resource pool to use
        :param delay_on_limit_secs: Time in seconds to wait before next attempt to run
            dag run when max_active_runs limit has been reached
        :param verbose: Make logging output more verbose
        :param conf: user defined dictionary passed from CLI
        :param rerun_failed_tasks:
        :param run_backwards:
        :param run_at_least_once: If true, always run the DAG at least once even
            if no logical run exists within the time range.
        """
        from airflow.jobs.backfill_job_runner import BackfillJobRunner

        if not executor and local:
            from airflow.executors.local_executor import LocalExecutor

            executor = LocalExecutor()
        elif not executor:
            from airflow.executors.executor_loader import ExecutorLoader

            executor = ExecutorLoader.get_default_executor()
        from airflow.jobs.job import Job

        job = Job(executor=executor)
        job_runner = BackfillJobRunner(
            job=job,
            dag=self,
            start_date=start_date,
            end_date=end_date,
            mark_success=mark_success,
            donot_pickle=donot_pickle,
            ignore_task_deps=ignore_task_deps,
            ignore_first_depends_on_past=ignore_first_depends_on_past,
            pool=pool,
            delay_on_limit_secs=delay_on_limit_secs,
            verbose=verbose,
            conf=conf,
            rerun_failed_tasks=rerun_failed_tasks,
            run_backwards=run_backwards,
            run_at_least_once=run_at_least_once,
            continue_on_failures=continue_on_failures,
            disable_retry=disable_retry,
        )
        run_job(job=job, execute_callable=job_runner._execute)

    def cli(self):
        """Exposes a CLI specific to this DAG."""
        check_cycle(self)

        from airflow.cli import cli_parser

        parser = cli_parser.get_parser(dag_parser=True)
        args = parser.parse_args()
        args.func(args, self)

    @provide_session
    def test(
        self,
        execution_date: datetime | None = None,
        run_conf: dict[str, Any] | None = None,
        conn_file_path: str | None = None,
        variable_file_path: str | None = None,
        session: Session = NEW_SESSION,
    ) -> None:
        """
        Execute one single DagRun for a given DAG and execution date.

        :param execution_date: execution date for the DAG run
        :param run_conf: configuration to pass to newly created dagrun
        :param conn_file_path: file path to a connection file in either yaml or json
        :param variable_file_path: file path to a variable file in either yaml or json
        :param session: database connection (optional)
        """

        def add_logger_if_needed(ti: TaskInstance):
<<<<<<< HEAD
            """
            Add a formatted logger to the taskinstance so all logs are surfaced to the command line instead
            of into a task file. Since this is a local test run, it is much better for the user to see logs
            in the command line, rather than needing to search for a log file.
            Args:
                ti: The taskinstance that will receive a logger.
=======
            """Add a formatted logger to the task instance.
>>>>>>> e6f21174

            This allows all logs to surface to the command line, instead of into
            a task file. Since this is a local test run, it is much better for
            the user to see logs in the command line, rather than needing to
            search for a log file.

            :param ti: The task instance that will receive a logger.
            """
            format = logging.Formatter("[%(asctime)s] {%(filename)s:%(lineno)d} %(levelname)s - %(message)s")
            handler = logging.StreamHandler(sys.stdout)
            handler.level = logging.INFO
            handler.setFormatter(format)
            # only add log handler once
            if not any(isinstance(h, logging.StreamHandler) for h in ti.log.handlers):
                self.log.debug("Adding Streamhandler to taskinstance %s", ti.task_id)
                ti.log.addHandler(handler)

        if conn_file_path or variable_file_path:
            local_secrets = LocalFilesystemBackend(
                variables_file_path=variable_file_path, connections_file_path=conn_file_path
            )
            secrets_backend_list.insert(0, local_secrets)

        execution_date = execution_date or timezone.utcnow()
        self.log.debug("Clearing existing task instances for execution date %s", execution_date)
        self.clear(
            start_date=execution_date,
            end_date=execution_date,
            dag_run_state=False,  # type: ignore
            session=session,
        )
        self.log.debug("Getting dagrun for dag %s", self.dag_id)
        dr: DagRun = _get_or_create_dagrun(
            dag=self,
            start_date=execution_date,
            execution_date=execution_date,
            run_id=DagRun.generate_run_id(DagRunType.MANUAL, execution_date),
            session=session,
            conf=run_conf,
        )

        tasks = self.task_dict
        self.log.debug("starting dagrun")
        # Instead of starting a scheduler, we run the minimal loop possible to check
        # for task readiness and dependency management. This is notably faster
        # than creating a BackfillJob and allows us to surface logs to the user
        while dr.state == State.RUNNING:
            schedulable_tis, _ = dr.update_state(session=session)
            for ti in schedulable_tis:
                add_logger_if_needed(ti)
                ti.task = tasks[ti.task_id]
                _run_task(ti, session=session)
        if conn_file_path or variable_file_path:
            # Remove the local variables we have added to the secrets_backend_list
            secrets_backend_list.pop(0)

    @provide_session
    def create_dagrun(
        self,
        state: DagRunState,
        execution_date: datetime | None = None,
        run_id: str | None = None,
        start_date: datetime | None = None,
        external_trigger: bool | None = False,
        conf: dict | None = None,
        run_type: DagRunType | None = None,
        session: Session = NEW_SESSION,
        dag_hash: str | None = None,
        creating_job_id: int | None = None,
        data_interval: tuple[datetime, datetime] | None = None,
    ):
        """
        Creates a dag run from this dag including the tasks associated with this dag.
        Returns the dag run.

        :param run_id: defines the run id for this dag run
        :param run_type: type of DagRun
        :param execution_date: the execution date of this dag run
        :param state: the state of the dag run
        :param start_date: the date this dag run should be evaluated
        :param external_trigger: whether this dag run is externally triggered
        :param conf: Dict containing configuration/parameters to pass to the DAG
        :param creating_job_id: id of the job creating this DagRun
        :param session: database session
        :param dag_hash: Hash of Serialized DAG
        :param data_interval: Data interval of the DagRun
        """
        logical_date = timezone.coerce_datetime(execution_date)

        if data_interval and not isinstance(data_interval, DataInterval):
            data_interval = DataInterval(*map(timezone.coerce_datetime, data_interval))

        if data_interval is None and logical_date is not None:
            warnings.warn(
                "Calling `DAG.create_dagrun()` without an explicit data interval is deprecated",
                RemovedInAirflow3Warning,
                stacklevel=3,
            )
            if run_type == DagRunType.MANUAL:
                data_interval = self.timetable.infer_manual_data_interval(run_after=logical_date)
            else:
                data_interval = self.infer_automated_data_interval(logical_date)

        if run_type is None or isinstance(run_type, DagRunType):
            pass
        elif isinstance(run_type, str):  # Compatibility: run_type used to be a str.
            run_type = DagRunType(run_type)
        else:
            raise ValueError(f"`run_type` should be a DagRunType, not {type(run_type)}")

        if run_id:  # Infer run_type from run_id if needed.
            if not isinstance(run_id, str):
                raise ValueError(f"`run_id` should be a str, not {type(run_id)}")
            inferred_run_type = DagRunType.from_run_id(run_id)
            if run_type is None:
                # No explicit type given, use the inferred type.
                run_type = inferred_run_type
            elif run_type == DagRunType.MANUAL and inferred_run_type != DagRunType.MANUAL:
                # Prevent a manual run from using an ID that looks like a scheduled run.
                raise ValueError(
                    f"A {run_type.value} DAG run cannot use ID {run_id!r} since it "
                    f"is reserved for {inferred_run_type.value} runs"
                )
        elif run_type and logical_date is not None:  # Generate run_id from run_type and execution_date.
            run_id = self.timetable.generate_run_id(
                run_type=run_type, logical_date=logical_date, data_interval=data_interval
            )
        else:
            raise AirflowException(
                "Creating DagRun needs either `run_id` or both `run_type` and `execution_date`"
            )

        if run_id and "/" in run_id:
            warnings.warn(
                "Using forward slash ('/') in a DAG run ID is deprecated. Note that this character "
                "also makes the run impossible to retrieve via Airflow's REST API.",
                RemovedInAirflow3Warning,
                stacklevel=3,
            )

        # create a copy of params before validating
        copied_params = copy.deepcopy(self.params)
        copied_params.update(conf or {})
        copied_params.validate()

        run = DagRun(
            dag_id=self.dag_id,
            run_id=run_id,
            execution_date=logical_date,
            start_date=start_date,
            external_trigger=external_trigger,
            conf=conf,
            state=state,
            run_type=run_type,
            dag_hash=dag_hash,
            creating_job_id=creating_job_id,
            data_interval=data_interval,
        )
        session.add(run)
        session.flush()

        run.dag = self

        # create the associated task instances
        # state is None at the moment of creation
        run.verify_integrity(session=session)

        return run

    @classmethod
    @provide_session
    def bulk_sync_to_db(
        cls,
        dags: Collection[DAG],
        session=NEW_SESSION,
    ):
        """This method is deprecated in favor of bulk_write_to_db."""
        warnings.warn(
            "This method is deprecated and will be removed in a future version. Please use bulk_write_to_db",
            RemovedInAirflow3Warning,
            stacklevel=2,
        )
        return cls.bulk_write_to_db(dags=dags, session=session)

    @classmethod
    @provide_session
    def bulk_write_to_db(
        cls,
        dags: Collection[DAG],
        processor_subdir: str | None = None,
        session=NEW_SESSION,
    ):
        """
        Ensure the DagModel rows for the given dags are up-to-date in the dag table in the DB, including
        calculated fields.

        Note that this method can be called for both DAGs and SubDAGs. A SubDag is actually a SubDagOperator.

        :param dags: the DAG objects to save to the DB
        :return: None
        """
        if not dags:
            return

        log.info("Sync %s DAGs", len(dags))
        dag_by_ids = {dag.dag_id: dag for dag in dags}

        dag_ids = set(dag_by_ids.keys())
        query = (
            session.query(DagModel)
            .options(joinedload(DagModel.tags, innerjoin=False))
            .filter(DagModel.dag_id.in_(dag_ids))
            .options(joinedload(DagModel.schedule_dataset_references))
            .options(joinedload(DagModel.task_outlet_dataset_references))
        )
        orm_dags: list[DagModel] = with_row_locks(query, of=DagModel, session=session).all()
        existing_dags = {orm_dag.dag_id: orm_dag for orm_dag in orm_dags}
        missing_dag_ids = dag_ids.difference(existing_dags)

        for missing_dag_id in missing_dag_ids:
            orm_dag = DagModel(dag_id=missing_dag_id)
            dag = dag_by_ids[missing_dag_id]
            if dag.is_paused_upon_creation is not None:
                orm_dag.is_paused = dag.is_paused_upon_creation
            orm_dag.tags = []
            log.info("Creating ORM DAG for %s", dag.dag_id)
            session.add(orm_dag)
            orm_dags.append(orm_dag)

        # Get the latest dag run for each existing dag as a single query (avoid n+1 query)
        most_recent_subq = (
            session.query(DagRun.dag_id, func.max(DagRun.execution_date).label("max_execution_date"))
            .filter(
                DagRun.dag_id.in_(existing_dags),
                or_(DagRun.run_type == DagRunType.BACKFILL_JOB, DagRun.run_type == DagRunType.SCHEDULED),
            )
            .group_by(DagRun.dag_id)
            .subquery()
        )
        most_recent_runs_iter = session.query(DagRun).filter(
            DagRun.dag_id == most_recent_subq.c.dag_id,
            DagRun.execution_date == most_recent_subq.c.max_execution_date,
        )
        most_recent_runs = {run.dag_id: run for run in most_recent_runs_iter}

        # Get number of active dagruns for all dags we are processing as a single query.

        num_active_runs = DagRun.active_runs_of_dags(dag_ids=existing_dags, session=session)

        filelocs = []

        for orm_dag in sorted(orm_dags, key=lambda d: d.dag_id):
            dag = dag_by_ids[orm_dag.dag_id]
            filelocs.append(dag.fileloc)
            if dag.is_subdag:
                orm_dag.is_subdag = True
                orm_dag.fileloc = dag.parent_dag.fileloc  # type: ignore
                orm_dag.root_dag_id = dag.parent_dag.dag_id  # type: ignore
                orm_dag.owners = dag.parent_dag.owner  # type: ignore
            else:
                orm_dag.is_subdag = False
                orm_dag.fileloc = dag.fileloc
                orm_dag.owners = dag.owner
            orm_dag.is_active = True
            orm_dag.has_import_errors = False
            orm_dag.last_parsed_time = timezone.utcnow()
            orm_dag.default_view = dag.default_view
            orm_dag.description = dag.description
            orm_dag.max_active_tasks = dag.max_active_tasks
            orm_dag.max_active_runs = dag.max_active_runs
            orm_dag.has_task_concurrency_limits = any(
                t.max_active_tis_per_dag is not None or t.max_active_tis_per_dagrun is not None
                for t in dag.tasks
            )
            orm_dag.schedule_interval = dag.schedule_interval
            orm_dag.timetable_description = dag.timetable.description
            orm_dag.processor_subdir = processor_subdir

            run: DagRun | None = most_recent_runs.get(dag.dag_id)
            if run is None:
                data_interval = None
            else:
                data_interval = dag.get_run_data_interval(run)
            if num_active_runs.get(dag.dag_id, 0) >= orm_dag.max_active_runs:
                orm_dag.next_dagrun_create_after = None
            else:
                orm_dag.calculate_dagrun_date_fields(dag, data_interval)

            dag_tags = set(dag.tags or {})
            orm_dag_tags = list(orm_dag.tags or [])
            for orm_tag in orm_dag_tags:
                if orm_tag.name not in dag_tags:
                    session.delete(orm_tag)
                    orm_dag.tags.remove(orm_tag)
            orm_tag_names = {t.name for t in orm_dag_tags}
            for dag_tag in dag_tags:
                if dag_tag not in orm_tag_names:
                    dag_tag_orm = DagTag(name=dag_tag, dag_id=dag.dag_id)
                    orm_dag.tags.append(dag_tag_orm)
                    session.add(dag_tag_orm)

            orm_dag_links = orm_dag.dag_owner_links or []
            for orm_dag_link in orm_dag_links:
                if orm_dag_link not in dag.owner_links:
                    session.delete(orm_dag_link)
            for owner_name, owner_link in dag.owner_links.items():
                dag_owner_orm = DagOwnerAttributes(dag_id=dag.dag_id, owner=owner_name, link=owner_link)
                session.add(dag_owner_orm)

        DagCode.bulk_sync_to_db(filelocs, session=session)

        from airflow.datasets import Dataset
        from airflow.models.dataset import (
            DagScheduleDatasetReference,
            DatasetModel,
            TaskOutletDatasetReference,
        )

        dag_references = collections.defaultdict(set)
        outlet_references = collections.defaultdict(set)
        # We can't use a set here as we want to preserve order
        outlet_datasets: dict[Dataset, None] = {}
        input_datasets: dict[Dataset, None] = {}

        # here we go through dags and tasks to check for dataset references
        # if there are now None and previously there were some, we delete them
        # if there are now *any*, we add them to the above data structures, and
        # later we'll persist them to the database.
        for dag in dags:
            curr_orm_dag = existing_dags.get(dag.dag_id)
            if not dag.dataset_triggers:
                if curr_orm_dag and curr_orm_dag.schedule_dataset_references:
                    curr_orm_dag.schedule_dataset_references = []
            for dataset in dag.dataset_triggers:
                dag_references[dag.dag_id].add(dataset.uri)
                input_datasets[DatasetModel.from_public(dataset)] = None
            curr_outlet_references = curr_orm_dag and curr_orm_dag.task_outlet_dataset_references
            for task in dag.tasks:
                dataset_outlets = [x for x in task.outlets or [] if isinstance(x, Dataset)]
                if not dataset_outlets:
                    if curr_outlet_references:
                        this_task_outlet_refs = [
                            x
                            for x in curr_outlet_references
                            if x.dag_id == dag.dag_id and x.task_id == task.task_id
                        ]
                        for ref in this_task_outlet_refs:
                            curr_outlet_references.remove(ref)
                for d in dataset_outlets:
                    outlet_references[(task.dag_id, task.task_id)].add(d.uri)
                    outlet_datasets[DatasetModel.from_public(d)] = None
        all_datasets = outlet_datasets
        all_datasets.update(input_datasets)

        # store datasets
        stored_datasets = {}
        for dataset in all_datasets:
            stored_dataset = session.query(DatasetModel).filter(DatasetModel.uri == dataset.uri).first()
            if stored_dataset:
                # Some datasets may have been previously unreferenced, and therefore orphaned by the
                # scheduler. But if we're here, then we have found that dataset again in our DAGs, which
                # means that it is no longer an orphan, so set is_orphaned to False.
                stored_dataset.is_orphaned = expression.false()
                stored_datasets[stored_dataset.uri] = stored_dataset
            else:
                session.add(dataset)
                stored_datasets[dataset.uri] = dataset

        session.flush()  # this is required to ensure each dataset has its PK loaded

        del all_datasets

        # reconcile dag-schedule-on-dataset references
        for dag_id, uri_list in dag_references.items():
            dag_refs_needed = {
                DagScheduleDatasetReference(dataset_id=stored_datasets[uri].id, dag_id=dag_id)
                for uri in uri_list
            }
            dag_refs_stored = set(
                existing_dags.get(dag_id)
                and existing_dags.get(dag_id).schedule_dataset_references  # type: ignore
                or []
            )
            dag_refs_to_add = {x for x in dag_refs_needed if x not in dag_refs_stored}
            session.bulk_save_objects(dag_refs_to_add)
            for obj in dag_refs_stored - dag_refs_needed:
                session.delete(obj)

        existing_task_outlet_refs_dict = collections.defaultdict(set)
        for dag_id, orm_dag in existing_dags.items():
            for todr in orm_dag.task_outlet_dataset_references:
                existing_task_outlet_refs_dict[(dag_id, todr.task_id)].add(todr)

        # reconcile task-outlet-dataset references
        for (dag_id, task_id), uri_list in outlet_references.items():
            task_refs_needed = {
                TaskOutletDatasetReference(dataset_id=stored_datasets[uri].id, dag_id=dag_id, task_id=task_id)
                for uri in uri_list
            }
            task_refs_stored = existing_task_outlet_refs_dict[(dag_id, task_id)]
            task_refs_to_add = {x for x in task_refs_needed if x not in task_refs_stored}
            session.bulk_save_objects(task_refs_to_add)
            for obj in task_refs_stored - task_refs_needed:
                session.delete(obj)

        # Issue SQL/finish "Unit of Work", but let @provide_session commit (or if passed a session, let caller
        # decide when to commit
        session.flush()

        for dag in dags:
            cls.bulk_write_to_db(dag.subdags, processor_subdir=processor_subdir, session=session)

    @provide_session
    def sync_to_db(self, processor_subdir: str | None = None, session=NEW_SESSION):
        """
        Save attributes about this DAG to the DB. Note that this method
        can be called for both DAGs and SubDAGs. A SubDag is actually a
        SubDagOperator.

        :return: None
        """
        self.bulk_write_to_db([self], processor_subdir=processor_subdir, session=session)

    def get_default_view(self):
        """This is only there for backward compatible jinja2 templates."""
        if self.default_view is None:
            return conf.get("webserver", "dag_default_view").lower()
        else:
            return self.default_view

    @staticmethod
    @provide_session
    def deactivate_unknown_dags(active_dag_ids, session=NEW_SESSION):
        """
        Given a list of known DAGs, deactivate any other DAGs that are
        marked as active in the ORM.

        :param active_dag_ids: list of DAG IDs that are active
        :return: None
        """
        if len(active_dag_ids) == 0:
            return
        for dag in session.query(DagModel).filter(~DagModel.dag_id.in_(active_dag_ids)).all():
            dag.is_active = False
            session.merge(dag)
        session.commit()

    @staticmethod
    @provide_session
    def deactivate_stale_dags(expiration_date, session=NEW_SESSION):
        """
        Deactivate any DAGs that were last touched by the scheduler before
        the expiration date. These DAGs were likely deleted.

        :param expiration_date: set inactive DAGs that were touched before this
            time
        :return: None
        """
        for dag in (
            session.query(DagModel)
            .filter(DagModel.last_parsed_time < expiration_date, DagModel.is_active)
            .all()
        ):
            log.info(
                "Deactivating DAG ID %s since it was last touched by the scheduler at %s",
                dag.dag_id,
                dag.last_parsed_time.isoformat(),
            )
            dag.is_active = False
            session.merge(dag)
            session.commit()

    @staticmethod
    @provide_session
    def get_num_task_instances(dag_id, run_id=None, task_ids=None, states=None, session=NEW_SESSION) -> int:
        """
        Returns the number of task instances in the given DAG.

        :param session: ORM session
        :param dag_id: ID of the DAG to get the task concurrency of
        :param run_id: ID of the DAG run to get the task concurrency of
        :param task_ids: A list of valid task IDs for the given DAG
        :param states: A list of states to filter by if supplied
        :return: The number of running tasks
        """
        qry = session.query(func.count(TaskInstance.task_id)).filter(
            TaskInstance.dag_id == dag_id,
        )
        if run_id:
            qry = qry.filter(
                TaskInstance.run_id == run_id,
            )
        if task_ids:
            qry = qry.filter(
                TaskInstance.task_id.in_(task_ids),
            )

        if states:
            if None in states:
                if all(x is None for x in states):
                    qry = qry.filter(TaskInstance.state.is_(None))
                else:
                    not_none_states = [state for state in states if state]
                    qry = qry.filter(
                        or_(TaskInstance.state.in_(not_none_states), TaskInstance.state.is_(None))
                    )
            else:
                qry = qry.filter(TaskInstance.state.in_(states))
        return qry.scalar()

    @classmethod
    def get_serialized_fields(cls):
        """Stringified DAGs and operators contain exactly these fields."""
        if not cls.__serialized_fields:
            exclusion_list = {
                "parent_dag",
                "schedule_dataset_references",
                "task_outlet_dataset_references",
                "_old_context_manager_dags",
                "safe_dag_id",
                "last_loaded",
                "user_defined_filters",
                "user_defined_macros",
                "partial",
                "params",
                "_pickle_id",
                "_log",
                "task_dict",
                "template_searchpath",
                "sla_miss_callback",
                "on_success_callback",
                "on_failure_callback",
                "template_undefined",
                "jinja_environment_kwargs",
                # has_on_*_callback are only stored if the value is True, as the default is False
                "has_on_success_callback",
                "has_on_failure_callback",
                "auto_register",
                "fail_stop",
            }
            cls.__serialized_fields = frozenset(vars(DAG(dag_id="test")).keys()) - exclusion_list
        return cls.__serialized_fields

    def get_edge_info(self, upstream_task_id: str, downstream_task_id: str) -> EdgeInfoType:
        """
        Returns edge information for the given pair of tasks if present, and
        an empty edge if there is no information.
        """
        # Note - older serialized DAGs may not have edge_info being a dict at all
        empty = cast(EdgeInfoType, {})
        if self.edge_info:
            return self.edge_info.get(upstream_task_id, {}).get(downstream_task_id, empty)
        else:
            return empty

    def set_edge_info(self, upstream_task_id: str, downstream_task_id: str, info: EdgeInfoType):
        """
        Sets the given edge information on the DAG. Note that this will overwrite,
        rather than merge with, existing info.
        """
        self.edge_info.setdefault(upstream_task_id, {})[downstream_task_id] = info

    def validate_schedule_and_params(self):
        """
        Validates & raise exception if there are any Params in the DAG which neither have a default value nor
        have the null in schema['type'] list, but the DAG have a schedule_interval which is not None.
        """
        if not self.timetable.can_run:
            return

        for k, v in self.params.items():
            # As type can be an array, we would check if `null` is an allowed type or not
            if not v.has_value and ("type" not in v.schema or "null" not in v.schema["type"]):
                raise AirflowException(
                    "DAG Schedule must be None, if there are any required params without default values"
                )

    def iter_invalid_owner_links(self) -> Iterator[tuple[str, str]]:
        """Parses a given link, and verifies if it's a valid URL, or a 'mailto' link.
        Returns an iterator of invalid (owner, link) pairs.
        """
        for owner, link in self.owner_links.items():
            result = urlsplit(link)
            if result.scheme == "mailto":
                # netloc is not existing for 'mailto' link, so we are checking that the path is parsed
                if not result.path:
                    yield result.path, link
            elif not result.scheme or not result.netloc:
                yield owner, link


class DagTag(Base):
    """A tag name per dag, to allow quick filtering in the DAG view."""

    __tablename__ = "dag_tag"
    name = Column(String(TAG_MAX_LEN), primary_key=True)
    dag_id = Column(
        StringID(),
        ForeignKey("dag.dag_id", name="dag_tag_dag_id_fkey", ondelete="CASCADE"),
        primary_key=True,
    )

    def __repr__(self):
        return self.name


class DagOwnerAttributes(Base):
<<<<<<< HEAD
    """
    Table defining different owner attributes. For example, a link for an owner that will be passed as
    a hyperlink to the DAGs view.
=======
    """Table defining different owner attributes.

    For example, a link for an owner that will be passed as a hyperlink to the
    "DAGs" view.
>>>>>>> e6f21174
    """

    __tablename__ = "dag_owner_attributes"
    dag_id = Column(
        StringID(),
        ForeignKey("dag.dag_id", name="dag.dag_id", ondelete="CASCADE"),
        nullable=False,
        primary_key=True,
    )
    owner = Column(String(500), primary_key=True, nullable=False)
    link = Column(String(500), nullable=False)

    def __repr__(self):
        return f"<DagOwnerAttributes: dag_id={self.dag_id}, owner={self.owner}, link={self.link}>"

    @classmethod
    def get_all(cls, session) -> dict[str, dict[str, str]]:
        dag_links: dict = collections.defaultdict(dict)
        for obj in session.query(cls):
            dag_links[obj.dag_id].update({obj.owner: obj.link})
        return dag_links


class DagModel(Base):
    """Table containing DAG properties."""

    __tablename__ = "dag"
    """
    These items are stored in the database for state related information
    """
    dag_id = Column(StringID(), primary_key=True)
    root_dag_id = Column(StringID())
    # A DAG can be paused from the UI / DB
    # Set this default value of is_paused based on a configuration value!
    is_paused_at_creation = conf.getboolean("core", "dags_are_paused_at_creation")
    is_paused = Column(Boolean, default=is_paused_at_creation)
    # Whether the DAG is a subdag
    is_subdag = Column(Boolean, default=False)
    # Whether that DAG was seen on the last DagBag load
    is_active = Column(Boolean, default=False)
    # Last time the scheduler started
    last_parsed_time = Column(UtcDateTime)
    # Last time this DAG was pickled
    last_pickled = Column(UtcDateTime)
    # Time when the DAG last received a refresh signal
    # (e.g. the DAG's "refresh" button was clicked in the web UI)
    last_expired = Column(UtcDateTime)
    # Whether (one  of) the scheduler is scheduling this DAG at the moment
    scheduler_lock = Column(Boolean)
    # Foreign key to the latest pickle_id
    pickle_id = Column(Integer)
    # The location of the file containing the DAG object
    # Note: Do not depend on fileloc pointing to a file; in the case of a
    # packaged DAG, it will point to the subpath of the DAG within the
    # associated zip.
    fileloc = Column(String(2000))
    # The base directory used by Dag Processor that parsed this dag.
    processor_subdir = Column(String(2000), nullable=True)
    # String representing the owners
    owners = Column(String(2000))
    # Description of the dag
    description = Column(Text)
    # Default view of the DAG inside the webserver
    default_view = Column(String(25))
    # Schedule interval
    schedule_interval = Column(Interval)
    # Timetable/Schedule Interval description
    timetable_description = Column(String(1000), nullable=True)
    # Tags for view filter
    tags = relationship("DagTag", cascade="all, delete, delete-orphan", backref=backref("dag"))
    # Dag owner links for DAGs view
    dag_owner_links = relationship(
        "DagOwnerAttributes", cascade="all, delete, delete-orphan", backref=backref("dag")
    )

    max_active_tasks = Column(Integer, nullable=False)
    max_active_runs = Column(Integer, nullable=True)

    has_task_concurrency_limits = Column(Boolean, nullable=False)
    has_import_errors = Column(Boolean(), default=False, server_default="0")

    # The logical date of the next dag run.
    next_dagrun = Column(UtcDateTime)

    # Must be either both NULL or both datetime.
    next_dagrun_data_interval_start = Column(UtcDateTime)
    next_dagrun_data_interval_end = Column(UtcDateTime)

    # Earliest time at which this ``next_dagrun`` can be created.
    next_dagrun_create_after = Column(UtcDateTime)

    __table_args__ = (
        Index("idx_root_dag_id", root_dag_id, unique=False),
        Index("idx_next_dagrun_create_after", next_dagrun_create_after, unique=False),
    )

    parent_dag = relationship(
        "DagModel", remote_side=[dag_id], primaryjoin=root_dag_id == dag_id, foreign_keys=[root_dag_id]
    )
    schedule_dataset_references = relationship(
        "DagScheduleDatasetReference",
        cascade="all, delete, delete-orphan",
    )
    schedule_datasets = association_proxy("schedule_dataset_references", "dataset")
    task_outlet_dataset_references = relationship(
        "TaskOutletDatasetReference",
        cascade="all, delete, delete-orphan",
    )
    NUM_DAGS_PER_DAGRUN_QUERY = conf.getint("scheduler", "max_dagruns_to_create_per_loop", fallback=10)

    def __init__(self, concurrency=None, **kwargs):
        super().__init__(**kwargs)
        if self.max_active_tasks is None:
            if concurrency:
                warnings.warn(
                    "The 'DagModel.concurrency' parameter is deprecated. Please use 'max_active_tasks'.",
                    RemovedInAirflow3Warning,
                    stacklevel=2,
                )
                self.max_active_tasks = concurrency
            else:
                self.max_active_tasks = conf.getint("core", "max_active_tasks_per_dag")

        if self.max_active_runs is None:
            self.max_active_runs = conf.getint("core", "max_active_runs_per_dag")

        if self.has_task_concurrency_limits is None:
            # Be safe -- this will be updated later once the DAG is parsed
            self.has_task_concurrency_limits = True

    def __repr__(self):
        return f"<DAG: {self.dag_id}>"

    @property
    def next_dagrun_data_interval(self) -> DataInterval | None:
        return _get_model_data_interval(
            self,
            "next_dagrun_data_interval_start",
            "next_dagrun_data_interval_end",
        )

    @next_dagrun_data_interval.setter
    def next_dagrun_data_interval(self, value: tuple[datetime, datetime] | None) -> None:
        if value is None:
            self.next_dagrun_data_interval_start = self.next_dagrun_data_interval_end = None
        else:
            self.next_dagrun_data_interval_start, self.next_dagrun_data_interval_end = value

    @property
    def timezone(self):
        return settings.TIMEZONE

    @staticmethod
    @provide_session
    def get_dagmodel(dag_id: str, session: Session = NEW_SESSION) -> DagModel | None:
        return session.get(
            DagModel,
            dag_id,
            options=[joinedload(DagModel.parent_dag)],
        )

    @classmethod
    @provide_session
    def get_current(cls, dag_id, session=NEW_SESSION):
        return session.query(cls).filter(cls.dag_id == dag_id).first()

    @provide_session
    def get_last_dagrun(self, session=NEW_SESSION, include_externally_triggered=False):
        return get_last_dagrun(
            self.dag_id, session=session, include_externally_triggered=include_externally_triggered
        )

    def get_is_paused(self, *, session: Session | None = None) -> bool:
        """Provide interface compatibility to 'DAG'."""
        return self.is_paused

    @staticmethod
    @internal_api_call
    @provide_session
    def get_paused_dag_ids(dag_ids: list[str], session: Session = NEW_SESSION) -> set[str]:
        """
        Given a list of dag_ids, get a set of Paused Dag Ids.

        :param dag_ids: List of Dag ids
        :param session: ORM Session
        :return: Paused Dag_ids
        """
        paused_dag_ids = (
            session.query(DagModel.dag_id)
            .filter(DagModel.is_paused == expression.true())
            .filter(DagModel.dag_id.in_(dag_ids))
            .all()
        )

        paused_dag_ids = {paused_dag_id for paused_dag_id, in paused_dag_ids}
        return paused_dag_ids

    def get_default_view(self) -> str:
        """
        Get the Default DAG View, returns the default config value if DagModel does not
        have a value.
        """
        # This is for backwards-compatibility with old dags that don't have None as default_view
        return self.default_view or conf.get_mandatory_value("webserver", "dag_default_view").lower()

    @property
    def safe_dag_id(self):
        return self.dag_id.replace(".", "__dot__")

    @property
    def relative_fileloc(self) -> pathlib.Path | None:
        """File location of the importable dag 'file' relative to the configured DAGs folder."""
        if self.fileloc is None:
            return None
        path = pathlib.Path(self.fileloc)
        try:
            return path.relative_to(settings.DAGS_FOLDER)
        except ValueError:
            # Not relative to DAGS_FOLDER.
            return path

    @provide_session
    def set_is_paused(self, is_paused: bool, including_subdags: bool = True, session=NEW_SESSION) -> None:
        """
        Pause/Un-pause a DAG.

        :param is_paused: Is the DAG paused
        :param including_subdags: whether to include the DAG's subdags
        :param session: session
        """
        filter_query = [
            DagModel.dag_id == self.dag_id,
        ]
        if including_subdags:
            filter_query.append(DagModel.root_dag_id == self.dag_id)
        session.query(DagModel).filter(or_(*filter_query)).update(
            {DagModel.is_paused: is_paused}, synchronize_session="fetch"
        )
        session.commit()

    @classmethod
    @internal_api_call
    @provide_session
    def deactivate_deleted_dags(cls, alive_dag_filelocs: list[str], session=NEW_SESSION):
        """
        Set ``is_active=False`` on the DAGs for which the DAG files have been removed.

        :param alive_dag_filelocs: file paths of alive DAGs
        :param session: ORM Session
        """
        log.debug("Deactivating DAGs (for which DAG files are deleted) from %s table ", cls.__tablename__)

        dag_models = session.query(cls).all()
        for dag_model in dag_models:
            if dag_model.fileloc is not None and dag_model.fileloc not in alive_dag_filelocs:
                dag_model.is_active = False
            else:
                continue

    @classmethod
    def dags_needing_dagruns(cls, session: Session) -> tuple[Query, dict[str, tuple[datetime, datetime]]]:
        """
        Return (and lock) a list of Dag objects that are due to create a new DagRun.

        This will return a resultset of rows that is row-level-locked with a "SELECT ... FOR UPDATE" query,
        you should ensure that any scheduling decisions are made in a single transaction -- as soon as the
        transaction is committed it will be unlocked.
        """
        from airflow.models.dataset import DagScheduleDatasetReference, DatasetDagRunQueue as DDRQ

        # these dag ids are triggered by datasets, and they are ready to go.
        dataset_triggered_dag_info = {
            x.dag_id: (x.first_queued_time, x.last_queued_time)
            for x in session.query(
                DagScheduleDatasetReference.dag_id,
                func.max(DDRQ.created_at).label("last_queued_time"),
                func.min(DDRQ.created_at).label("first_queued_time"),
            )
            .join(DagScheduleDatasetReference.queue_records, isouter=True)
            .group_by(DagScheduleDatasetReference.dag_id)
            .having(func.count() == func.sum(case((DDRQ.target_dag_id.is_not(None), 1), else_=0)))
            .all()
        }
        dataset_triggered_dag_ids = set(dataset_triggered_dag_info.keys())
        if dataset_triggered_dag_ids:
            exclusion_list = {
                x.dag_id
                for x in (
                    session.query(DagModel.dag_id)
                    .join(DagRun.dag_model)
                    .filter(DagRun.state.in_((DagRunState.QUEUED, DagRunState.RUNNING)))
                    .filter(DagModel.dag_id.in_(dataset_triggered_dag_ids))
                    .group_by(DagModel.dag_id)
                    .having(func.count() >= func.max(DagModel.max_active_runs))
                    .all()
                )
            }
            if exclusion_list:
                dataset_triggered_dag_ids -= exclusion_list
                dataset_triggered_dag_info = {
                    k: v for k, v in dataset_triggered_dag_info.items() if k not in exclusion_list
                }

        # We limit so that _one_ scheduler doesn't try to do all the creation of dag runs
        query = (
            session.query(cls)
            .filter(
                cls.is_paused == expression.false(),
                cls.is_active == expression.true(),
                cls.has_import_errors == expression.false(),
                or_(
                    cls.next_dagrun_create_after <= func.now(),
                    cls.dag_id.in_(dataset_triggered_dag_ids),
                ),
            )
            .order_by(cls.next_dagrun_create_after)
            .limit(cls.NUM_DAGS_PER_DAGRUN_QUERY)
        )

        return (
            with_row_locks(query, of=cls, session=session, **skip_locked(session=session)),
            dataset_triggered_dag_info,
        )

    def calculate_dagrun_date_fields(
        self,
        dag: DAG,
        most_recent_dag_run: None | datetime | DataInterval,
    ) -> None:
        """
        Calculate ``next_dagrun`` and `next_dagrun_create_after``.

        :param dag: The DAG object
        :param most_recent_dag_run: DataInterval (or datetime) of most recent run of this dag, or none
            if not yet scheduled.
        """
        most_recent_data_interval: DataInterval | None
        if isinstance(most_recent_dag_run, datetime):
            warnings.warn(
                "Passing a datetime to `DagModel.calculate_dagrun_date_fields` is deprecated. "
                "Provide a data interval instead.",
                RemovedInAirflow3Warning,
                stacklevel=2,
            )
            most_recent_data_interval = dag.infer_automated_data_interval(most_recent_dag_run)
        else:
            most_recent_data_interval = most_recent_dag_run
        next_dagrun_info = dag.next_dagrun_info(most_recent_data_interval)
        if next_dagrun_info is None:
            self.next_dagrun_data_interval = self.next_dagrun = self.next_dagrun_create_after = None
        else:
            self.next_dagrun_data_interval = next_dagrun_info.data_interval
            self.next_dagrun = next_dagrun_info.logical_date
            self.next_dagrun_create_after = next_dagrun_info.run_after

        log.info(
            "Setting next_dagrun for %s to %s, run_after=%s",
            dag.dag_id,
            self.next_dagrun,
            self.next_dagrun_create_after,
        )

    @provide_session
    def get_dataset_triggered_next_run_info(self, *, session=NEW_SESSION) -> dict[str, int | str] | None:
        if self.schedule_interval != "Dataset":
            return None
        return get_dataset_triggered_next_run_info([self.dag_id], session=session)[self.dag_id]


# NOTE: Please keep the list of arguments in sync with DAG.__init__.
# Only exception: dag_id here should have a default value, but not in DAG.
def dag(
    dag_id: str = "",
    description: str | None = None,
    schedule: ScheduleArg = NOTSET,
    schedule_interval: ScheduleIntervalArg = NOTSET,
    timetable: Timetable | None = None,
    start_date: datetime | None = None,
    end_date: datetime | None = None,
    full_filepath: str | None = None,
    template_searchpath: str | Iterable[str] | None = None,
    template_undefined: type[jinja2.StrictUndefined] = jinja2.StrictUndefined,
    user_defined_macros: dict | None = None,
    user_defined_filters: dict | None = None,
    default_args: dict | None = None,
    concurrency: int | None = None,
    max_active_tasks: int = conf.getint("core", "max_active_tasks_per_dag"),
    max_active_runs: int = conf.getint("core", "max_active_runs_per_dag"),
    dagrun_timeout: timedelta | None = None,
    sla_miss_callback: None | SLAMissCallback | list[SLAMissCallback] = None,
    default_view: str = conf.get_mandatory_value("webserver", "dag_default_view").lower(),
    orientation: str = conf.get_mandatory_value("webserver", "dag_orientation"),
    catchup: bool = conf.getboolean("scheduler", "catchup_by_default"),
    on_success_callback: None | DagStateChangeCallback | list[DagStateChangeCallback] = None,
    on_failure_callback: None | DagStateChangeCallback | list[DagStateChangeCallback] = None,
    doc_md: str | None = None,
    params: collections.abc.MutableMapping | None = None,
    access_control: dict | None = None,
    is_paused_upon_creation: bool | None = None,
    jinja_environment_kwargs: dict | None = None,
    render_template_as_native_obj: bool = False,
    tags: list[str] | None = None,
    owner_links: dict[str, str] | None = None,
    auto_register: bool = True,
    fail_stop: bool = False,
) -> Callable[[Callable], Callable[..., DAG]]:
    """
    Python dag decorator. Wraps a function into an Airflow DAG.
    Accepts kwargs for operator kwarg. Can be used to parameterize DAGs.

    :param dag_args: Arguments for DAG object
    :param dag_kwargs: Kwargs for DAG object.
    """

    def wrapper(f: Callable) -> Callable[..., DAG]:
        @functools.wraps(f)
        def factory(*args, **kwargs):
            # Generate signature for decorated function and bind the arguments when called
            # we do this to extract parameters, so we can annotate them on the DAG object.
            # In addition, this fails if we are missing any args/kwargs with TypeError as expected.
            f_sig = signature(f).bind(*args, **kwargs)
            # Apply defaults to capture default values if set.
            f_sig.apply_defaults()

            # Initialize DAG with bound arguments
            with DAG(
                dag_id or f.__name__,
                description=description,
                schedule_interval=schedule_interval,
                timetable=timetable,
                start_date=start_date,
                end_date=end_date,
                full_filepath=full_filepath,
                template_searchpath=template_searchpath,
                template_undefined=template_undefined,
                user_defined_macros=user_defined_macros,
                user_defined_filters=user_defined_filters,
                default_args=default_args,
                concurrency=concurrency,
                max_active_tasks=max_active_tasks,
                max_active_runs=max_active_runs,
                dagrun_timeout=dagrun_timeout,
                sla_miss_callback=sla_miss_callback,
                default_view=default_view,
                orientation=orientation,
                catchup=catchup,
                on_success_callback=on_success_callback,
                on_failure_callback=on_failure_callback,
                doc_md=doc_md,
                params=params,
                access_control=access_control,
                is_paused_upon_creation=is_paused_upon_creation,
                jinja_environment_kwargs=jinja_environment_kwargs,
                render_template_as_native_obj=render_template_as_native_obj,
                tags=tags,
                schedule=schedule,
                owner_links=owner_links,
                auto_register=auto_register,
                fail_stop=fail_stop,
            ) as dag_obj:
                # Set DAG documentation from function documentation if it exists and doc_md is not set.
                if f.__doc__ and not dag_obj.doc_md:
                    dag_obj.doc_md = f.__doc__

                # Generate DAGParam for each function arg/kwarg and replace it for calling the function.
                # All args/kwargs for function will be DAGParam object and replaced on execution time.
                f_kwargs = {}
                for name, value in f_sig.arguments.items():
                    f_kwargs[name] = dag_obj.param(name, value)

                # set file location to caller source path
                back = sys._getframe().f_back
                dag_obj.fileloc = back.f_code.co_filename if back else ""

                # Invoke function to create operators in the DAG scope.
                f(**f_kwargs)

            # Return dag object such that it's accessible in Globals.
            return dag_obj

        # Ensure that warnings from inside DAG() are emitted from the caller, not here
        fixup_decorator_warning_stack(factory)
        return factory

    return wrapper


STATICA_HACK = True
globals()["kcah_acitats"[::-1].upper()] = False
if STATICA_HACK:  # pragma: no cover

    from airflow.models.serialized_dag import SerializedDagModel

    DagModel.serialized_dag = relationship(SerializedDagModel)
    """:sphinx-autoapi-skip:"""


class DagContext:
    """
    DAG context is used to keep the current DAG when DAG is used as ContextManager.

    You can use DAG as context:

    .. code-block:: python

        with DAG(
            dag_id="example_dag",
            default_args=default_args,
            schedule="0 0 * * *",
            dagrun_timeout=timedelta(minutes=60),
        ) as dag:
            ...

    If you do this the context stores the DAG and whenever new task is created, it will use
    such stored DAG as the parent DAG.

    """

    _context_managed_dags: Deque[DAG] = deque()
    autoregistered_dags: set[tuple[DAG, ModuleType]] = set()
    current_autoregister_module_name: str | None = None

    @classmethod
    def push_context_managed_dag(cls, dag: DAG):
        cls._context_managed_dags.appendleft(dag)

    @classmethod
    def pop_context_managed_dag(cls) -> DAG | None:
        dag = cls._context_managed_dags.popleft()

        # In a few cases around serialization we explicitly push None in to the stack
        if cls.current_autoregister_module_name is not None and dag and dag.auto_register:
            mod = sys.modules[cls.current_autoregister_module_name]
            cls.autoregistered_dags.add((dag, mod))

        return dag

    @classmethod
    def get_current_dag(cls) -> DAG | None:
        try:
            return cls._context_managed_dags[0]
        except IndexError:
            return None


def _run_task(ti: TaskInstance, session):
    """
    Run a single task instance, and push result to Xcom for downstream tasks. Bypasses a lot of
    extra steps used in `task.run` to keep our local running as fast as possible
    This function is only meant for the `dag.test` function as a helper function.

    Args:
        ti: TaskInstance to run
    """
    log.info("*****************************************************")
    if ti.map_index > 0:
        log.info("Running task %s index %d", ti.task_id, ti.map_index)
    else:
        log.info("Running task %s", ti.task_id)
    try:
        ti._run_raw_task(session=session)
        session.flush()
        log.info("%s ran successfully!", ti.task_id)
    except AirflowSkipException:
        log.info("Task Skipped, continuing")
    log.info("*****************************************************")


def _get_or_create_dagrun(
    dag: DAG,
    conf: dict[Any, Any] | None,
    start_date: datetime,
    execution_date: datetime,
    run_id: str,
    session: Session,
) -> DagRun:
<<<<<<< HEAD
    """
    Create a DAGRun, but only after clearing the previous instance of said dagrun to prevent collisions.
    This function is only meant for the `dag.test` function as a helper function.

    :param dag: Dag to be used to find dagrun
    :param conf: configuration to pass to newly created dagrun
    :param start_date: start date of new dagrun, defaults to execution_date
    :param execution_date: execution_date for finding the dagrun
    :param run_id: run_id to pass to new dagrun
    :param session: sqlalchemy session
    :return:
=======
    """Create a DAG run, replacing an existing instance if needed to prevent collisions.

    This function is only meant to be used by :meth:`DAG.test` as a helper function.

    :param dag: DAG to be used to find run.
    :param conf: Configuration to pass to newly created run.
    :param start_date: Start date of new run.
    :param execution_date: Logical date for finding an existing run.
    :param run_id: Run ID for the new DAG run.

    :return: The newly created DAG run.
>>>>>>> e6f21174
    """
    log.info("dagrun id: %s", dag.dag_id)
    dr: DagRun = (
        session.query(DagRun)
        .filter(DagRun.dag_id == dag.dag_id, DagRun.execution_date == execution_date)
        .first()
    )
    if dr:
        session.delete(dr)
        session.commit()
    dr = dag.create_dagrun(
        state=DagRunState.RUNNING,
        execution_date=execution_date,
        run_id=run_id,
        start_date=start_date or execution_date,
        session=session,
        conf=conf,
    )
    log.info("created dagrun %s", dr)
    return dr<|MERGE_RESOLUTION|>--- conflicted
+++ resolved
@@ -2649,16 +2649,7 @@
         """
 
         def add_logger_if_needed(ti: TaskInstance):
-<<<<<<< HEAD
-            """
-            Add a formatted logger to the taskinstance so all logs are surfaced to the command line instead
-            of into a task file. Since this is a local test run, it is much better for the user to see logs
-            in the command line, rather than needing to search for a log file.
-            Args:
-                ti: The taskinstance that will receive a logger.
-=======
             """Add a formatted logger to the task instance.
->>>>>>> e6f21174
 
             This allows all logs to surface to the command line, instead of into
             a task file. Since this is a local test run, it is much better for
@@ -3266,16 +3257,10 @@
 
 
 class DagOwnerAttributes(Base):
-<<<<<<< HEAD
-    """
-    Table defining different owner attributes. For example, a link for an owner that will be passed as
-    a hyperlink to the DAGs view.
-=======
     """Table defining different owner attributes.
 
     For example, a link for an owner that will be passed as a hyperlink to the
     "DAGs" view.
->>>>>>> e6f21174
     """
 
     __tablename__ = "dag_owner_attributes"
@@ -3852,19 +3837,6 @@
     run_id: str,
     session: Session,
 ) -> DagRun:
-<<<<<<< HEAD
-    """
-    Create a DAGRun, but only after clearing the previous instance of said dagrun to prevent collisions.
-    This function is only meant for the `dag.test` function as a helper function.
-
-    :param dag: Dag to be used to find dagrun
-    :param conf: configuration to pass to newly created dagrun
-    :param start_date: start date of new dagrun, defaults to execution_date
-    :param execution_date: execution_date for finding the dagrun
-    :param run_id: run_id to pass to new dagrun
-    :param session: sqlalchemy session
-    :return:
-=======
     """Create a DAG run, replacing an existing instance if needed to prevent collisions.
 
     This function is only meant to be used by :meth:`DAG.test` as a helper function.
@@ -3876,7 +3848,6 @@
     :param run_id: Run ID for the new DAG run.
 
     :return: The newly created DAG run.
->>>>>>> e6f21174
     """
     log.info("dagrun id: %s", dag.dag_id)
     dr: DagRun = (
