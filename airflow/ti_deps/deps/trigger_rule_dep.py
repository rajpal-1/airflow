#
# Licensed to the Apache Software Foundation (ASF) under one
# or more contributor license agreements.  See the NOTICE file
# distributed with this work for additional information
# regarding copyright ownership.  The ASF licenses this file
# to you under the Apache License, Version 2.0 (the
# "License"); you may not use this file except in compliance
# with the License.  You may obtain a copy of the License at
#
#   http://www.apache.org/licenses/LICENSE-2.0
#
# Unless required by applicable law or agreed to in writing,
# software distributed under the License is distributed on an
# "AS IS" BASIS, WITHOUT WARRANTIES OR CONDITIONS OF ANY
# KIND, either express or implied.  See the License for the
# specific language governing permissions and limitations
# under the License.
from __future__ import annotations

import collections
import collections.abc
import functools
from typing import TYPE_CHECKING, Iterator, NamedTuple

from sqlalchemy import and_, func, or_

from airflow.models.taskinstance import PAST_DEPENDS_MET
from airflow.ti_deps.dep_context import DepContext
from airflow.ti_deps.deps.base_ti_dep import BaseTIDep, TIDepStatus
from airflow.utils.state import TaskInstanceState
from airflow.utils.trigger_rule import TriggerRule as TR

if TYPE_CHECKING:
    from sqlalchemy.orm import Session
    from sqlalchemy.sql.expression import ColumnOperators

    from airflow.models.taskinstance import TaskInstance


class _UpstreamTIStates(NamedTuple):
    """States of the upstream tis for a specific ti.

    This is used to determine whether the specific ti can run in this iteration.
    """

    success: int
    skipped: int
    failed: int
    upstream_failed: int
    removed: int
    done: int

    @classmethod
    def calculate(cls, finished_upstreams: Iterator[TaskInstance]) -> _UpstreamTIStates:
        """Calculate states for a task instance.

        :param ti: the ti that we want to calculate deps for
        :param finished_tis: all the finished tasks of the dag_run
        """
        counter = collections.Counter(ti.state for ti in finished_upstreams)
        return _UpstreamTIStates(
            success=counter.get(TaskInstanceState.SUCCESS, 0),
            skipped=counter.get(TaskInstanceState.SKIPPED, 0),
            failed=counter.get(TaskInstanceState.FAILED, 0),
            upstream_failed=counter.get(TaskInstanceState.UPSTREAM_FAILED, 0),
            removed=counter.get(TaskInstanceState.REMOVED, 0),
            done=sum(counter.values()),
        )


class TriggerRuleDep(BaseTIDep):
    """
    Determines if a task's upstream tasks are in a state that allows a given task instance
    to run.
    """

    NAME = "Trigger Rule"
    IGNORABLE = True
    IS_TASK_DEP = True

    def _get_dep_statuses(
        self,
        ti: TaskInstance,
        session: Session,
        dep_context: DepContext,
    ) -> Iterator[TIDepStatus]:
        # Checking that all upstream dependencies have succeeded.
        if not ti.task.upstream_task_ids:
            yield self._passing_status(reason="The task instance did not have any upstream tasks.")
            return
        if ti.task.trigger_rule == TR.ALWAYS:
            yield self._passing_status(reason="The task had a always trigger rule set.")
            return
        yield from self._evaluate_trigger_rule(ti=ti, dep_context=dep_context, session=session)

    def _evaluate_trigger_rule(
        self,
        *,
        ti: TaskInstance,
        dep_context: DepContext,
        session: Session,
    ) -> Iterator[TIDepStatus]:
        """Evaluate whether ``ti``'s trigger rule was met.

        :param ti: Task instance to evaluate the trigger rule of.
        :param dep_context: The current dependency context.
        :param session: Database session.
        """
        from airflow.models.operator import needs_expansion
        from airflow.models.taskinstance import TaskInstance

        task = ti.task
        upstream_tasks = {t.task_id: t for t in task.upstream_list}
        trigger_rule = task.trigger_rule

        @functools.lru_cache()
        def _get_expanded_ti_count() -> int:
            """Get how many tis the current task is supposed to be expanded into.

            This extra closure allows us to query the database only when needed,
            and at most once.
            """
            return task.get_mapped_ti_count(ti.run_id, session=session)

        @functools.lru_cache()
        def _get_relevant_upstream_map_indexes(upstream_id: str) -> int | range | None:
            """Get the given task's map indexes relevant to the current ti.

            This extra closure allows us to query the database only when needed,
            and at most once for each task (instead of once for each expanded
            task instance of the same task).
            """
            return ti.get_relevant_upstream_map_indexes(
                upstream_tasks[upstream_id],
                _get_expanded_ti_count(),
                session=session,
            )

        def _is_relevant_upstream(upstream: TaskInstance) -> bool:
            """Whether a task instance is a "relevant upstream" of the current task."""
            # Not actually an upstream task.
            if upstream.task_id not in task.upstream_task_ids:
                return False
            # The current task is not in a mapped task group. All tis from an
            # upstream task are relevant.
            if task.get_closest_mapped_task_group() is None:
                return True
            # The upstream ti is not expanded. The upstream may be mapped or
            # not, but the ti is relevant either way.
            if upstream.map_index < 0:
                return True
            # Now we need to perform fine-grained check on whether this specific
            # upstream ti's map index is relevant.
            relevant = _get_relevant_upstream_map_indexes(upstream.task_id)
            if relevant is None:
                return True
            if relevant == upstream.map_index:
                return True
            if isinstance(relevant, collections.abc.Container) and upstream.map_index in relevant:
                return True
            return False

        finished_upstream_tis = (
            finished_ti
            for finished_ti in dep_context.ensure_finished_tis(ti.get_dagrun(session), session)
            if _is_relevant_upstream(finished_ti)
        )
        upstream_states = _UpstreamTIStates.calculate(finished_upstream_tis)

        success = upstream_states.success
        skipped = upstream_states.skipped
        failed = upstream_states.failed
        upstream_failed = upstream_states.upstream_failed
        removed = upstream_states.removed
        done = upstream_states.done

        def _iter_upstream_conditions() -> Iterator[ColumnOperators]:
            # Optimization: If the current task is not in a mapped task group,
            # it depends on all upstream task instances.
            if task.get_closest_mapped_task_group() is None:
                yield TaskInstance.task_id.in_(upstream_tasks)
                return
            # Otherwise we need to figure out which map indexes are depended on
            # for each upstream by the current task instance.
            for upstream_id in upstream_tasks:
                map_indexes = _get_relevant_upstream_map_indexes(upstream_id)
                if map_indexes is None:  # All tis of this upstream are dependencies.
                    yield (TaskInstance.task_id == upstream_id)
                    continue
                # At this point we know we want to depend on only selected tis
                # of this upstream task. Since the upstream may not have been
                # expanded at this point, we also depend on the non-expanded ti
                # to ensure at least one ti is included for the task.
                yield and_(TaskInstance.task_id == upstream_id, TaskInstance.map_index < 0)
                if isinstance(map_indexes, range) and map_indexes.step == 1:
                    yield and_(
                        TaskInstance.task_id == upstream_id,
                        TaskInstance.map_index >= map_indexes.start,
                        TaskInstance.map_index < map_indexes.stop,
                    )
                elif isinstance(map_indexes, collections.abc.Container):
                    yield and_(TaskInstance.task_id == upstream_id, TaskInstance.map_index.in_(map_indexes))
                else:
                    yield and_(TaskInstance.task_id == upstream_id, TaskInstance.map_index == map_indexes)

        # Optimization: Don't need to hit the database if all upstreams are
        # "simple" tasks (no task or task group mapping involved).
        if not any(needs_expansion(t) for t in upstream_tasks.values()):
            upstream = len(upstream_tasks)
        else:
            upstream = (
                session.query(func.count())
                .filter(TaskInstance.dag_id == ti.dag_id, TaskInstance.run_id == ti.run_id)
                .filter(or_(*_iter_upstream_conditions()))
                .scalar()
            )
        upstream_done = done >= upstream
<<<<<<< HEAD
        upstream_tasks_state = {
            "total": upstream,
            "successes": successes,
            "skipped": skipped,
            "failed": failed,
            "removed": removed,
            "upstream_failed": upstream_failed,
            "done": done,
        }
        changed: bool = False
        new_state = None
        if flag_upstream_failed:
            if trigger_rule == TR.ALL_SUCCESS:
                if upstream_failed or failed:
                    new_state = State.UPSTREAM_FAILED
                elif skipped:
                    new_state = State.SKIPPED
                elif removed and successes and ti.map_index > -1:
                    if ti.map_index >= successes:
                        new_state = State.REMOVED
            elif trigger_rule == TR.ALL_FAILED:
                if successes or skipped:
                    new_state = State.SKIPPED
            elif trigger_rule == TR.ONE_SUCCESS:
                if upstream_done and done == skipped:
                    # if upstream is done and all are skipped mark as skipped
                    new_state = State.SKIPPED
                elif upstream_done and successes <= 0:
                    # if upstream is done and there are no successes mark as upstream failed
                    new_state = State.UPSTREAM_FAILED
            elif trigger_rule == TR.ONE_FAILED:
                if upstream_done and not (failed or upstream_failed):
                    new_state = State.SKIPPED
            elif trigger_rule == TR.ONE_DONE:
                if upstream_done and not (failed or successes):
                    new_state = State.SKIPPED
            elif trigger_rule == TR.NONE_FAILED:
                if upstream_failed or failed:
                    new_state = State.UPSTREAM_FAILED
            elif trigger_rule == TR.NONE_FAILED_MIN_ONE_SUCCESS:
                if upstream_failed or failed:
                    new_state = State.UPSTREAM_FAILED
                elif skipped == upstream:
                    new_state = State.SKIPPED
            elif trigger_rule == TR.NONE_SKIPPED:
                if skipped:
                    new_state = State.SKIPPED
            elif trigger_rule == TR.ALL_SKIPPED:
                if successes or failed:
                    new_state = State.SKIPPED

        if new_state is not None:
            if new_state == State.SKIPPED and dep_context.wait_for_past_depends_before_skipping:
                past_depends_met = ti.xcom_pull(
                    task_ids=ti.task_id, key=PAST_DEPENDS_MET, session=session, default=False
                )
                if not past_depends_met:
                    yield self._failing_status(
                        reason=("Task should be skipped but the the past depends are not met")
                    )
                    return
            changed = ti.set_state(new_state, session)
=======

        changed = False
        if dep_context.flag_upstream_failed:
            if trigger_rule == TR.ALL_SUCCESS:
                if upstream_failed or failed:
                    changed = ti.set_state(TaskInstanceState.UPSTREAM_FAILED, session)
                elif skipped:
                    changed = ti.set_state(TaskInstanceState.SKIPPED, session)
                elif removed and success and ti.map_index > -1:
                    if ti.map_index >= success:
                        changed = ti.set_state(TaskInstanceState.REMOVED, session)
            elif trigger_rule == TR.ALL_FAILED:
                if success or skipped:
                    changed = ti.set_state(TaskInstanceState.SKIPPED, session)
            elif trigger_rule == TR.ONE_SUCCESS:
                if upstream_done and done == skipped:
                    # if upstream is done and all are skipped mark as skipped
                    changed = ti.set_state(TaskInstanceState.SKIPPED, session)
                elif upstream_done and success <= 0:
                    # if upstream is done and there are no success mark as upstream failed
                    changed = ti.set_state(TaskInstanceState.UPSTREAM_FAILED, session)
            elif trigger_rule == TR.ONE_FAILED:
                if upstream_done and not (failed or upstream_failed):
                    changed = ti.set_state(TaskInstanceState.SKIPPED, session)
            elif trigger_rule == TR.ONE_DONE:
                if upstream_done and not (failed or success):
                    changed = ti.set_state(TaskInstanceState.SKIPPED, session)
            elif trigger_rule == TR.NONE_FAILED:
                if upstream_failed or failed:
                    changed = ti.set_state(TaskInstanceState.UPSTREAM_FAILED, session)
            elif trigger_rule == TR.NONE_FAILED_MIN_ONE_SUCCESS:
                if upstream_failed or failed:
                    changed = ti.set_state(TaskInstanceState.UPSTREAM_FAILED, session)
                elif skipped == upstream:
                    changed = ti.set_state(TaskInstanceState.SKIPPED, session)
            elif trigger_rule == TR.NONE_SKIPPED:
                if skipped:
                    changed = ti.set_state(TaskInstanceState.SKIPPED, session)
            elif trigger_rule == TR.ALL_SKIPPED:
                if success or failed:
                    changed = ti.set_state(TaskInstanceState.SKIPPED, session)
>>>>>>> 2242ea4e

        if changed:
            dep_context.have_changed_ti_states = True

        if trigger_rule == TR.ONE_SUCCESS:
            if success <= 0:
                yield self._failing_status(
                    reason=(
                        f"Task's trigger rule '{trigger_rule}' requires one upstream task success, "
                        f"but none were found. upstream_states={upstream_states}, "
                        f"upstream_task_ids={task.upstream_task_ids}"
                    )
                )
        elif trigger_rule == TR.ONE_FAILED:
            if not failed and not upstream_failed:
                yield self._failing_status(
                    reason=(
                        f"Task's trigger rule '{trigger_rule}' requires one upstream task failure, "
                        f"but none were found. upstream_states={upstream_states}, "
                        f"upstream_task_ids={task.upstream_task_ids}"
                    )
                )
        elif trigger_rule == TR.ONE_DONE:
            if success + failed <= 0:
                yield self._failing_status(
                    reason=(
                        f"Task's trigger rule '{trigger_rule}'"
                        "requires at least one upstream task failure or success"
                        f"but none were failed or success. upstream_states={upstream_states}, "
                        f"upstream_task_ids={task.upstream_task_ids}"
                    )
                )
        elif trigger_rule == TR.ALL_SUCCESS:
            num_failures = upstream - success
            if ti.map_index > -1:
                num_failures -= removed
            if num_failures > 0:
                yield self._failing_status(
                    reason=(
                        f"Task's trigger rule '{trigger_rule}' requires all upstream tasks to have "
                        f"succeeded, but found {num_failures} non-success(es). "
                        f"upstream_states={upstream_states}, "
                        f"upstream_task_ids={task.upstream_task_ids}"
                    )
                )
        elif trigger_rule == TR.ALL_FAILED:
            num_success = upstream - failed - upstream_failed
            if ti.map_index > -1:
                num_success -= removed
            if num_success > 0:
                yield self._failing_status(
                    reason=(
                        f"Task's trigger rule '{trigger_rule}' requires all upstream tasks to have failed, "
                        f"but found {num_success} non-failure(s). "
                        f"upstream_states={upstream_states}, "
                        f"upstream_task_ids={task.upstream_task_ids}"
                    )
                )
        elif trigger_rule == TR.ALL_DONE:
            if not upstream_done:
                yield self._failing_status(
                    reason=(
                        f"Task's trigger rule '{trigger_rule}' requires all upstream tasks to have "
                        f"completed, but found {upstream_done} task(s) that were not done. "
                        f"upstream_states={upstream_states}, "
                        f"upstream_task_ids={task.upstream_task_ids}"
                    )
                )
        elif trigger_rule == TR.NONE_FAILED:
            num_failures = upstream - success - skipped
            if ti.map_index > -1:
                num_failures -= removed
            if num_failures > 0:
                yield self._failing_status(
                    reason=(
                        f"Task's trigger rule '{trigger_rule}' requires all upstream tasks to have "
                        f"succeeded or been skipped, but found {num_failures} non-success(es). "
                        f"upstream_states={upstream_states}, "
                        f"upstream_task_ids={task.upstream_task_ids}"
                    )
                )
        elif trigger_rule == TR.NONE_FAILED_MIN_ONE_SUCCESS:
            num_failures = upstream - success - skipped
            if ti.map_index > -1:
                num_failures -= removed
            if num_failures > 0:
                yield self._failing_status(
                    reason=(
                        f"Task's trigger rule '{trigger_rule}' requires all upstream tasks to have "
                        f"succeeded or been skipped, but found {num_failures} non-success(es). "
                        f"upstream_states={upstream_states}, "
                        f"upstream_task_ids={task.upstream_task_ids}"
                    )
                )
        elif trigger_rule == TR.NONE_SKIPPED:
            if not upstream_done or (skipped > 0):
                yield self._failing_status(
                    reason=(
                        f"Task's trigger rule '{trigger_rule}' requires all upstream tasks to not have been "
                        f"skipped, but found {skipped} task(s) skipped. "
                        f"upstream_states={upstream_states}, "
                        f"upstream_task_ids={task.upstream_task_ids}"
                    )
                )
        elif trigger_rule == TR.ALL_SKIPPED:
            num_non_skipped = upstream - skipped
            if num_non_skipped > 0:
                yield self._failing_status(
                    reason=(
                        f"Task's trigger rule '{trigger_rule}' requires all upstream tasks to have been "
                        f"skipped, but found {num_non_skipped} task(s) in non skipped state. "
                        f"upstream_states={upstream_states}, "
                        f"upstream_task_ids={task.upstream_task_ids}"
                    )
                )
        else:
            yield self._failing_status(reason=f"No strategy to evaluate trigger rule '{trigger_rule}'.")<|MERGE_RESOLUTION|>--- conflicted
+++ resolved
@@ -215,60 +215,51 @@
                 .scalar()
             )
         upstream_done = done >= upstream
-<<<<<<< HEAD
-        upstream_tasks_state = {
-            "total": upstream,
-            "successes": successes,
-            "skipped": skipped,
-            "failed": failed,
-            "removed": removed,
-            "upstream_failed": upstream_failed,
-            "done": done,
-        }
-        changed: bool = False
+
+        changed = False
         new_state = None
-        if flag_upstream_failed:
+        if dep_context.flag_upstream_failed:
             if trigger_rule == TR.ALL_SUCCESS:
                 if upstream_failed or failed:
-                    new_state = State.UPSTREAM_FAILED
+                    new_state = TaskInstanceState.UPSTREAM_FAILED
                 elif skipped:
-                    new_state = State.SKIPPED
-                elif removed and successes and ti.map_index > -1:
-                    if ti.map_index >= successes:
-                        new_state = State.REMOVED
+                    new_state = TaskInstanceState.SKIPPED
+                elif removed and success and ti.map_index > -1:
+                    if ti.map_index >= success:
+                        new_state = TaskInstanceState.REMOVED
             elif trigger_rule == TR.ALL_FAILED:
-                if successes or skipped:
-                    new_state = State.SKIPPED
+                if success or skipped:
+                    new_state = TaskInstanceState.SKIPPED
             elif trigger_rule == TR.ONE_SUCCESS:
                 if upstream_done and done == skipped:
                     # if upstream is done and all are skipped mark as skipped
-                    new_state = State.SKIPPED
-                elif upstream_done and successes <= 0:
-                    # if upstream is done and there are no successes mark as upstream failed
-                    new_state = State.UPSTREAM_FAILED
+                    new_state = TaskInstanceState.SKIPPED
+                elif upstream_done and success <= 0:
+                    # if upstream is done and there are no success mark as upstream failed
+                    new_state = TaskInstanceState.UPSTREAM_FAILED
             elif trigger_rule == TR.ONE_FAILED:
                 if upstream_done and not (failed or upstream_failed):
-                    new_state = State.SKIPPED
+                    new_state = TaskInstanceState.SKIPPED
             elif trigger_rule == TR.ONE_DONE:
-                if upstream_done and not (failed or successes):
-                    new_state = State.SKIPPED
+                if upstream_done and not (failed or success):
+                    new_state = TaskInstanceState.SKIPPED
             elif trigger_rule == TR.NONE_FAILED:
                 if upstream_failed or failed:
-                    new_state = State.UPSTREAM_FAILED
+                    new_state = TaskInstanceState.UPSTREAM_FAILED
             elif trigger_rule == TR.NONE_FAILED_MIN_ONE_SUCCESS:
                 if upstream_failed or failed:
-                    new_state = State.UPSTREAM_FAILED
+                    new_state = TaskInstanceState.UPSTREAM_FAILED
                 elif skipped == upstream:
-                    new_state = State.SKIPPED
+                    new_state = TaskInstanceState.SKIPPED
             elif trigger_rule == TR.NONE_SKIPPED:
                 if skipped:
-                    new_state = State.SKIPPED
+                    new_state = TaskInstanceState.SKIPPED
             elif trigger_rule == TR.ALL_SKIPPED:
-                if successes or failed:
-                    new_state = State.SKIPPED
+                if success or failed:
+                    new_state = TaskInstanceState.SKIPPED
 
         if new_state is not None:
-            if new_state == State.SKIPPED and dep_context.wait_for_past_depends_before_skipping:
+            if new_state == TaskInstanceState.SKIPPED and dep_context.wait_for_past_depends_before_skipping:
                 past_depends_met = ti.xcom_pull(
                     task_ids=ti.task_id, key=PAST_DEPENDS_MET, session=session, default=False
                 )
@@ -278,49 +269,6 @@
                     )
                     return
             changed = ti.set_state(new_state, session)
-=======
-
-        changed = False
-        if dep_context.flag_upstream_failed:
-            if trigger_rule == TR.ALL_SUCCESS:
-                if upstream_failed or failed:
-                    changed = ti.set_state(TaskInstanceState.UPSTREAM_FAILED, session)
-                elif skipped:
-                    changed = ti.set_state(TaskInstanceState.SKIPPED, session)
-                elif removed and success and ti.map_index > -1:
-                    if ti.map_index >= success:
-                        changed = ti.set_state(TaskInstanceState.REMOVED, session)
-            elif trigger_rule == TR.ALL_FAILED:
-                if success or skipped:
-                    changed = ti.set_state(TaskInstanceState.SKIPPED, session)
-            elif trigger_rule == TR.ONE_SUCCESS:
-                if upstream_done and done == skipped:
-                    # if upstream is done and all are skipped mark as skipped
-                    changed = ti.set_state(TaskInstanceState.SKIPPED, session)
-                elif upstream_done and success <= 0:
-                    # if upstream is done and there are no success mark as upstream failed
-                    changed = ti.set_state(TaskInstanceState.UPSTREAM_FAILED, session)
-            elif trigger_rule == TR.ONE_FAILED:
-                if upstream_done and not (failed or upstream_failed):
-                    changed = ti.set_state(TaskInstanceState.SKIPPED, session)
-            elif trigger_rule == TR.ONE_DONE:
-                if upstream_done and not (failed or success):
-                    changed = ti.set_state(TaskInstanceState.SKIPPED, session)
-            elif trigger_rule == TR.NONE_FAILED:
-                if upstream_failed or failed:
-                    changed = ti.set_state(TaskInstanceState.UPSTREAM_FAILED, session)
-            elif trigger_rule == TR.NONE_FAILED_MIN_ONE_SUCCESS:
-                if upstream_failed or failed:
-                    changed = ti.set_state(TaskInstanceState.UPSTREAM_FAILED, session)
-                elif skipped == upstream:
-                    changed = ti.set_state(TaskInstanceState.SKIPPED, session)
-            elif trigger_rule == TR.NONE_SKIPPED:
-                if skipped:
-                    changed = ti.set_state(TaskInstanceState.SKIPPED, session)
-            elif trigger_rule == TR.ALL_SKIPPED:
-                if success or failed:
-                    changed = ti.set_state(TaskInstanceState.SKIPPED, session)
->>>>>>> 2242ea4e
 
         if changed:
             dep_context.have_changed_ti_states = True
