# Licensed to the Apache Software Foundation (ASF) under one
# or more contributor license agreements.  See the NOTICE file
# distributed with this work for additional information
# regarding copyright ownership.  The ASF licenses this file
# to you under the Apache License, Version 2.0 (the
# "License"); you may not use this file except in compliance
# with the License.  You may obtain a copy of the License at
#
#   http://www.apache.org/licenses/LICENSE-2.0
#
# Unless required by applicable law or agreed to in writing,
# software distributed under the License is distributed on an
# "AS IS" BASIS, WITHOUT WARRANTIES OR CONDITIONS OF ANY
# KIND, either express or implied.  See the License for the
# specific language governing permissions and limitations
# under the License.
from __future__ import annotations

from typing import TypedDict

# Resource Constants
RESOURCE_ACTION = "Permissions"
RESOURCE_ADMIN_MENU = "Admin"
RESOURCE_AUDIT_LOG = "Audit Logs"
RESOURCE_BROWSE_MENU = "Browse"
RESOURCE_CONFIG = "Configurations"
RESOURCE_CONNECTION = "Connections"
RESOURCE_DAG = "DAGs"
RESOURCE_DAG_CODE = "DAG Code"
RESOURCE_DAG_DEPENDENCIES = "DAG Dependencies"
RESOURCE_DAG_PREFIX = "DAG:"
RESOURCE_DAG_RUN = "DAG Runs"
RESOURCE_DAG_RUN_PREFIX = "DAG Run:"
RESOURCE_DAG_WARNING = "DAG Warnings"
RESOURCE_CLUSTER_ACTIVITY = "Cluster Activity"
RESOURCE_DATASET = "Datasets"
RESOURCE_DOCS = "Documentation"
RESOURCE_DOCS_MENU = "Docs"
RESOURCE_IMPORT_ERROR = "ImportError"
RESOURCE_JOB = "Jobs"
RESOURCE_MY_PASSWORD = "My Password"
RESOURCE_MY_PROFILE = "My Profile"
RESOURCE_PASSWORD = "Passwords"
RESOURCE_PERMISSION = "Permission Views"  # Refers to a Perm <-> View mapping, not an MVC View.
RESOURCE_PLUGIN = "Plugins"
RESOURCE_POOL = "Pools"
RESOURCE_PROVIDER = "Providers"
RESOURCE_RESOURCE = "View Menus"
RESOURCE_ROLE = "Roles"
RESOURCE_SLA_MISS = "SLA Misses"
RESOURCE_TASK_INSTANCE = "Task Instances"
RESOURCE_TASK_LOG = "Task Logs"
RESOURCE_TASK_RESCHEDULE = "Task Reschedules"
RESOURCE_TRIGGER = "Triggers"
RESOURCE_USER = "Users"
RESOURCE_USER_STATS_CHART = "User Stats Chart"
RESOURCE_VARIABLE = "Variables"
RESOURCE_WEBSITE = "Website"
RESOURCE_XCOM = "XComs"

# Action Constants
ACTION_CAN_CREATE = "can_create"
ACTION_CAN_READ = "can_read"
ACTION_CAN_EDIT = "can_edit"
ACTION_CAN_DELETE = "can_delete"
ACTION_CAN_ACCESS_MENU = "menu_access"
DEPRECATED_ACTION_CAN_DAG_READ = "can_dag_read"
DEPRECATED_ACTION_CAN_DAG_EDIT = "can_dag_edit"

class ResourceDetails(TypedDict):
    actions: set[str]
    prefix: str

RESOURCE_DETAILS_MAP = {
    RESOURCE_DAG: ResourceDetails(
        actions = {ACTION_CAN_READ, ACTION_CAN_EDIT, ACTION_CAN_DELETE},
        prefix = RESOURCE_DAG_PREFIX
    ),
    RESOURCE_DAG_RUN: ResourceDetails(
        actions = {ACTION_CAN_READ, ACTION_CAN_CREATE, ACTION_CAN_DELETE, ACTION_CAN_ACCESS_MENU},
        prefix = RESOURCE_DAG_RUN_PREFIX
    ),
}
PREFIX_RESOURCES_MAP = {
    prefix: resource
    for resource, actions in RESOURCE_DETAILS_MAP.items()
    for prefix in actions['prefix']
}


<<<<<<< HEAD
def resource_name(root_dag_id: str, resource: str) -> str:
    """Return the resource name for a DAG id.
=======
def resource_name_for_dag(root_dag_id: str) -> str:
    """
    Return the resource name for a DAG id.
>>>>>>> 17b792d8

    Note that since a sub-DAG should follow the permission of its
    parent DAG, you should pass ``DagModel.root_dag_id`` to this function,
    for a subdag. A normal dag should pass the ``DagModel.dag_id``.
    """
    if root_dag_id in RESOURCE_DETAILS_MAP.keys():
        return root_dag_id
    if root_dag_id.startswith(tuple(PREFIX_RESOURCES_MAP.keys())):
        return root_dag_id
    return f"{RESOURCE_DETAILS_MAP[resource]['prefix']}{root_dag_id}"<|MERGE_RESOLUTION|>--- conflicted
+++ resolved
@@ -16,8 +16,6 @@
 # under the License.
 from __future__ import annotations
 
-from typing import TypedDict
-
 # Resource Constants
 RESOURCE_ACTION = "Permissions"
 RESOURCE_ADMIN_MENU = "Admin"
@@ -30,7 +28,6 @@
 RESOURCE_DAG_DEPENDENCIES = "DAG Dependencies"
 RESOURCE_DAG_PREFIX = "DAG:"
 RESOURCE_DAG_RUN = "DAG Runs"
-RESOURCE_DAG_RUN_PREFIX = "DAG Run:"
 RESOURCE_DAG_WARNING = "DAG Warnings"
 RESOURCE_CLUSTER_ACTIVITY = "Cluster Activity"
 RESOURCE_DATASET = "Datasets"
@@ -67,42 +64,19 @@
 DEPRECATED_ACTION_CAN_DAG_READ = "can_dag_read"
 DEPRECATED_ACTION_CAN_DAG_EDIT = "can_dag_edit"
 
-class ResourceDetails(TypedDict):
-    actions: set[str]
-    prefix: str
-
-RESOURCE_DETAILS_MAP = {
-    RESOURCE_DAG: ResourceDetails(
-        actions = {ACTION_CAN_READ, ACTION_CAN_EDIT, ACTION_CAN_DELETE},
-        prefix = RESOURCE_DAG_PREFIX
-    ),
-    RESOURCE_DAG_RUN: ResourceDetails(
-        actions = {ACTION_CAN_READ, ACTION_CAN_CREATE, ACTION_CAN_DELETE, ACTION_CAN_ACCESS_MENU},
-        prefix = RESOURCE_DAG_RUN_PREFIX
-    ),
-}
-PREFIX_RESOURCES_MAP = {
-    prefix: resource
-    for resource, actions in RESOURCE_DETAILS_MAP.items()
-    for prefix in actions['prefix']
-}
+DAG_ACTIONS = {ACTION_CAN_READ, ACTION_CAN_EDIT, ACTION_CAN_DELETE}
 
 
-<<<<<<< HEAD
-def resource_name(root_dag_id: str, resource: str) -> str:
-    """Return the resource name for a DAG id.
-=======
 def resource_name_for_dag(root_dag_id: str) -> str:
     """
     Return the resource name for a DAG id.
->>>>>>> 17b792d8
 
     Note that since a sub-DAG should follow the permission of its
     parent DAG, you should pass ``DagModel.root_dag_id`` to this function,
     for a subdag. A normal dag should pass the ``DagModel.dag_id``.
     """
-    if root_dag_id in RESOURCE_DETAILS_MAP.keys():
+    if root_dag_id == RESOURCE_DAG:
         return root_dag_id
-    if root_dag_id.startswith(tuple(PREFIX_RESOURCES_MAP.keys())):
+    if root_dag_id.startswith(RESOURCE_DAG_PREFIX):
         return root_dag_id
-    return f"{RESOURCE_DETAILS_MAP[resource]['prefix']}{root_dag_id}"+    return f"{RESOURCE_DAG_PREFIX}{root_dag_id}"