--- conflicted
+++ resolved
@@ -25,9 +25,6 @@
 from airflow.providers.cncf.kubernetes.decorators.kubernetes import kubernetes_task
 from airflow.providers_manager import ProvidersManager
 
-<<<<<<< HEAD
-__all__ = ["dag", "task", "task_group", "python_task", "virtualenv_task", "kubernetes_task"]
-=======
 # Please keep this in sync with the .pyi's __all__.
 __all__ = [
     "TaskDecorator",
@@ -37,8 +34,8 @@
     "task_group",
     "python_task",
     "virtualenv_task",
+    "kubernetes_task",
 ]
->>>>>>> 2f54ba12
 
 
 class TaskDecoratorCollection:
