# Licensed to the Apache Software Foundation (ASF) under one
# or more contributor license agreements.  See the NOTICE file
# distributed with this work for additional information
# regarding copyright ownership.  The ASF licenses this file
# to you under the Apache License, Version 2.0 (the
# "License"); you may not use this file except in compliance
# with the License.  You may obtain a copy of the License at
#
#   http://www.apache.org/licenses/LICENSE-2.0
#
# Unless required by applicable law or agreed to in writing,
# software distributed under the License is distributed on an
# "AS IS" BASIS, WITHOUT WARRANTIES OR CONDITIONS OF ANY
# KIND, either express or implied.  See the License for the
# specific language governing permissions and limitations
# under the License.

import datetime
from typing import Any, Dict, Optional, Union

from dateutil.relativedelta import relativedelta
from pendulum import DateTime

from airflow.exceptions import AirflowTimetableInvalid
from airflow.timetables._cron import CronMixin
from airflow.timetables.base import DagRunInfo, DataInterval, TimeRestriction, Timetable
from airflow.utils.timezone import convert_to_utc

Delta = Union[datetime.timedelta, relativedelta]


class _DataIntervalTimetable(Timetable):
    """Basis for timetable implementations that schedule data intervals.

    This kind of timetable classes create periodic data intervals from an
    underlying schedule representation (e.g. a cron expression, or a timedelta
    instance), and schedule a DagRun at the end of each interval.
    """

<<<<<<< HEAD
    def _skip_to_latest(self, earliest: Optional[DateTime]) -> DateTime:
        """Bound the earliest time a run can be scheduled.

        This is called when ``catchup=False``. See docstring of subclasses for
        exact skipping behaviour of a schedule.
        """
        raise NotImplementedError()

    def _align_to_next(self, current: DateTime) -> DateTime:
=======
    def _align(self, current: DateTime) -> DateTime:
>>>>>>> 211b6f73
        """Align given time to the scheduled.

        For fixed schedules (e.g. every midnight); this finds the next time that
        aligns to the declared time, if the given time does not align. If the
        schedule is not fixed (e.g. every hour), the given time is returned.
        """
        raise NotImplementedError()

    def _align_to_prev(self, current: DateTime) -> DateTime:
        """Align given time to the scheduled.

        For fixed schedules (e.g. every midnight); this finds the prev time that
        aligns to the declared time, if the given time does not align. If the
        schedule is not fixed (e.g. every hour), the given time is returned.

        It is not enough to use ``_get_prev(_align_to_next())`` instead. When a
        DAG's schedule changes, this alternative would make the first scheduling
        after the schedule change remain the same. We need to align forward to
        ensure it works correctly in this situation.
        """
        raise NotImplementedError()

    def _get_next(self, current: DateTime) -> DateTime:
        """Get the first schedule after the current time."""
        raise NotImplementedError()

    def _get_prev(self, current: DateTime) -> DateTime:
        """Get the last schedule before the current time."""
        raise NotImplementedError()

    def _skip_to_latest(self, earliest: Optional[DateTime]) -> DateTime:
        """Bound the earliest time a run can be scheduled.

        This is called when ``catchup=False``. See docstring of subclasses for
        exact skipping behaviour of a schedule.
        """
        raise NotImplementedError()

    def next_dagrun_info(
        self,
        *,
        last_automated_data_interval: Optional[DataInterval],
        restriction: TimeRestriction,
    ) -> Optional[DagRunInfo]:
        earliest = restriction.earliest
        if not restriction.catchup:
            earliest = self._skip_to_latest(earliest)
        elif earliest is not None:
            earliest = self._align_to_next(earliest)
        if last_automated_data_interval is None:
            # First run; schedule the run at the first available time matching
            # the schedule, and retrospectively create a data interval for it.
            if earliest is None:
                return None
            start = earliest
        else:  # There's a previous run.
            # Alignment is needed when DAG has new schedule interval.
            align_last_data_interval_end = self._align_to_prev(last_automated_data_interval.end)
            if earliest is not None:
                # Catchup is False or DAG has new start date in the future.
                # Make sure we get the later one.
                start = max(align_last_data_interval_end, earliest)
            else:
                # Data interval starts from the end of the previous interval.
                start = align_last_data_interval_end
        if restriction.latest is not None and start > restriction.latest:
            return None
        end = self._get_next(start)
        return DagRunInfo.interval(start=start, end=end)


class CronDataIntervalTimetable(CronMixin, _DataIntervalTimetable):
    """Timetable that schedules data intervals with a cron expression.

    This corresponds to ``schedule_interval=<cron>``, where ``<cron>`` is either
    a five/six-segment representation, or one of ``cron_presets``.

    The implementation extends on croniter to add timezone awareness. This is
    because croniter works only with naive timestamps, and cannot consider DST
    when determining the next/previous time.

    Don't pass ``@once`` in here; use ``OnceTimetable`` instead.
    """

    @classmethod
    def deserialize(cls, data: Dict[str, Any]) -> Timetable:
        from airflow.serialization.serialized_objects import decode_timezone

        return cls(data["expression"], decode_timezone(data["timezone"]))

    def serialize(self) -> Dict[str, Any]:
        from airflow.serialization.serialized_objects import encode_timezone

        return {"expression": self._expression, "timezone": encode_timezone(self._timezone)}

<<<<<<< HEAD
    def validate(self) -> None:
        try:
            croniter(self._expression)
        except (CroniterBadCronError, CroniterBadDateError) as e:
            raise AirflowTimetableInvalid(str(e))

    @cached_property
    def _should_fix_dst(self) -> bool:
        # This is lazy so instantiating a schedule does not immediately raise
        # an exception. Validity is checked with validate() during DAG-bagging.
        return not _is_schedule_fixed(self._expression)

    def _get_next(self, current: DateTime) -> DateTime:
        """Get the first schedule after specified time, with DST fixed."""
        naive = make_naive(current, self._timezone)
        cron = croniter(self._expression, start_time=naive)
        scheduled = cron.get_next(datetime.datetime)
        if not self._should_fix_dst:
            return convert_to_utc(make_aware(scheduled, self._timezone))
        delta = scheduled - naive
        return convert_to_utc(current.in_timezone(self._timezone) + delta)

    def _get_prev(self, current: DateTime) -> DateTime:
        """Get the first schedule before specified time, with DST fixed."""
        naive = make_naive(current, self._timezone)
        cron = croniter(self._expression, start_time=naive)
        scheduled = cron.get_prev(datetime.datetime)
        if not self._should_fix_dst:
            return convert_to_utc(make_aware(scheduled, self._timezone))
        delta = naive - scheduled
        return convert_to_utc(current.in_timezone(self._timezone) - delta)

    def _align_to_next(self, current: DateTime) -> DateTime:
        """Get the next scheduled time.

        This is ``current + interval``, unless ``current`` falls right on the
        interval boundary, when ``current`` is returned.
        """
        next_time = self._get_next(current)
        if self._get_prev(next_time) != current:
            return next_time
        return current

    def _align_to_prev(self, current: DateTime) -> DateTime:
        """Get the prev scheduled time.

        This is ``current - interval``, unless ``current`` falls right on the
        interval boundary, when ``current`` is returned.
        """
        prev_time = self._get_prev(current)
        if self._get_next(prev_time) != current:
            return prev_time
        return current

=======
>>>>>>> 211b6f73
    def _skip_to_latest(self, earliest: Optional[DateTime]) -> DateTime:
        """Bound the earliest time a run can be scheduled.

        The logic is that we move start_date up until one period before, so the
        current time is AFTER the period end, and the job can be created...

        This is slightly different from the delta version at terminal values.
        If the next schedule should start *right now*, we want the data interval
        that start now, not the one that ends now.
        """
        current_time = DateTime.utcnow()
        last_start = self._get_prev(current_time)
        next_start = self._get_next(last_start)
        if next_start == current_time:  # Current time is on interval boundary.
            new_start = last_start
        elif next_start > current_time:  # Current time is between boundaries.
            new_start = self._get_prev(last_start)
        else:
            raise AssertionError("next schedule shouldn't be earlier")
        if earliest is None:
            return new_start
        return max(new_start, self._align_to_next(earliest))

    def infer_manual_data_interval(self, *, run_after: DateTime) -> DataInterval:
        # Get the last complete period before run_after, e.g. if a DAG run is
        # scheduled at each midnight, the data interval of a manually triggered
        # run at 1am 25th is between 0am 24th and 0am 25th.
        end = self._get_prev(self._align_to_next(run_after))
        return DataInterval(start=self._get_prev(end), end=end)


class DeltaDataIntervalTimetable(_DataIntervalTimetable):
    """Timetable that schedules data intervals with a time delta.

    This corresponds to ``schedule_interval=<delta>``, where ``<delta>`` is
    either a ``datetime.timedelta`` or ``dateutil.relativedelta.relativedelta``
    instance.
    """

    def __init__(self, delta: Delta) -> None:
        self._delta = delta

    @classmethod
    def deserialize(cls, data: Dict[str, Any]) -> "Timetable":
        from airflow.serialization.serialized_objects import decode_relativedelta

        delta = data["delta"]
        if isinstance(delta, dict):
            return cls(decode_relativedelta(delta))
        return cls(datetime.timedelta(seconds=delta))

    def __eq__(self, other: Any) -> bool:
        """The offset should match.

        This is only for testing purposes and should not be relied on otherwise.
        """
        if not isinstance(other, DeltaDataIntervalTimetable):
            return NotImplemented
        return self._delta == other._delta

    @property
    def summary(self) -> str:
        return str(self._delta)

    def serialize(self) -> Dict[str, Any]:
        from airflow.serialization.serialized_objects import encode_relativedelta

        delta: Any
        if isinstance(self._delta, datetime.timedelta):
            delta = self._delta.total_seconds()
        else:
            delta = encode_relativedelta(self._delta)
        return {"delta": delta}

    def validate(self) -> None:
        now = datetime.datetime.now()
        if (now + self._delta) <= now:
            raise AirflowTimetableInvalid(f"schedule interval must be positive, not {self._delta!r}")

    def _get_next(self, current: DateTime) -> DateTime:
        return convert_to_utc(current + self._delta)

    def _get_prev(self, current: DateTime) -> DateTime:
        return convert_to_utc(current - self._delta)

    def _align_to_next(self, current: DateTime) -> DateTime:
        return current

    def _align_to_prev(self, current: DateTime) -> DateTime:
        return current

    def _skip_to_latest(self, earliest: Optional[DateTime]) -> DateTime:
        """Bound the earliest time a run can be scheduled.

        The logic is that we move start_date up until one period before, so the
        current time is AFTER the period end, and the job can be created...

        This is slightly different from the cron version at terminal values.
        """
        new_start = self._get_prev(DateTime.utcnow())
        if earliest is None:
            return new_start
        return max(new_start, earliest)

    def infer_manual_data_interval(self, run_after: DateTime) -> DataInterval:
        return DataInterval(start=self._get_prev(run_after), end=run_after)<|MERGE_RESOLUTION|>--- conflicted
+++ resolved
@@ -37,7 +37,6 @@
     instance), and schedule a DagRun at the end of each interval.
     """
 
-<<<<<<< HEAD
     def _skip_to_latest(self, earliest: Optional[DateTime]) -> DateTime:
         """Bound the earliest time a run can be scheduled.
 
@@ -47,10 +46,7 @@
         raise NotImplementedError()
 
     def _align_to_next(self, current: DateTime) -> DateTime:
-=======
-    def _align(self, current: DateTime) -> DateTime:
->>>>>>> 211b6f73
-        """Align given time to the scheduled.
+        """Align given time to the next scheduled time.
 
         For fixed schedules (e.g. every midnight); this finds the next time that
         aligns to the declared time, if the given time does not align. If the
@@ -59,16 +55,15 @@
         raise NotImplementedError()
 
     def _align_to_prev(self, current: DateTime) -> DateTime:
-        """Align given time to the scheduled.
+        """Align given time to the previous scheduled time.
 
         For fixed schedules (e.g. every midnight); this finds the prev time that
         aligns to the declared time, if the given time does not align. If the
         schedule is not fixed (e.g. every hour), the given time is returned.
 
-        It is not enough to use ``_get_prev(_align_to_next())`` instead. When a
+        It is not enough to use ``_get_prev(_align_to_next())``, since when a
         DAG's schedule changes, this alternative would make the first scheduling
-        after the schedule change remain the same. We need to align forward to
-        ensure it works correctly in this situation.
+        after the schedule change remain the same.
         """
         raise NotImplementedError()
 
@@ -78,14 +73,6 @@
 
     def _get_prev(self, current: DateTime) -> DateTime:
         """Get the last schedule before the current time."""
-        raise NotImplementedError()
-
-    def _skip_to_latest(self, earliest: Optional[DateTime]) -> DateTime:
-        """Bound the earliest time a run can be scheduled.
-
-        This is called when ``catchup=False``. See docstring of subclasses for
-        exact skipping behaviour of a schedule.
-        """
         raise NotImplementedError()
 
     def next_dagrun_info(
@@ -145,63 +132,6 @@
 
         return {"expression": self._expression, "timezone": encode_timezone(self._timezone)}
 
-<<<<<<< HEAD
-    def validate(self) -> None:
-        try:
-            croniter(self._expression)
-        except (CroniterBadCronError, CroniterBadDateError) as e:
-            raise AirflowTimetableInvalid(str(e))
-
-    @cached_property
-    def _should_fix_dst(self) -> bool:
-        # This is lazy so instantiating a schedule does not immediately raise
-        # an exception. Validity is checked with validate() during DAG-bagging.
-        return not _is_schedule_fixed(self._expression)
-
-    def _get_next(self, current: DateTime) -> DateTime:
-        """Get the first schedule after specified time, with DST fixed."""
-        naive = make_naive(current, self._timezone)
-        cron = croniter(self._expression, start_time=naive)
-        scheduled = cron.get_next(datetime.datetime)
-        if not self._should_fix_dst:
-            return convert_to_utc(make_aware(scheduled, self._timezone))
-        delta = scheduled - naive
-        return convert_to_utc(current.in_timezone(self._timezone) + delta)
-
-    def _get_prev(self, current: DateTime) -> DateTime:
-        """Get the first schedule before specified time, with DST fixed."""
-        naive = make_naive(current, self._timezone)
-        cron = croniter(self._expression, start_time=naive)
-        scheduled = cron.get_prev(datetime.datetime)
-        if not self._should_fix_dst:
-            return convert_to_utc(make_aware(scheduled, self._timezone))
-        delta = naive - scheduled
-        return convert_to_utc(current.in_timezone(self._timezone) - delta)
-
-    def _align_to_next(self, current: DateTime) -> DateTime:
-        """Get the next scheduled time.
-
-        This is ``current + interval``, unless ``current`` falls right on the
-        interval boundary, when ``current`` is returned.
-        """
-        next_time = self._get_next(current)
-        if self._get_prev(next_time) != current:
-            return next_time
-        return current
-
-    def _align_to_prev(self, current: DateTime) -> DateTime:
-        """Get the prev scheduled time.
-
-        This is ``current - interval``, unless ``current`` falls right on the
-        interval boundary, when ``current`` is returned.
-        """
-        prev_time = self._get_prev(current)
-        if self._get_next(prev_time) != current:
-            return prev_time
-        return current
-
-=======
->>>>>>> 211b6f73
     def _skip_to_latest(self, earliest: Optional[DateTime]) -> DateTime:
         """Bound the earliest time a run can be scheduled.
 
