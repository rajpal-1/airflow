--- conflicted
+++ resolved
@@ -16,13 +16,6 @@
 # specific language governing permissions and limitations
 # under the License.
 
-<<<<<<< HEAD
-from airflow.configuration import conf
-from airflow.task.task_runner.standard_task_runner import StandardTaskRunner
-from airflow.exceptions import AirflowException
-
-_TASK_RUNNER = conf.get('core', 'TASK_RUNNER')
-=======
 
 import logging
 
@@ -42,7 +35,6 @@
     STANDARD_TASK_RUNNER: "airflow.task.task_runner.standard_task_runner.StandardTaskRunner",
     CGROUP_TASK_RUNNER: "airflow.task.task_runner.cgroup_task_runner.CgroupTaskRunner",
 }
->>>>>>> d25854dd
 
 
 def get_task_runner(local_task_job):
@@ -51,17 +43,6 @@
 
     :param local_task_job: The LocalTaskJob associated with the TaskInstance
         that needs to be executed.
-<<<<<<< HEAD
-    :type local_task_job: airflow.jobs.LocalTaskJob
-    :return: The task runner to use to run the task.
-    :rtype: airflow.task.task_runner.base_task_runner.BaseTaskRunner
-    """
-    if _TASK_RUNNER == "StandardTaskRunner":
-        return StandardTaskRunner(local_task_job)
-    elif _TASK_RUNNER == "CgroupTaskRunner":
-        from airflow.contrib.task_runner.cgroup_task_runner import CgroupTaskRunner
-        return CgroupTaskRunner(local_task_job)
-=======
     :type local_task_job: airflow.jobs.local_task_job.LocalTaskJob
     :return: The task runner to use to run the task.
     :rtype: airflow.task.task_runner.base_task_runner.BaseTaskRunner
@@ -69,7 +50,6 @@
     if _TASK_RUNNER_NAME in CORE_TASK_RUNNERS:
         log.debug("Loading core task runner: %s", _TASK_RUNNER_NAME)
         task_runner_class = import_string(CORE_TASK_RUNNERS[_TASK_RUNNER_NAME])
->>>>>>> d25854dd
     else:
         log.debug("Loading task runner from custom path: %s", _TASK_RUNNER_NAME)
         try:
