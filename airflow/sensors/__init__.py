#
# Licensed to the Apache Software Foundation (ASF) under one
# or more contributor license agreements.  See the NOTICE file
# distributed with this work for additional information
# regarding copyright ownership.  The ASF licenses this file
# to you under the Apache License, Version 2.0 (the
# "License"); you may not use this file except in compliance
# with the License.  You may obtain a copy of the License at
#
#   http://www.apache.org/licenses/LICENSE-2.0
#
# Unless required by applicable law or agreed to in writing,
# software distributed under the License is distributed on an
# "AS IS" BASIS, WITHOUT WARRANTIES OR CONDITIONS OF ANY
# KIND, either express or implied.  See the License for the
# specific language governing permissions and limitations
# under the License.
#
<<<<<<< HEAD
import sys
import os as _os


PY37 = sys.version_info >= (3, 7)

_sensors = {
    'base_sensor_operator': ['BaseSensorOperator'],
    'external_task_sensor': ['ExternalTaskSensor'],
    'hdfs_sensor': ['HdfsSensor'],
    'hive_partition_sensor': ['HivePartitionSensor'],
    'http_sensor': ['HttpSensor'],
    'metastore_partition_sensor': ['MetastorePartitionSensor'],
    'named_hive_partition_sensor': ['NamedHivePartitionSensor'],
    's3_key_sensor': ['S3KeySensor'],
    's3_prefix_sensor': ['S3PrefixSensor'],
    'sql_sensor': ['SqlSensor'],
    'time_delta_sensor': ['TimeDeltaSensor'],
    'time_sensor': ['TimeSensor'],
    'web_hdfs_sensor': ['WebHdfsSensor']
}

if not _os.environ.get('AIRFLOW_USE_NEW_IMPORTS', False):
    from airflow.utils.helpers import AirflowImporter
    airflow_importer = AirflowImporter(sys.modules[__name__], _sensors)


def _integrate_plugins():
    """Integrate plugins to the context"""
    from airflow.plugins_manager import sensors_modules
    for sensors_module in sensors_modules:
        sys.modules[sensors_module.__name__] = sensors_module

        if not PY37:
            from pep562 import Pep562
            sensors_module = Pep562(sensors_module.__name__)
        globals()[sensors_module._name] = sensors_module

        ##########################################################
        # TODO FIXME Remove in Airflow 2.0

        if not _os.environ.get('AIRFLOW_USE_NEW_IMPORTS', False):
            from zope.deprecation import deprecated as _deprecated
            for _sensor in sensors_module._objects:
                sensor_name = _sensor.__name__
                globals()[sensor_name] = _sensor
                _deprecated(
                    sensor_name,
                    "Importing plugin operator '{i}' directly from "
                    "'airflow.operators' has been deprecated. Please "
                    "import from 'airflow.operators.[plugin_module]' "
                    "instead. Support for direct imports will be dropped "
                    "entirely in Airflow 2.0.".format(i=sensor_name))
=======
"""Sensors."""
>>>>>>> d25854dd
<|MERGE_RESOLUTION|>--- conflicted
+++ resolved
@@ -16,60 +16,4 @@
 # specific language governing permissions and limitations
 # under the License.
 #
-<<<<<<< HEAD
-import sys
-import os as _os
-
-
-PY37 = sys.version_info >= (3, 7)
-
-_sensors = {
-    'base_sensor_operator': ['BaseSensorOperator'],
-    'external_task_sensor': ['ExternalTaskSensor'],
-    'hdfs_sensor': ['HdfsSensor'],
-    'hive_partition_sensor': ['HivePartitionSensor'],
-    'http_sensor': ['HttpSensor'],
-    'metastore_partition_sensor': ['MetastorePartitionSensor'],
-    'named_hive_partition_sensor': ['NamedHivePartitionSensor'],
-    's3_key_sensor': ['S3KeySensor'],
-    's3_prefix_sensor': ['S3PrefixSensor'],
-    'sql_sensor': ['SqlSensor'],
-    'time_delta_sensor': ['TimeDeltaSensor'],
-    'time_sensor': ['TimeSensor'],
-    'web_hdfs_sensor': ['WebHdfsSensor']
-}
-
-if not _os.environ.get('AIRFLOW_USE_NEW_IMPORTS', False):
-    from airflow.utils.helpers import AirflowImporter
-    airflow_importer = AirflowImporter(sys.modules[__name__], _sensors)
-
-
-def _integrate_plugins():
-    """Integrate plugins to the context"""
-    from airflow.plugins_manager import sensors_modules
-    for sensors_module in sensors_modules:
-        sys.modules[sensors_module.__name__] = sensors_module
-
-        if not PY37:
-            from pep562 import Pep562
-            sensors_module = Pep562(sensors_module.__name__)
-        globals()[sensors_module._name] = sensors_module
-
-        ##########################################################
-        # TODO FIXME Remove in Airflow 2.0
-
-        if not _os.environ.get('AIRFLOW_USE_NEW_IMPORTS', False):
-            from zope.deprecation import deprecated as _deprecated
-            for _sensor in sensors_module._objects:
-                sensor_name = _sensor.__name__
-                globals()[sensor_name] = _sensor
-                _deprecated(
-                    sensor_name,
-                    "Importing plugin operator '{i}' directly from "
-                    "'airflow.operators' has been deprecated. Please "
-                    "import from 'airflow.operators.[plugin_module]' "
-                    "instead. Support for direct imports will be dropped "
-                    "entirely in Airflow 2.0.".format(i=sensor_name))
-=======
-"""Sensors."""
->>>>>>> d25854dd
+"""Sensors."""