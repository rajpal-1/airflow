--- conflicted
+++ resolved
@@ -50,12 +50,8 @@
         When set to ``poke`` the sensor is taking up a worker slot for its
         whole execution time and sleeps between pokes. Use this mode if the
         expected runtime of the sensor is short or if a short poke interval
-<<<<<<< HEAD
-        is required.
-=======
         is required. Note that the sensor will hold onto a worker slot and
         a pool slot for the duration of the sensor's runtime in this mode.
->>>>>>> 4311c1f0
         When set to ``reschedule`` the sensor task frees the worker slot when
         the criteria is not yet met and it's rescheduled at a later time. Use
         this mode if the time before the criteria is met is expected to be
