--- conflicted
+++ resolved
@@ -70,17 +70,13 @@
         else:
             return url_for(f"{self.security_manager.auth_view.endpoint}.login")
 
-<<<<<<< HEAD
     def get_url_logout(self):
         """Return the logout page url."""
         if not self.security_manager.auth_view:
             raise AirflowException("`auth_view` not defined in the security manager.")
         return url_for(f"{self.security_manager.auth_view.endpoint}.logout")
 
-    def get_url_user_profile(self) -> str:
-=======
     def get_url_user_profile(self) -> str | None:
->>>>>>> 4f83e831
         """Return the url to a page displaying info about the current user."""
         if not self.security_manager.user_view:
             return None
