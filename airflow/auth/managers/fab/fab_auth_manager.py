#
# Licensed to the Apache Software Foundation (ASF) under one
# or more contributor license agreements.  See the NOTICE file
# distributed with this work for additional information
# regarding copyright ownership.  The ASF licenses this file
# to you under the Apache License, Version 2.0 (the
# "License"); you may not use this file except in compliance
# with the License.  You may obtain a copy of the License at
#
#   http://www.apache.org/licenses/LICENSE-2.0
#
# Unless required by applicable law or agreed to in writing,
# software distributed under the License is distributed on an
# "AS IS" BASIS, WITHOUT WARRANTIES OR CONDITIONS OF ANY
# KIND, either express or implied.  See the License for the
# specific language governing permissions and limitations
# under the License.
from __future__ import annotations

from flask_login import current_user

from airflow.auth.managers.base_auth_manager import BaseAuthManager
from airflow.auth.managers.fab.security_manager_override import FabAirflowSecurityManagerOverride


class FabAuthManager(BaseAuthManager):
    """
    Flask-AppBuilder auth manager.

    This auth manager is responsible for providing a backward compatible user management experience to users.
    """

    def get_user_name(self) -> str:
        """
        Return the username associated to the user in session.

        For backward compatibility reasons, the username in FAB auth manager is the concatenation of the
        first name and the last name.
        """
        first_name = current_user.first_name or ""
        last_name = current_user.last_name or ""
        return f"{first_name} {last_name}".strip()

<<<<<<< HEAD
    def get_security_manager_override_class(self) -> type:
        """Return the security manager override."""
        return FabAirflowSecurityManagerOverride
=======
    def is_logged_in(self) -> bool:
        """Return whether the user is logged in."""
        return current_user and not current_user.is_anonymous
>>>>>>> b6888e27
<|MERGE_RESOLUTION|>--- conflicted
+++ resolved
@@ -41,12 +41,10 @@
         last_name = current_user.last_name or ""
         return f"{first_name} {last_name}".strip()
 
-<<<<<<< HEAD
-    def get_security_manager_override_class(self) -> type:
-        """Return the security manager override."""
-        return FabAirflowSecurityManagerOverride
-=======
     def is_logged_in(self) -> bool:
         """Return whether the user is logged in."""
         return current_user and not current_user.is_anonymous
->>>>>>> b6888e27
+
+    def get_security_manager_override_class(self) -> type:
+        """Return the security manager override."""
+        return FabAirflowSecurityManagerOverride