--- conflicted
+++ resolved
@@ -2551,18 +2551,14 @@
       type: boolean
       example: ~
       default: "True"
-<<<<<<< HEAD
-    - name: worker_pods_name_prefix
+    worker_pods_name_prefix:
       description: |
         Prefix to be added to the beginning of worker pods' names
       version_added: 2.6.0
       type: string
       example: prefix
       default: ""
-    - name: worker_pods_pending_timeout
-=======
     worker_pods_pending_timeout:
->>>>>>> b213f4fd
       description: |
         How long in seconds a worker can be in Pending before it is considered a failure
       version_added: 2.1.0
