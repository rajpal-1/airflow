--- conflicted
+++ resolved
@@ -17,14 +17,6 @@
 # under the License.
 """
 DaskExecutor
-<<<<<<< HEAD
-
-.. seealso::
-    For more information on how the DaskExecutor works, take a look at the guide:
-    :ref:`executor:DaskExecutor`
-"""
-=======
->>>>>>> d25854dd
 
 .. seealso::
     For more information on how the DaskExecutor works, take a look at the guide:
@@ -33,10 +25,6 @@
 import subprocess
 from typing import Any, Dict, Optional
 
-<<<<<<< HEAD
-from airflow.configuration import conf
-from airflow.executors.base_executor import BaseExecutor
-=======
 from distributed import Client, Future, as_completed
 from distributed.security import Security
 
@@ -44,7 +32,6 @@
 from airflow.exceptions import AirflowException
 from airflow.executors.base_executor import NOT_STARTED_MESSAGE, BaseExecutor, CommandType
 from airflow.models.taskinstance import TaskInstanceKey
->>>>>>> d25854dd
 
 
 class DaskExecutor(BaseExecutor):
@@ -61,19 +48,11 @@
         self.tls_ca = conf.get('dask', 'tls_ca')
         self.tls_key = conf.get('dask', 'tls_key')
         self.tls_cert = conf.get('dask', 'tls_cert')
-<<<<<<< HEAD
-        super(DaskExecutor, self).__init__(parallelism=0)
-
-    def start(self):
-        if self.tls_ca or self.tls_key or self.tls_cert:
-            from distributed.security import Security
-=======
         self.client: Optional[Client] = None
         self.futures: Optional[Dict[Future, TaskInstanceKey]] = None
 
     def start(self) -> None:
         if self.tls_ca or self.tls_key or self.tls_cert:
->>>>>>> d25854dd
             security = Security(
                 tls_client_key=self.tls_key,
                 tls_client_cert=self.tls_cert,
@@ -96,17 +75,11 @@
 
         self.validate_command(command)
 
-        if command[0:2] != ["airflow", "run"]:
-            raise ValueError('The command must start with ["airflow", "run"].')
-
         def airflow_run():
             return subprocess.check_call(command, close_fds=True)
-<<<<<<< HEAD
-=======
 
         if not self.client:
             raise AirflowException(NOT_STARTED_MESSAGE)
->>>>>>> d25854dd
 
         future = self.client.submit(airflow_run, pure=False)
         self.futures[future] = key  # type: ignore
