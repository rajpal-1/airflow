--- conflicted
+++ resolved
@@ -74,10 +74,7 @@
 class ExceptionWithTraceback:
     """
     Wrapper class used to propagate exceptions to parent processes from subprocesses.
-<<<<<<< HEAD
-=======
-
->>>>>>> 4311c1f0
+
     :param exception: The exception to wrap
     :type exception: Exception
     :param exception_traceback: The stacktrace to wrap
@@ -114,11 +111,7 @@
 
 
 def send_task_to_executor(task_tuple):
-<<<<<<< HEAD
-    key, simple_ti, command, queue, task = task_tuple
-=======
     key, _, command, queue, task = task_tuple
->>>>>>> 4311c1f0
     try:
         with timeout(seconds=2):
             result = task.apply_async(args=[command], queue=queue)
@@ -157,14 +150,9 @@
 
     def start(self):
         self.log.debug(
-<<<<<<< HEAD
-            'Starting Celery Executor using {} processes for syncing'.format(
-                self._sync_parallelism))
-=======
             'Starting Celery Executor using %s processes for syncing',
             self._sync_parallelism
         )
->>>>>>> 4311c1f0
 
     def _num_tasks_per_send_process(self, to_send_count):
         """
@@ -186,19 +174,6 @@
         return max(1,
                    int(math.ceil(1.0 * len(self.tasks) / self._sync_parallelism)))
 
-<<<<<<< HEAD
-    def heartbeat(self):
-        # Triggering new jobs
-        if not self.parallelism:
-            open_slots = len(self.queued_tasks)
-        else:
-            open_slots = self.parallelism - len(self.running)
-
-        self.log.debug("{} running task instances".format(len(self.running)))
-        self.log.debug("{} in queue".format(len(self.queued_tasks)))
-        self.log.debug("{} open slots".format(open_slots))
-
-=======
     def trigger_tasks(self, open_slots):
         """
         Overwrite trigger_tasks function from BaseExecutor
@@ -206,7 +181,6 @@
         :param open_slots: Number of open slots
         :return:
         """
->>>>>>> 4311c1f0
         sorted_queue = sorted(
             [(k, v) for k, v in self.queued_tasks.items()],
             key=lambda x: x[1][1],
@@ -214,11 +188,7 @@
 
         task_tuples_to_send = []
 
-<<<<<<< HEAD
-        for i in range(min((open_slots, len(self.queued_tasks)))):
-=======
         for _ in range(min((open_slots, len(self.queued_tasks)))):
->>>>>>> 4311c1f0
             key, (command, _, queue, simple_ti) = sorted_queue.pop(0)
             task_tuples_to_send.append((key, simple_ti, command, queue,
                                         execute_command))
@@ -250,13 +220,8 @@
             for key, command, result in key_and_async_results:
                 if isinstance(result, ExceptionWithTraceback):
                     self.log.error(
-<<<<<<< HEAD
-                        CELERY_SEND_ERR_MSG_HEADER + ":{}\n{}\n".format(
-                            result.exception, result.traceback))
-=======
                         CELERY_SEND_ERR_MSG_HEADER + ":%s\n%s\n", result.exception, result.traceback
                     )
->>>>>>> 4311c1f0
                 elif result is not None:
                     # Only pops when enqueued successfully, otherwise keep it
                     # and expect scheduler loop to deal with it.
@@ -266,13 +231,6 @@
                     self.tasks[key] = result
                     self.last_state[key] = celery_states.PENDING
 
-<<<<<<< HEAD
-        # Calling child class sync method
-        self.log.debug("Calling the {} sync method".format(self.__class__))
-        self.sync()
-
-=======
->>>>>>> 4311c1f0
     def sync(self):
         num_processes = min(len(self.tasks), self._sync_parallelism)
         if num_processes == 0:
