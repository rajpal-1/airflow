--- conflicted
+++ resolved
@@ -26,10 +26,6 @@
 
 from alembic import op
 from sqlalchemy.dialects import mysql
-<<<<<<< HEAD
-from alembic import context
-=======
->>>>>>> d25854dd
 
 # revision identifiers, used by Alembic.
 revision = '4addfa1236f1'
@@ -39,140 +35,6 @@
 
 
 def upgrade():
-<<<<<<< HEAD
-    if context.config.get_main_option('sqlalchemy.url').startswith('mysql'):
-        op.alter_column(table_name='dag', column_name='last_scheduler_run',
-                        type_=mysql.DATETIME(fsp=6))
-        op.alter_column(table_name='dag', column_name='last_pickled',
-                        type_=mysql.DATETIME(fsp=6))
-        op.alter_column(table_name='dag', column_name='last_expired',
-                        type_=mysql.DATETIME(fsp=6))
-
-        op.alter_column(table_name='dag_pickle', column_name='created_dttm',
-                        type_=mysql.DATETIME(fsp=6))
-
-        op.alter_column(table_name='dag_run', column_name='execution_date',
-                        type_=mysql.DATETIME(fsp=6))
-        op.alter_column(table_name='dag_run', column_name='start_date',
-                        type_=mysql.DATETIME(fsp=6))
-        op.alter_column(table_name='dag_run', column_name='end_date',
-                        type_=mysql.DATETIME(fsp=6))
-
-        op.alter_column(table_name='import_error', column_name='timestamp',
-                        type_=mysql.DATETIME(fsp=6))
-
-        op.alter_column(table_name='job', column_name='start_date',
-                        type_=mysql.DATETIME(fsp=6))
-        op.alter_column(table_name='job', column_name='end_date',
-                        type_=mysql.DATETIME(fsp=6))
-        op.alter_column(table_name='job', column_name='latest_heartbeat',
-                        type_=mysql.DATETIME(fsp=6))
-
-        op.alter_column(table_name='known_event', column_name='start_date',
-                        type_=mysql.DATETIME(fsp=6))
-        op.alter_column(table_name='known_event', column_name='end_date',
-                        type_=mysql.DATETIME(fsp=6))
-
-        op.alter_column(table_name='log', column_name='dttm',
-                        type_=mysql.DATETIME(fsp=6))
-        op.alter_column(table_name='log', column_name='execution_date',
-                        type_=mysql.DATETIME(fsp=6))
-
-        op.alter_column(table_name='sla_miss', column_name='execution_date',
-                        type_=mysql.DATETIME(fsp=6),
-                        nullable=False)
-        op.alter_column(table_name='sla_miss', column_name='timestamp',
-                        type_=mysql.DATETIME(fsp=6))
-
-        op.alter_column(table_name='task_fail', column_name='execution_date',
-                        type_=mysql.DATETIME(fsp=6))
-        op.alter_column(table_name='task_fail', column_name='start_date',
-                        type_=mysql.DATETIME(fsp=6))
-        op.alter_column(table_name='task_fail', column_name='end_date',
-                        type_=mysql.DATETIME(fsp=6))
-
-        op.alter_column(table_name='task_instance', column_name='execution_date',
-                        type_=mysql.DATETIME(fsp=6),
-                        nullable=False)
-        op.alter_column(table_name='task_instance', column_name='start_date',
-                        type_=mysql.DATETIME(fsp=6))
-        op.alter_column(table_name='task_instance', column_name='end_date',
-                        type_=mysql.DATETIME(fsp=6))
-        op.alter_column(table_name='task_instance', column_name='queued_dttm',
-                        type_=mysql.DATETIME(fsp=6))
-
-        op.alter_column(table_name='xcom', column_name='timestamp',
-                        type_=mysql.DATETIME(fsp=6))
-        op.alter_column(table_name='xcom', column_name='execution_date',
-                        type_=mysql.DATETIME(fsp=6))
-
-
-def downgrade():
-    if context.config.get_main_option('sqlalchemy.url').startswith('mysql'):
-        op.alter_column(table_name='dag', column_name='last_scheduler_run',
-                        type_=mysql.DATETIME())
-        op.alter_column(table_name='dag', column_name='last_pickled',
-                        type_=mysql.DATETIME())
-        op.alter_column(table_name='dag', column_name='last_expired',
-                        type_=mysql.DATETIME())
-
-        op.alter_column(table_name='dag_pickle', column_name='created_dttm',
-                        type_=mysql.DATETIME())
-
-        op.alter_column(table_name='dag_run', column_name='execution_date',
-                        type_=mysql.DATETIME())
-        op.alter_column(table_name='dag_run', column_name='start_date',
-                        type_=mysql.DATETIME())
-        op.alter_column(table_name='dag_run', column_name='end_date',
-                        type_=mysql.DATETIME())
-
-        op.alter_column(table_name='import_error', column_name='timestamp',
-                        type_=mysql.DATETIME())
-
-        op.alter_column(table_name='job', column_name='start_date',
-                        type_=mysql.DATETIME())
-        op.alter_column(table_name='job', column_name='end_date',
-                        type_=mysql.DATETIME())
-        op.alter_column(table_name='job', column_name='latest_heartbeat',
-                        type_=mysql.DATETIME())
-
-        op.alter_column(table_name='known_event', column_name='start_date',
-                        type_=mysql.DATETIME())
-        op.alter_column(table_name='known_event', column_name='end_date',
-                        type_=mysql.DATETIME())
-
-        op.alter_column(table_name='log', column_name='dttm',
-                        type_=mysql.DATETIME())
-        op.alter_column(table_name='log', column_name='execution_date',
-                        type_=mysql.DATETIME())
-
-        op.alter_column(table_name='sla_miss', column_name='execution_date',
-                        type_=mysql.DATETIME(), nullable=False)
-        op.alter_column(table_name='sla_miss', column_name='timestamp',
-                        type_=mysql.DATETIME())
-
-        op.alter_column(table_name='task_fail', column_name='execution_date',
-                        type_=mysql.DATETIME())
-        op.alter_column(table_name='task_fail', column_name='start_date',
-                        type_=mysql.DATETIME())
-        op.alter_column(table_name='task_fail', column_name='end_date',
-                        type_=mysql.DATETIME())
-
-        op.alter_column(table_name='task_instance', column_name='execution_date',
-                        type_=mysql.DATETIME(),
-                        nullable=False)
-        op.alter_column(table_name='task_instance', column_name='start_date',
-                        type_=mysql.DATETIME())
-        op.alter_column(table_name='task_instance', column_name='end_date',
-                        type_=mysql.DATETIME())
-        op.alter_column(table_name='task_instance', column_name='queued_dttm',
-                        type_=mysql.DATETIME())
-
-        op.alter_column(table_name='xcom', column_name='timestamp',
-                        type_=mysql.DATETIME())
-        op.alter_column(table_name='xcom', column_name='execution_date',
-                        type_=mysql.DATETIME())
-=======
     conn = op.get_bind()
     if conn.dialect.name == "mysql":
         op.alter_column(table_name='dag', column_name='last_scheduler_run', type_=mysql.DATETIME(fsp=6))
@@ -256,5 +118,4 @@
         op.alter_column(table_name='task_instance', column_name='queued_dttm', type_=mysql.DATETIME())
 
         op.alter_column(table_name='xcom', column_name='timestamp', type_=mysql.DATETIME())
-        op.alter_column(table_name='xcom', column_name='execution_date', type_=mysql.DATETIME())
->>>>>>> d25854dd
+        op.alter_column(table_name='xcom', column_name='execution_date', type_=mysql.DATETIME())