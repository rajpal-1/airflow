#
# Licensed to the Apache Software Foundation (ASF) under one
# or more contributor license agreements.  See the NOTICE file
# distributed with this work for additional information
# regarding copyright ownership.  The ASF licenses this file
# to you under the Apache License, Version 2.0 (the
# "License"); you may not use this file except in compliance
# with the License.  You may obtain a copy of the License at
#
#   http://www.apache.org/licenses/LICENSE-2.0
#
# Unless required by applicable law or agreed to in writing,
# software distributed under the License is distributed on an
# "AS IS" BASIS, WITHOUT WARRANTIES OR CONDITIONS OF ANY
# KIND, either express or implied.  See the License for the
# specific language governing permissions and limitations
# under the License.

"""create is_encrypted

Revision ID: 1507a7289a2f
Revises: e3a246e0dc1
Create Date: 2015-08-18 18:57:51.927315

"""
<<<<<<< HEAD
from alembic import op
import sqlalchemy as sa
=======
import sqlalchemy as sa
from alembic import op
>>>>>>> d25854dd
from sqlalchemy.engine.reflection import Inspector

# revision identifiers, used by Alembic.
revision = '1507a7289a2f'
down_revision = 'e3a246e0dc1'
branch_labels = None
depends_on = None

connectionhelper = sa.Table(
    'connection', sa.MetaData(), sa.Column('id', sa.Integer, primary_key=True), sa.Column('is_encrypted')
)


def upgrade():
    # first check if the user already has this done. This should only be
    # true for users who are upgrading from a previous version of Airflow
    # that predates Alembic integration
    conn = op.get_bind()
    inspector = Inspector.from_engine(conn)

    # this will only be true if 'connection' already exists in the db,
    # but not if alembic created it in a previous migration
    if 'connection' in inspector.get_table_names():
        col_names = [c['name'] for c in inspector.get_columns('connection')]
        if 'is_encrypted' in col_names:
            return

    op.add_column('connection', sa.Column('is_encrypted', sa.Boolean, unique=False, default=False))

    conn = op.get_bind()
    conn.execute(connectionhelper.update().values(is_encrypted=False))


def downgrade():
    op.drop_column('connection', 'is_encrypted')<|MERGE_RESOLUTION|>--- conflicted
+++ resolved
@@ -23,13 +23,8 @@
 Create Date: 2015-08-18 18:57:51.927315
 
 """
-<<<<<<< HEAD
-from alembic import op
-import sqlalchemy as sa
-=======
 import sqlalchemy as sa
 from alembic import op
->>>>>>> d25854dd
 from sqlalchemy.engine.reflection import Inspector
 
 # revision identifiers, used by Alembic.
