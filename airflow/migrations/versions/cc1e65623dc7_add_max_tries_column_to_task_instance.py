# flake8: noqa
#
# Licensed to the Apache Software Foundation (ASF) under one
# or more contributor license agreements.  See the NOTICE file
# distributed with this work for additional information
# regarding copyright ownership.  The ASF licenses this file
# to you under the Apache License, Version 2.0 (the
# "License"); you may not use this file except in compliance
# with the License.  You may obtain a copy of the License at
#
#   http://www.apache.org/licenses/LICENSE-2.0
#
# Unless required by applicable law or agreed to in writing,
# software distributed under the License is distributed on an
# "AS IS" BASIS, WITHOUT WARRANTIES OR CONDITIONS OF ANY
# KIND, either express or implied.  See the License for the
# specific language governing permissions and limitations
# under the License.

"""add max tries column to task instance

Revision ID: cc1e65623dc7
Revises: 127d2bf2dfa7
Create Date: 2017-06-19 16:53:12.851141

"""

from alembic import op
import sqlalchemy as sa
from airflow import settings
from airflow.models import DagBag
<<<<<<< HEAD
from airflow.utils.sqlalchemy import UtcDateTime
=======
>>>>>>> cb8b2a1d

from sqlalchemy import Column, Integer, String
from sqlalchemy.engine.reflection import Inspector
from sqlalchemy.ext.declarative import declarative_base

# revision identifiers, used by Alembic.
revision = 'cc1e65623dc7'
down_revision = '127d2bf2dfa7'
branch_labels = None
depends_on = None

Base = declarative_base()
BATCH_SIZE = 5000
ID_LEN = 250


class TaskInstance(Base):
    __tablename__ = "task_instance"

    task_id = Column(String(ID_LEN), primary_key=True)
    dag_id = Column(String(ID_LEN), primary_key=True)
<<<<<<< HEAD
    execution_date = Column(UtcDateTime, primary_key=True)
=======
    execution_date = Column(sa.DateTime, primary_key=True)
>>>>>>> cb8b2a1d
    max_tries = Column(Integer)
    try_number = Column(Integer, default=0)


def upgrade():
    op.add_column('task_instance', sa.Column('max_tries', sa.Integer, server_default="-1"))
    # Check if table task_instance exist before data migration. This check is
    # needed for database that does not create table until migration finishes.
    # Checking task_instance table exists prevent the error of querying
    # non-existing task_instance table.
    connection = op.get_bind()
    inspector = Inspector.from_engine(connection)
    tables = inspector.get_table_names()

    if 'task_instance' in tables:
        # Get current session
        sessionmaker = sa.orm.sessionmaker()
        session = sessionmaker(bind=connection)
        dagbag = DagBag(settings.DAGS_FOLDER)
        query = session.query(sa.func.count(TaskInstance.max_tries)).filter(
            TaskInstance.max_tries == -1
        )
        # Separate db query in batch to prevent loading entire table
        # into memory and cause out of memory error.
        while query.scalar():
            tis = session.query(TaskInstance).filter(
                TaskInstance.max_tries == -1
            ).limit(BATCH_SIZE).all()
            for ti in tis:
                dag = dagbag.get_dag(ti.dag_id)
                if not dag or not dag.has_task(ti.task_id):
                    # task_instance table might not have the up-to-date
                    # information, i.e dag or task might be modified or
                    # deleted in dagbag but is reflected in task instance
                    # table. In this case we do not retry the task that can't
                    # be parsed.
                    ti.max_tries = ti.try_number
                else:
                    task = dag.get_task(ti.task_id)
                    if task.retries:
                        ti.max_tries = task.retries
                    else:
                        ti.max_tries = ti.try_number
                session.merge(ti)

            session.commit()
        # Commit the current session.
        session.commit()


def downgrade():
    engine = settings.engine
    if engine.dialect.has_table(engine, 'task_instance'):
        connection = op.get_bind()
        sessionmaker = sa.orm.sessionmaker()
        session = sessionmaker(bind=connection)
        dagbag = DagBag(settings.DAGS_FOLDER)
        query = session.query(sa.func.count(TaskInstance.max_tries)).filter(
            TaskInstance.max_tries != -1
        )
        while query.scalar():
            tis = session.query(TaskInstance).filter(
                TaskInstance.max_tries != -1
            ).limit(BATCH_SIZE).all()
            for ti in tis:
                dag = dagbag.get_dag(ti.dag_id)
                if not dag or not dag.has_task(ti.task_id):
                    ti.try_number = 0
                else:
                    task = dag.get_task(ti.task_id)
                    # max_tries - try_number is number of times a task instance
                    # left to retry by itself. So the current try_number should be
                    # max number of self retry (task.retries) minus number of
                    # times left for task instance to try the task.
                    ti.try_number = max(0, task.retries - (ti.max_tries -
                                                           ti.try_number))
                ti.max_tries = -1
                session.merge(ti)
            session.commit()
        session.commit()
    op.drop_column('task_instance', 'max_tries')<|MERGE_RESOLUTION|>--- conflicted
+++ resolved
@@ -29,10 +29,6 @@
 import sqlalchemy as sa
 from airflow import settings
 from airflow.models import DagBag
-<<<<<<< HEAD
-from airflow.utils.sqlalchemy import UtcDateTime
-=======
->>>>>>> cb8b2a1d
 
 from sqlalchemy import Column, Integer, String
 from sqlalchemy.engine.reflection import Inspector
@@ -54,11 +50,7 @@
 
     task_id = Column(String(ID_LEN), primary_key=True)
     dag_id = Column(String(ID_LEN), primary_key=True)
-<<<<<<< HEAD
-    execution_date = Column(UtcDateTime, primary_key=True)
-=======
     execution_date = Column(sa.DateTime, primary_key=True)
->>>>>>> cb8b2a1d
     max_tries = Column(Integer)
     try_number = Column(Integer, default=0)
 
