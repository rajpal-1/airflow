--- conflicted
+++ resolved
@@ -74,14 +74,7 @@
 
                 <!-- Column 2: Turn dag on/off -->
                 <td>
-<<<<<<< HEAD
-                    {% set disabled = 'disabled' if view_only else None %}
-                    <input id="toggle-{{ dag.dag_id }}" {{ disabled }} dag_id="{{ dag.dag_id }}" type="checkbox" {{ "checked" if not dag.is_paused else "" }} data-toggle="toggle" data-size="mini" method="post">
-=======
-                  {% if dag_id in orm_dags %}
-                    <input id="toggle-{{ dag_id }}" dag_id="{{ dag_id }}" type="checkbox" {{ "checked" if not orm_dags[dag_id].is_paused else "" }} data-toggle="toggle" data-size="mini" method="post">
-                  {% endif %}
->>>>>>> 0e112d35
+                    <input id="toggle-{{ dag.dag_id }}" dag_id="{{ dag.dag_id }}" type="checkbox" {{ "checked" if not dag.is_paused else "" }} data-toggle="toggle" data-size="mini" method="post">
                 </td>
 
                 <!-- Column 3: Name -->
