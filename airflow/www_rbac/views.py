# -*- coding: utf-8 -*-
#
# Licensed to the Apache Software Foundation (ASF) under one
# or more contributor license agreements.  See the NOTICE file
# distributed with this work for additional information
# regarding copyright ownership.  The ASF licenses this file
# to you under the Apache License, Version 2.0 (the
# "License"); you may not use this file except in compliance
# with the License.  You may obtain a copy of the License at
#
#   http://www.apache.org/licenses/LICENSE-2.0
#
# Unless required by applicable law or agreed to in writing,
# software distributed under the License is distributed on an
# "AS IS" BASIS, WITHOUT WARRANTIES OR CONDITIONS OF ANY
# KIND, either express or implied.  See the License for the
# specific language governing permissions and limitations
# under the License.
#

import copy
import itertools
import json
import logging
import math
import os
import socket
import traceback
from collections import defaultdict
from datetime import timedelta


import markdown
import nvd3
import pendulum
import sqlalchemy as sqla
from flask import (
    redirect, request, Markup, Response, render_template,
    make_response, flash, jsonify, send_file, escape)
from flask._compat import PY2
from flask_appbuilder import BaseView, ModelView, expose, has_access
from flask_appbuilder.actions import action
from flask_appbuilder.models.sqla.filters import BaseFilter
from flask_babel import lazy_gettext
from past.builtins import unicode
from pygments import highlight, lexers
from pygments.formatters import HtmlFormatter
from sqlalchemy import func, or_, desc, and_, union_all
from wtforms import SelectField, validators

import airflow
from airflow import configuration as conf
from airflow import models, jobs
from airflow import settings
from airflow.api.common.experimental.mark_tasks import (set_dag_run_state_to_success,
                                                        set_dag_run_state_to_failed)
<<<<<<< HEAD
from airflow.models import XCom, DagRun
from airflow import configuration
=======
from airflow.models import XCom, DagRun, errors
>>>>>>> 8ffe2e1b
from airflow.models.connection import Connection
from airflow.ti_deps.dep_context import DepContext, QUEUE_DEPS, SCHEDULER_DEPS
from airflow.utils import timezone
from airflow.utils.dates import infer_time_unit, scale_time_units
from airflow.utils.db import provide_session
from airflow.utils.helpers import alchemy_to_dict, render_log_filename
from airflow.utils.json import json_ser
from airflow.utils.state import State
from airflow.www_rbac import utils as wwwutils
from airflow.www_rbac.app import app, appbuilder
from airflow.www_rbac.decorators import action_logging, gzipped, has_dag_access
from airflow.www_rbac.forms import (DateTimeForm, DateTimeWithNumRunsForm,
                                    DateTimeWithNumRunsWithDagRunsForm,
                                    DagRunForm, ConnectionForm)
from airflow.www_rbac.widgets import AirflowModelListWidget
if PY2:
    from cStringIO import StringIO
else:
    from io import StringIO


PAGE_SIZE = conf.getint('webserver', 'page_size')
if os.environ.get('SKIP_DAGS_PARSING') != 'True':
    dagbag = models.DagBag(settings.DAGS_FOLDER)
else:
    dagbag = models.DagBag


def get_date_time_num_runs_dag_runs_form_data(request, session, dag):
    dttm = request.args.get('execution_date')
    if dttm:
        dttm = pendulum.parse(dttm)
    else:
        execution_date = session.query(sqla.func.max(DagRun.execution_date)).filter(
            DagRun.dag_id == dag.dag_id
        ).scalar()
        dttm = execution_date or timezone.utcnow()

    base_date = request.args.get('base_date')
    if base_date:
        base_date = timezone.parse(base_date)
    else:
        # The DateTimeField widget truncates milliseconds and would loose
        # the first dag run. Round to next second.
        base_date = (dttm + timedelta(seconds=1)).replace(microsecond=0)

    default_dag_run = conf.getint('webserver', 'default_dag_run_display_number')
    num_runs = request.args.get('num_runs')
    num_runs = int(num_runs) if num_runs else default_dag_run

    DR = models.DagRun
    drs = (
        session.query(DR)
        .filter(
            DR.dag_id == dag.dag_id,
            DR.execution_date <= base_date)
        .order_by(desc(DR.execution_date))
        .limit(num_runs)
        .all()
    )
    dr_choices = []
    dr_state = None
    for dr in drs:
        dr_choices.append((dr.execution_date.isoformat(), dr.run_id))
        if dttm == dr.execution_date:
            dr_state = dr.state

    # Happens if base_date was changed and the selected dag run is not in result
    if not dr_state and drs:
        dr = drs[0]
        dttm = dr.execution_date
        dr_state = dr.state

    return {
        'dttm': dttm,
        'base_date': base_date,
        'num_runs': num_runs,
        'execution_date': dttm.isoformat(),
        'dr_choices': dr_choices,
        'dr_state': dr_state,
    }


######################################################################################
#                                    BaseViews
######################################################################################


class AirflowBaseView(BaseView):
    route_base = ''

    def render(self, template, **context):
        return render_template(template,
                               base_template=self.appbuilder.base_template,
                               appbuilder=self.appbuilder,
                               **context)


class Airflow(AirflowBaseView):
    @expose('/health')
    @provide_session
    def health(self, session=None):
        """
        An endpoint helping check the health status of the Airflow instance,
        including metadatabase and scheduler.
        """

        BJ = jobs.BaseJob
        payload = {}
        scheduler_health_check_threshold = timedelta(seconds=conf.getint('scheduler',
                                                                         'scheduler_health_check_threshold'
                                                                         ))

        latest_scheduler_heartbeat = None
        payload['metadatabase'] = {'status': 'healthy'}
        try:
            latest_scheduler_heartbeat = session.query(func.max(BJ.latest_heartbeat)).\
                filter(BJ.state == 'running', BJ.job_type == 'SchedulerJob').\
                scalar()
        except Exception:
            payload['metadatabase']['status'] = 'unhealthy'

        if not latest_scheduler_heartbeat:
            scheduler_status = 'unhealthy'
        else:
            if timezone.utcnow() - latest_scheduler_heartbeat <= scheduler_health_check_threshold:
                scheduler_status = 'healthy'
            else:
                scheduler_status = 'unhealthy'

        payload['scheduler'] = {'status': scheduler_status,
                                'latest_scheduler_heartbeat': str(latest_scheduler_heartbeat)}

        return wwwutils.json_response(payload)

    @expose('/home')
    @has_access
    @provide_session
    def index(self, session=None):
        DM = models.DagModel

        hide_paused_dags_by_default = conf.getboolean('webserver',
                                                      'hide_paused_dags_by_default')
        show_paused_arg = request.args.get('showPaused', 'None')

        default_dag_run = conf.getint('webserver', 'default_dag_run_display_number')
        num_runs = request.args.get('num_runs')
        num_runs = int(num_runs) if num_runs else default_dag_run

        def get_int_arg(value, default=0):
            try:
                return int(value)
            except ValueError:
                return default

        arg_current_page = request.args.get('page', '0')
        arg_search_query = request.args.get('search', None)

        dags_per_page = PAGE_SIZE
        current_page = get_int_arg(arg_current_page, default=0)

        if show_paused_arg.strip().lower() == 'false':
            hide_paused = True
        elif show_paused_arg.strip().lower() == 'true':
            hide_paused = False
        else:
            hide_paused = hide_paused_dags_by_default

        # read orm_dags from the db
        query = session.query(DM).filter(
            ~DM.is_subdag, DM.is_active
        )

        # optionally filter out "paused" dags
        if hide_paused:
            query = query.filter(~DM.is_paused)

        if arg_search_query:
            query = query.filter(sqla.func.lower(DM.dag_id) == arg_search_query.lower())

        import_errors = session.query(errors.ImportError).all()
        for ie in import_errors:
            flash(
                "Broken DAG: [{ie.filename}] {ie.stacktrace}".format(ie=ie),
                "error")

        from airflow.plugins_manager import import_errors as plugin_import_errors
        for filename, stacktrace in plugin_import_errors.items():
            flash(
                "Broken plugin: [{filename}] {stacktrace}".format(
                    stacktrace=stacktrace,
                    filename=filename),
                "error")

        # Get all the dag id the user could access
        filter_dag_ids = appbuilder.sm.get_accessible_dag_ids()

        if 'all_dags' not in filter_dag_ids:
            query = query.filter(DM.dag_id.in_(filter_dag_ids))

        query = query.order_by(DM.dag_id)

        start = current_page * dags_per_page
        end = start + dags_per_page

        dags = query.offset(start).limit(dags_per_page).all()

        num_of_all_dags = query.count()
        num_of_pages = int(math.ceil(num_of_all_dags / float(dags_per_page)))

        auto_complete_data = set()
        for row in query.with_entities(DM.dag_id, DM.owners):
            auto_complete_data.add(row.dag_id)
            auto_complete_data.add(row.owners)

        return self.render(
            'airflow/dags.html',
            dags=dags,
            hide_paused=hide_paused,
            current_page=current_page,
            search_query=arg_search_query if arg_search_query else '',
            page_size=dags_per_page,
            num_of_pages=num_of_pages,
            num_dag_from=start + 1,
            num_dag_to=min(end, num_of_all_dags),
            num_of_all_dags=num_of_all_dags,
            paging=wwwutils.generate_pages(current_page, num_of_pages,
                                           search=arg_search_query,
                                           showPaused=not hide_paused),
            auto_complete_data=auto_complete_data,
            num_runs=num_runs)

    @expose('/dag_stats')
    @has_access
    @provide_session
    def dag_stats(self, session=None):
        dr = models.DagRun

        filter_dag_ids = appbuilder.sm.get_accessible_dag_ids()

        dag_state_stats = session.query(dr.dag_id, dr.state, sqla.func.count(dr.state))\
            .group_by(dr.dag_id, dr.state)

        payload = {}
        if filter_dag_ids:
            if 'all_dags' not in filter_dag_ids:
                dag_state_stats = dag_state_stats.filter(dr.dag_id.in_(filter_dag_ids))
            data = {}
            for dag_id, state, count in dag_state_stats:
                if dag_id not in data:
                    data[dag_id] = {}
                data[dag_id][state] = count

            if 'all_dags' in filter_dag_ids:
                filter_dag_ids = [dag_id for dag_id, in session.query(models.DagModel.dag_id)]

            for dag_id in filter_dag_ids:
                payload[dag_id] = []
                for state in State.dag_states:
                    count = data.get(dag_id, {}).get(state, 0)
                    payload[dag_id].append({
                        'state': state,
                        'count': count,
                        'dag_id': dag_id,
                        'color': State.color(state)
                    })
        return wwwutils.json_response(payload)

    @expose('/task_stats')
    @has_access
    @provide_session
    def task_stats(self, session=None):
        TI = models.TaskInstance
        DagRun = models.DagRun
        Dag = models.DagModel

        filter_dag_ids = appbuilder.sm.get_accessible_dag_ids()

        payload = {}
        if not filter_dag_ids:
            return

        LastDagRun = (
            session.query(
                DagRun.dag_id,
                sqla.func.max(DagRun.execution_date).label('execution_date')
            )
            .join(Dag, Dag.dag_id == DagRun.dag_id)
            .filter(DagRun.state != State.RUNNING, Dag.is_active)
            .group_by(DagRun.dag_id)
            .subquery('last_dag_run')
        )
        RunningDagRun = (
            session.query(DagRun.dag_id, DagRun.execution_date)
                   .join(Dag, Dag.dag_id == DagRun.dag_id)
                   .filter(DagRun.state == State.RUNNING, Dag.is_active)
                   .subquery('running_dag_run')
        )

        # Select all task_instances from active dag_runs.
        # If no dag_run is active, return task instances from most recent dag_run.
        LastTI = (
            session.query(TI.dag_id.label('dag_id'), TI.state.label('state'))
                   .join(LastDagRun,
                         and_(LastDagRun.c.dag_id == TI.dag_id,
                              LastDagRun.c.execution_date == TI.execution_date))
        )
        RunningTI = (
            session.query(TI.dag_id.label('dag_id'), TI.state.label('state'))
                   .join(RunningDagRun,
                         and_(RunningDagRun.c.dag_id == TI.dag_id,
                              RunningDagRun.c.execution_date == TI.execution_date))
        )

        UnionTI = union_all(LastTI, RunningTI).alias('union_ti')
        qry = (
            session.query(UnionTI.c.dag_id, UnionTI.c.state, sqla.func.count())
                   .group_by(UnionTI.c.dag_id, UnionTI.c.state)
        )

        data = {}
        for dag_id, state, count in qry:
            if 'all_dags' in filter_dag_ids or dag_id in filter_dag_ids:
                if dag_id not in data:
                    data[dag_id] = {}
                data[dag_id][state] = count
        session.commit()

        if 'all_dags' in filter_dag_ids:
            filter_dag_ids = [dag_id for dag_id, in session.query(models.DagModel.dag_id)]
        for dag_id in filter_dag_ids:
            payload[dag_id] = []
            for state in State.task_states:
                count = data.get(dag_id, {}).get(state, 0)
                payload[dag_id].append({
                    'state': state,
                    'count': count,
                    'dag_id': dag_id,
                    'color': State.color(state)
                })
        return wwwutils.json_response(payload)

    @expose('/code')
    @has_dag_access(can_dag_read=True)
    @has_access
    @provide_session
    def code(self, session=None):
        dm = models.DagModel
        dag_id = request.args.get('dag_id')
        dag = session.query(dm).filter(dm.dag_id == dag_id).first()
        try:
            with wwwutils.open_maybe_zipped(dag.fileloc, 'r') as f:
                code = f.read()
            html_code = highlight(
                code, lexers.PythonLexer(), HtmlFormatter(linenos=True))
        except IOError as e:
            html_code = str(e)

        return self.render(
            'airflow/dag_code.html', html_code=html_code, dag=dag, title=dag_id,
            root=request.args.get('root'),
            demo_mode=conf.getboolean('webserver', 'demo_mode'))

    @expose('/dag_details')
    @has_dag_access(can_dag_read=True)
    @has_access
    @provide_session
    def dag_details(self, session=None):
        dag_id = request.args.get('dag_id')
        dag = dagbag.get_dag(dag_id)
        title = "DAG details"
        root = request.args.get('root', '')

        TI = models.TaskInstance
        states = (
            session.query(TI.state, sqla.func.count(TI.dag_id))
                   .filter(TI.dag_id == dag_id)
                   .group_by(TI.state)
                   .all()
        )

        active_runs = models.DagRun.find(
            dag_id=dag.dag_id,
            state=State.RUNNING,
            external_trigger=False,
            session=session
        )

        return self.render(
            'airflow/dag_details.html',
            dag=dag, title=title, root=root, states=states, State=State, active_runs=active_runs)

    @app.errorhandler(404)
    def circles(self):
        return render_template(
            'airflow/circles.html', hostname=socket.getfqdn()), 404

    @app.errorhandler(500)
    def show_traceback(self):
        from airflow.utils import asciiart as ascii_
        return render_template(
            'airflow/traceback.html',
            hostname=socket.getfqdn(),
            nukular=ascii_.nukular,
            info=traceback.format_exc()), 500

    @expose('/pickle_info')
    @has_access
    def pickle_info(self):
        d = {}
        filter_dag_ids = appbuilder.sm.get_accessible_dag_ids()
        if not filter_dag_ids:
            return wwwutils.json_response({})
        dag_id = request.args.get('dag_id')
        dags = [dagbag.dags.get(dag_id)] if dag_id else dagbag.dags.values()
        for dag in dags:
            if 'all_dags' in filter_dag_ids or dag.dag_id in filter_dag_ids:
                if not dag.is_subdag:
                    d[dag.dag_id] = dag.pickle_info()
        return wwwutils.json_response(d)

    @expose('/rendered')
    @has_dag_access(can_dag_read=True)
    @has_access
    @action_logging
    def rendered(self):
        dag_id = request.args.get('dag_id')
        task_id = request.args.get('task_id')
        execution_date = request.args.get('execution_date')
        dttm = pendulum.parse(execution_date)
        form = DateTimeForm(data={'execution_date': dttm})
        root = request.args.get('root', '')
        dag = dagbag.get_dag(dag_id)
        task = copy.copy(dag.get_task(task_id))
        ti = models.TaskInstance(task=task, execution_date=dttm)
        try:
            ti.render_templates()
        except Exception as e:
            flash("Error rendering template: " + str(e), "error")
        title = "Rendered Template"
        html_dict = {}
        for template_field in task.__class__.template_fields:
            content = getattr(task, template_field)
            if template_field in wwwutils.get_attr_renderer():
                html_dict[template_field] = \
                    wwwutils.get_attr_renderer()[template_field](content)
            else:
                html_dict[template_field] = (
                    "<pre><code>" + str(content) + "</pre></code>")

        return self.render(
            'airflow/ti_code.html',
            html_dict=html_dict,
            dag=dag,
            task_id=task_id,
            execution_date=execution_date,
            form=form,
            root=root,
            title=title)

    @expose('/get_logs_with_metadata')
    @has_dag_access(can_dag_read=True)
    @has_access
    @action_logging
    @provide_session
    def get_logs_with_metadata(self, session=None):
        dag_id = request.args.get('dag_id')
        task_id = request.args.get('task_id')
        execution_date = request.args.get('execution_date')
        dttm = pendulum.parse(execution_date)
        if request.args.get('try_number') is not None:
            try_number = int(request.args.get('try_number'))
        else:
            try_number = None
        metadata = request.args.get('metadata')
        metadata = json.loads(metadata)
        response_format = request.args.get('format', 'json')

        # metadata may be null
        if not metadata:
            metadata = {}

        # Convert string datetime into actual datetime
        try:
            execution_date = timezone.parse(execution_date)
        except ValueError:
            error_message = (
                'Given execution date, {}, could not be identified '
                'as a date. Example date format: 2015-11-16T14:34:15+00:00'.format(
                    execution_date))
            response = jsonify({'error': error_message})
            response.status_code = 400

            return response

        logger = logging.getLogger('airflow.task')
        task_log_reader = conf.get('core', 'task_log_reader')
        handler = next((handler for handler in logger.handlers
                        if handler.name == task_log_reader), None)

        ti = session.query(models.TaskInstance).filter(
            models.TaskInstance.dag_id == dag_id,
            models.TaskInstance.task_id == task_id,
            models.TaskInstance.execution_date == dttm).first()
        try:
            if ti is None:
                logs = ["*** Task instance did not exist in the DB\n"]
                metadata['end_of_log'] = True
            else:
                dag = dagbag.get_dag(dag_id)
                ti.task = dag.get_task(ti.task_id)
                logs, metadatas = handler.read(ti, try_number, metadata=metadata)
                metadata = metadatas[0]
            for i, log in enumerate(logs):
                if PY2 and not isinstance(log, unicode):
                    logs[i] = log.decode('utf-8')

            if response_format == 'json':
                message = logs[0] if try_number is not None else logs
                return jsonify(message=message, metadata=metadata)

            file_obj = StringIO('\n'.join(logs))
            filename_template = conf.get('core', 'LOG_FILENAME_TEMPLATE')
            attachment_filename = render_log_filename(ti, try_number, filename_template)
            return send_file(file_obj, as_attachment=True,
                             attachment_filename=attachment_filename)
        except AttributeError as e:
            error_message = ["Task log handler {} does not support read logs.\n{}\n"
                             .format(task_log_reader, str(e))]
            metadata['end_of_log'] = True
            return jsonify(message=error_message, error=True, metadata=metadata)

    @expose('/log')
    @has_dag_access(can_dag_read=True)
    @has_access
    @action_logging
    @provide_session
    def log(self, session=None):
        dag_id = request.args.get('dag_id')
        task_id = request.args.get('task_id')
        execution_date = request.args.get('execution_date')
        dttm = pendulum.parse(execution_date)
        form = DateTimeForm(data={'execution_date': dttm})
        dag = dagbag.get_dag(dag_id)

        ti = session.query(models.TaskInstance).filter(
            models.TaskInstance.dag_id == dag_id,
            models.TaskInstance.task_id == task_id,
            models.TaskInstance.execution_date == dttm).first()

        logs = [''] * (ti.next_try_number - 1 if ti is not None else 0)
        root = request.args.get('root', '')
        return self.render(
            'airflow/ti_log.html',
            logs=logs, dag=dag, title="Log by attempts",
            dag_id=dag.dag_id, task_id=task_id,
            execution_date=execution_date, form=form,
            root=root)

    @expose('/task')
    @has_dag_access(can_dag_read=True)
    @has_access
    @action_logging
    def task(self):
        TI = models.TaskInstance

        dag_id = request.args.get('dag_id')
        task_id = request.args.get('task_id')
        # Carrying execution_date through, even though it's irrelevant for
        # this context
        execution_date = request.args.get('execution_date')
        dttm = pendulum.parse(execution_date)
        form = DateTimeForm(data={'execution_date': dttm})
        root = request.args.get('root', '')
        dag = dagbag.get_dag(dag_id)

        if not dag or task_id not in dag.task_ids:
            flash(
                "Task [{}.{}] doesn't seem to exist"
                " at the moment".format(dag_id, task_id),
                "error")
            return redirect('/')
        task = copy.copy(dag.get_task(task_id))
        task.resolve_template_files()
        ti = TI(task=task, execution_date=dttm)
        ti.refresh_from_db()

        ti_attrs = []
        for attr_name in dir(ti):
            if not attr_name.startswith('_'):
                attr = getattr(ti, attr_name)
                if type(attr) != type(self.task):  # noqa
                    ti_attrs.append((attr_name, str(attr)))

        task_attrs = []
        for attr_name in dir(task):
            if not attr_name.startswith('_'):
                attr = getattr(task, attr_name)
                if type(attr) != type(self.task) and \
                        attr_name not in wwwutils.get_attr_renderer():  # noqa
                    task_attrs.append((attr_name, str(attr)))

        # Color coding the special attributes that are code
        special_attrs_rendered = {}
        for attr_name in wwwutils.get_attr_renderer():
            if hasattr(task, attr_name):
                source = getattr(task, attr_name)
                special_attrs_rendered[attr_name] = \
                    wwwutils.get_attr_renderer()[attr_name](source)

        no_failed_deps_result = [(
            "Unknown",
            "All dependencies are met but the task instance is not running. In most "
            "cases this just means that the task will probably be scheduled soon "
            "unless:<br/>\n- The scheduler is down or under heavy load<br/>\n{}\n"
            "<br/>\nIf this task instance does not start soon please contact your "
            "Airflow administrator for assistance.".format(
                "- This task instance already ran and had it's state changed manually "
                "(e.g. cleared in the UI)<br/>" if ti.state == State.NONE else ""))]

        # Use the scheduler's context to figure out which dependencies are not met
        dep_context = DepContext(SCHEDULER_DEPS)
        failed_dep_reasons = [(dep.dep_name, dep.reason) for dep in
                              ti.get_failed_dep_statuses(
                                  dep_context=dep_context)]

        title = "Task Instance Details"
        return self.render(
            'airflow/task.html',
            task_attrs=task_attrs,
            ti_attrs=ti_attrs,
            failed_dep_reasons=failed_dep_reasons or no_failed_deps_result,
            task_id=task_id,
            execution_date=execution_date,
            special_attrs_rendered=special_attrs_rendered,
            form=form,
            root=root,
            dag=dag, title=title)

    @expose('/xcom')
    @has_dag_access(can_dag_read=True)
    @has_access
    @action_logging
    @provide_session
    def xcom(self, session=None):
        dag_id = request.args.get('dag_id')
        task_id = request.args.get('task_id')
        # Carrying execution_date through, even though it's irrelevant for
        # this context
        execution_date = request.args.get('execution_date')
        dttm = pendulum.parse(execution_date)
        form = DateTimeForm(data={'execution_date': dttm})
        root = request.args.get('root', '')
        dm_db = models.DagModel
        ti_db = models.TaskInstance
        dag = session.query(dm_db).filter(dm_db.dag_id == dag_id).first()
        ti = session.query(ti_db).filter(ti_db.dag_id == dag_id and ti_db.task_id == task_id).first()

        if not ti:
            flash(
                "Task [{}.{}] doesn't seem to exist"
                " at the moment".format(dag_id, task_id),
                "error")
            return redirect('/')

        xcomlist = session.query(XCom).filter(
            XCom.dag_id == dag_id, XCom.task_id == task_id,
            XCom.execution_date == dttm).all()

        attributes = []
        for xcom in xcomlist:
            if not xcom.key.startswith('_'):
                attributes.append((xcom.key, xcom.value))

        title = "XCom"
        return self.render(
            'airflow/xcom.html',
            attributes=attributes,
            task_id=task_id,
            execution_date=execution_date,
            form=form,
            root=root,
            dag=dag, title=title)

    @expose('/run')
    @has_dag_access(can_dag_edit=True)
    @has_access
    @action_logging
    def run(self):
        dag_id = request.args.get('dag_id')
        task_id = request.args.get('task_id')
        origin = request.args.get('origin')
        dag = dagbag.get_dag(dag_id)
        task = dag.get_task(task_id)

        execution_date = request.args.get('execution_date')
        execution_date = pendulum.parse(execution_date)
        ignore_all_deps = request.args.get('ignore_all_deps') == "true"
        ignore_task_deps = request.args.get('ignore_task_deps') == "true"
        ignore_ti_state = request.args.get('ignore_ti_state') == "true"

        from airflow.executors import GetDefaultExecutor
        executor = GetDefaultExecutor()
        valid_celery_config = False
        valid_kubernetes_config = False

        try:
            from airflow.executors.celery_executor import CeleryExecutor
            valid_celery_config = isinstance(executor, CeleryExecutor)
        except ImportError:
            pass

        try:
            from airflow.contrib.executors.kubernetes_executor import KubernetesExecutor
            valid_kubernetes_config = isinstance(executor, KubernetesExecutor)
        except ImportError:
            pass

        if not valid_celery_config and not valid_kubernetes_config:
            flash("Only works with the Celery or Kubernetes executors, sorry", "error")
            return redirect(origin)

        ti = models.TaskInstance(task=task, execution_date=execution_date)
        ti.refresh_from_db()

        # Make sure the task instance can be queued
        dep_context = DepContext(
            deps=QUEUE_DEPS,
            ignore_all_deps=ignore_all_deps,
            ignore_task_deps=ignore_task_deps,
            ignore_ti_state=ignore_ti_state)
        failed_deps = list(ti.get_failed_dep_statuses(dep_context=dep_context))
        if failed_deps:
            failed_deps_str = ", ".join(
                ["{}: {}".format(dep.dep_name, dep.reason) for dep in failed_deps])
            flash("Could not queue task instance for execution, dependencies not met: "
                  "{}".format(failed_deps_str),
                  "error")
            return redirect(origin)

        executor.start()
        executor.queue_task_instance(
            ti,
            ignore_all_deps=ignore_all_deps,
            ignore_task_deps=ignore_task_deps,
            ignore_ti_state=ignore_ti_state)
        executor.heartbeat()
        flash(
            "Sent {} to the message queue, "
            "it should start any moment now.".format(ti))
        return redirect(origin)

    @expose('/delete')
    @has_dag_access(can_dag_edit=True)
    @has_access
    @action_logging
    def delete(self):
        from airflow.api.common.experimental import delete_dag
        from airflow.exceptions import DagNotFound, DagFileExists

        dag_id = request.args.get('dag_id')
        origin = request.args.get('origin') or "/"

        try:
            delete_dag.delete_dag(dag_id)
        except DagNotFound:
            flash("DAG with id {} not found. Cannot delete".format(dag_id), 'error')
            return redirect(request.referrer)
        except DagFileExists:
            flash("Dag id {} is still in DagBag. "
                  "Remove the DAG file first.".format(dag_id),
                  'error')
            return redirect(request.referrer)

        flash("Deleting DAG with id {}. May take a couple minutes to fully"
              " disappear.".format(dag_id))

        # Upon success return to origin.
        return redirect(origin)

    @expose('/trigger')
    @has_dag_access(can_dag_edit=True)
    @has_access
    @action_logging
    @provide_session
    def trigger(self, session=None):
        dag_id = request.args.get('dag_id')
        origin = request.args.get('origin') or "/"
        dag = session.query(models.DagModel).filter(models.DagModel.dag_id == dag_id).first()
        if not dag:
            flash("Cannot find dag {}".format(dag_id))
            return redirect(origin)

        execution_date = timezone.utcnow()
        run_id = "manual__{0}".format(execution_date.isoformat())

        dr = DagRun.find(dag_id=dag_id, run_id=run_id)
        if dr:
            flash("This run_id {} already exists".format(run_id))
            return redirect(origin)

        run_conf = {}

        dag.create_dagrun(
            run_id=run_id,
            execution_date=execution_date,
            state=State.RUNNING,
            conf=run_conf,
            external_trigger=True
        )

        flash(
            "Triggered {}, "
            "it should start any moment now.".format(dag_id))
        return redirect(origin)

    def _clear_dag_tis(self, dag, start_date, end_date, origin,
                       recursive=False, confirmed=False):
        if confirmed:
            count = dag.clear(
                start_date=start_date,
                end_date=end_date,
                include_subdags=recursive,
                include_parentdag=recursive,
            )

            flash("{0} task instances have been cleared".format(count))
            return redirect(origin)

        tis = dag.clear(
            start_date=start_date,
            end_date=end_date,
            include_subdags=recursive,
            include_parentdag=recursive,
            dry_run=True,
        )
        if not tis:
            flash("No task instances to clear", 'error')
            response = redirect(origin)
        else:
            details = "\n".join([str(t) for t in tis])

            response = self.render(
                'airflow/confirm.html',
                message=("Here's the list of task instances you are about "
                         "to clear:"),
                details=details)

        return response

    @expose('/clear')
    @has_dag_access(can_dag_edit=True)
    @has_access
    @action_logging
    def clear(self):
        dag_id = request.args.get('dag_id')
        task_id = request.args.get('task_id')
        origin = request.args.get('origin')
        dag = dagbag.get_dag(dag_id)

        execution_date = request.args.get('execution_date')
        execution_date = pendulum.parse(execution_date)
        confirmed = request.args.get('confirmed') == "true"
        upstream = request.args.get('upstream') == "true"
        downstream = request.args.get('downstream') == "true"
        future = request.args.get('future') == "true"
        past = request.args.get('past') == "true"
        recursive = request.args.get('recursive') == "true"

        dag = dag.sub_dag(
            task_regex=r"^{0}$".format(task_id),
            include_downstream=downstream,
            include_upstream=upstream)

        end_date = execution_date if not future else None
        start_date = execution_date if not past else None

        return self._clear_dag_tis(dag, start_date, end_date, origin,
                                   recursive=recursive, confirmed=confirmed)

    @expose('/dagrun_clear')
    @has_dag_access(can_dag_edit=True)
    @has_access
    @action_logging
    def dagrun_clear(self):
        dag_id = request.args.get('dag_id')
        origin = request.args.get('origin')
        execution_date = request.args.get('execution_date')
        confirmed = request.args.get('confirmed') == "true"

        dag = dagbag.get_dag(dag_id)
        execution_date = pendulum.parse(execution_date)
        start_date = execution_date
        end_date = execution_date

        return self._clear_dag_tis(dag, start_date, end_date, origin,
                                   recursive=True, confirmed=confirmed)

    @expose('/blocked')
    @has_access
    @provide_session
    def blocked(self, session=None):
        DR = models.DagRun
        filter_dag_ids = appbuilder.sm.get_accessible_dag_ids()

        payload = []
        if filter_dag_ids:
            dags = (
                session.query(DR.dag_id, sqla.func.count(DR.id))
                       .filter(DR.state == State.RUNNING)
                       .group_by(DR.dag_id)

            )
            if 'all_dags' not in filter_dag_ids:
                dags = dags.filter(DR.dag_id.in_(filter_dag_ids))
            dags = dags.all()

            for dag_id, active_dag_runs in dags:
                max_active_runs = 0
                if dag_id in dagbag.dags:
                    max_active_runs = dagbag.dags[dag_id].max_active_runs
                payload.append({
                    'dag_id': dag_id,
                    'active_dag_run': active_dag_runs,
                    'max_active_runs': max_active_runs,
                })
        return wwwutils.json_response(payload)

    def _mark_dagrun_state_as_failed(self, dag_id, execution_date, confirmed, origin):
        if not execution_date:
            flash('Invalid execution date', 'error')
            return redirect(origin)

        execution_date = pendulum.parse(execution_date)
        dag = dagbag.get_dag(dag_id)

        if not dag:
            flash('Cannot find DAG: {}'.format(dag_id), 'error')
            return redirect(origin)

        new_dag_state = set_dag_run_state_to_failed(dag, execution_date, commit=confirmed)

        if confirmed:
            flash('Marked failed on {} task instances'.format(len(new_dag_state)))
            return redirect(origin)

        else:
            details = '\n'.join([str(t) for t in new_dag_state])

            response = self.render('airflow/confirm.html',
                                   message=("Here's the list of task instances you are "
                                            "about to mark as failed"),
                                   details=details)

            return response

    def _mark_dagrun_state_as_success(self, dag_id, execution_date, confirmed, origin):
        if not execution_date:
            flash('Invalid execution date', 'error')
            return redirect(origin)

        execution_date = pendulum.parse(execution_date)
        dag = dagbag.get_dag(dag_id)

        if not dag:
            flash('Cannot find DAG: {}'.format(dag_id), 'error')
            return redirect(origin)

        new_dag_state = set_dag_run_state_to_success(dag, execution_date,
                                                     commit=confirmed)

        if confirmed:
            flash('Marked success on {} task instances'.format(len(new_dag_state)))
            return redirect(origin)

        else:
            details = '\n'.join([str(t) for t in new_dag_state])

            response = self.render('airflow/confirm.html',
                                   message=("Here's the list of task instances you are "
                                            "about to mark as success"),
                                   details=details)

            return response

    @expose('/dagrun_failed')
    @has_dag_access(can_dag_edit=True)
    @has_access
    @action_logging
    def dagrun_failed(self):
        dag_id = request.args.get('dag_id')
        execution_date = request.args.get('execution_date')
        confirmed = request.args.get('confirmed') == 'true'
        origin = request.args.get('origin')
        return self._mark_dagrun_state_as_failed(dag_id, execution_date,
                                                 confirmed, origin)

    @expose('/dagrun_success')
    @has_dag_access(can_dag_edit=True)
    @has_access
    @action_logging
    def dagrun_success(self):
        dag_id = request.args.get('dag_id')
        execution_date = request.args.get('execution_date')
        confirmed = request.args.get('confirmed') == 'true'
        origin = request.args.get('origin')
        return self._mark_dagrun_state_as_success(dag_id, execution_date,
                                                  confirmed, origin)

    def _mark_task_instance_state(self, dag_id, task_id, origin, execution_date,
                                  confirmed, upstream, downstream,
                                  future, past, state):
        dag = dagbag.get_dag(dag_id)
        task = dag.get_task(task_id)
        task.dag = dag

        execution_date = pendulum.parse(execution_date)

        if not dag:
            flash("Cannot find DAG: {}".format(dag_id))
            return redirect(origin)

        if not task:
            flash("Cannot find task {} in DAG {}".format(task_id, dag.dag_id))
            return redirect(origin)

        from airflow.api.common.experimental.mark_tasks import set_state

        if confirmed:
            altered = set_state(task=task, execution_date=execution_date,
                                upstream=upstream, downstream=downstream,
                                future=future, past=past, state=state,
                                commit=True)

            flash("Marked {} on {} task instances".format(state, len(altered)))
            return redirect(origin)

        to_be_altered = set_state(task=task, execution_date=execution_date,
                                  upstream=upstream, downstream=downstream,
                                  future=future, past=past, state=state,
                                  commit=False)

        details = "\n".join([str(t) for t in to_be_altered])

        response = self.render("airflow/confirm.html",
                               message=("Here's the list of task instances you are "
                                        "about to mark as {}:".format(state)),
                               details=details)

        return response

    @expose('/failed')
    @has_dag_access(can_dag_edit=True)
    @has_access
    @action_logging
    def failed(self):
        dag_id = request.args.get('dag_id')
        task_id = request.args.get('task_id')
        origin = request.args.get('origin')
        execution_date = request.args.get('execution_date')

        confirmed = request.args.get('confirmed') == "true"
        upstream = request.args.get('upstream') == "true"
        downstream = request.args.get('downstream') == "true"
        future = request.args.get('future') == "true"
        past = request.args.get('past') == "true"

        return self._mark_task_instance_state(dag_id, task_id, origin, execution_date,
                                              confirmed, upstream, downstream,
                                              future, past, State.FAILED)

    @expose('/success')
    @has_dag_access(can_dag_edit=True)
    @has_access
    @action_logging
    def success(self):
        dag_id = request.args.get('dag_id')
        task_id = request.args.get('task_id')
        origin = request.args.get('origin')
        execution_date = request.args.get('execution_date')

        confirmed = request.args.get('confirmed') == "true"
        upstream = request.args.get('upstream') == "true"
        downstream = request.args.get('downstream') == "true"
        future = request.args.get('future') == "true"
        past = request.args.get('past') == "true"

        return self._mark_task_instance_state(dag_id, task_id, origin, execution_date,
                                              confirmed, upstream, downstream,
                                              future, past, State.SUCCESS)

    @expose('/tree')
    @has_dag_access(can_dag_read=True)
    @has_access
    @gzipped
    @action_logging
    @provide_session
    def tree(self, session=None):
        default_dag_run = conf.getint('webserver', 'default_dag_run_display_number')
        dag_id = request.args.get('dag_id')
        blur = conf.getboolean('webserver', 'demo_mode')
        dag = dagbag.get_dag(dag_id)
        if dag_id not in dagbag.dags:
            flash('DAG "{0}" seems to be missing.'.format(dag_id), "error")
            return redirect('/')

        root = request.args.get('root')
        if root:
            dag = dag.sub_dag(
                task_regex=root,
                include_downstream=False,
                include_upstream=True)

        base_date = request.args.get('base_date')
        num_runs = request.args.get('num_runs')
        num_runs = int(num_runs) if num_runs else default_dag_run

        if base_date:
            base_date = timezone.parse(base_date)
        else:
            base_date = dag.latest_execution_date or timezone.utcnow()

        DR = models.DagRun
        dag_runs = (
            session.query(DR)
            .filter(
                DR.dag_id == dag.dag_id,
                DR.execution_date <= base_date)
            .order_by(DR.execution_date.desc())
            .limit(num_runs)
            .all()
        )
        dag_runs = {
            dr.execution_date: alchemy_to_dict(dr) for dr in dag_runs}

        dates = sorted(list(dag_runs.keys()))
        max_date = max(dates) if dates else None
        min_date = min(dates) if dates else None

        tis = dag.get_task_instances(
            session, start_date=min_date, end_date=base_date)
        task_instances = {}
        for ti in tis:
            tid = alchemy_to_dict(ti)
            dr = dag_runs.get(ti.execution_date)
            tid['external_trigger'] = dr['external_trigger'] if dr else False
            task_instances[(ti.task_id, ti.execution_date)] = tid

        expanded = []
        # The default recursion traces every path so that tree view has full
        # expand/collapse functionality. After 5,000 nodes we stop and fall
        # back on a quick DFS search for performance. See PR #320.
        node_count = [0]
        node_limit = 5000 / max(1, len(dag.roots))

        def recurse_nodes(task, visited):
            visited.add(task)
            node_count[0] += 1

            children = [
                recurse_nodes(t, visited) for t in task.upstream_list
                if node_count[0] < node_limit or t not in visited]

            # D3 tree uses children vs _children to define what is
            # expanded or not. The following block makes it such that
            # repeated nodes are collapsed by default.
            children_key = 'children'
            if task.task_id not in expanded:
                expanded.append(task.task_id)
            elif children:
                children_key = "_children"

            def set_duration(tid):
                if (isinstance(tid, dict) and tid.get("state") == State.RUNNING and
                        tid["start_date"] is not None):
                    d = timezone.utcnow() - pendulum.parse(tid["start_date"])
                    tid["duration"] = d.total_seconds()
                return tid

            return {
                'name': task.task_id,
                'instances': [
                    set_duration(task_instances.get((task.task_id, d))) or {
                        'execution_date': d.isoformat(),
                        'task_id': task.task_id
                    }
                    for d in dates],
                children_key: children,
                'num_dep': len(task.upstream_list),
                'operator': task.task_type,
                'retries': task.retries,
                'owner': task.owner,
                'start_date': task.start_date,
                'end_date': task.end_date,
                'depends_on_past': task.depends_on_past,
                'ui_color': task.ui_color,
            }

        data = {
            'name': '[DAG]',
            'children': [recurse_nodes(t, set()) for t in dag.roots],
            'instances': [
                dag_runs.get(d) or {'execution_date': d.isoformat()}
                for d in dates],
        }

        # minimize whitespace as this can be huge for bigger dags
        data = json.dumps(data, default=json_ser, separators=(',', ':'))
        session.commit()

        form = DateTimeWithNumRunsForm(data={'base_date': max_date,
                                             'num_runs': num_runs})
        return self.render(
            'airflow/tree.html',
            operators=sorted(
                list(set([op.__class__ for op in dag.tasks])),
                key=lambda x: x.__name__
            ),
            root=root,
            form=form,
            dag=dag, data=data, blur=blur, num_runs=num_runs)

    @expose('/graph')
    @has_dag_access(can_dag_read=True)
    @has_access
    @gzipped
    @action_logging
    @provide_session
    def graph(self, session=None):
        dag_id = request.args.get('dag_id')
        blur = conf.getboolean('webserver', 'demo_mode')
        root = request.args.get('root')
        if root:
            show_dag_id = root
        else:
            show_dag_id = dag_id
        dag = session.query(models.DagModel).filter(models.DagModel.dag_id == show_dag_id).first()
        if not dag:
            flash('DAG "{0}" seems to be missing.'.format(show_dag_id), "error")
            return redirect('/admin/')

        arrange = request.args.get('arrange', configuration.conf.get('webserver', 'dag_orientation'))
        dt_nr_dr_data = get_date_time_num_runs_dag_runs_form_data(request, session, dag)
        dt_nr_dr_data['arrange'] = arrange
        dttm = dt_nr_dr_data['dttm']

        task_instances = session.query(models.TaskInstance) \
            .filter(models.TaskInstance.dag_id == show_dag_id) \
            .filter(models.TaskInstance.execution_date == dttm).all()
        nodes = [
            {
                'id': task.task_id,
                'value': {
                    'label': task.task_id,
                    'labelStyle': "fill:{0};".format(task.ui_fgcolor),
                    'style': "fill:{0};".format(task.ui_color),
                    'rx': 5,
                    'ry': 5,
                }
            }
            for task in task_instances
        ]

        edge_query = session.query(models.DagEdge) \
            .filter(models.DagEdge.dag_id == show_dag_id) \
            .filter(models.DagEdge.execution_date == dttm)
        edges = [
            {
                'u': edge.to_task,
                'v': edge.from_task,
            }
            for edge in edge_query
        ]

        class GraphForm(DateTimeWithNumRunsWithDagRunsForm):
            arrange = SelectField("Layout", choices=(
                ('LR', "Left->Right"),
                ('RL', "Right->Left"),
                ('TB', "Top->Bottom"),
                ('BT', "Bottom->Top"),
            ))

        form = GraphForm(data=dt_nr_dr_data)
        form.execution_date.choices = dt_nr_dr_data['dr_choices']

        task_instances_dict = {
            ti.task_id: alchemy_to_dict(ti)
            for ti in task_instances}
        tasks = {
            t.task_id: {
                'dag_id': t.dag_id,
                'task_type': t.operator,
            }
            for t in task_instances}
        if not tasks:
            flash("No tasks found", "error")
        session.commit()
        doc_md = markdown.markdown(dag.doc_md) if hasattr(dag, 'doc_md') and dag.doc_md else ''

        unique_ops = {
            op.operator: {"name": op.operator, "ui_color": op.ui_color, "ui_fgcolor": op.ui_fgcolor}
            for op in task_instances
        }.values()

        return self.render(
            'airflow/graph.html',
            dag=dag,
            form=form,
            width=request.args.get('width', "100%"),
            height=request.args.get('height', "800"),
            execution_date=dttm.isoformat(),
            state_token=wwwutils.state_token(dt_nr_dr_data['dr_state']),
            doc_md=doc_md,
            arrange=arrange,
            operators=unique_ops,
            blur=blur,
            root=root or '',
            task_instances=json.dumps(task_instances_dict, indent=2),
            tasks=json.dumps(tasks, indent=2),
            nodes=json.dumps(nodes, indent=2),
            edges=json.dumps(edges, indent=2), )

    @expose('/duration')
    @has_dag_access(can_dag_read=True)
    @has_access
    @action_logging
    @provide_session
    def duration(self, session=None):
        default_dag_run = conf.getint('webserver', 'default_dag_run_display_number')
        dag_id = request.args.get('dag_id')
        dag = dagbag.get_dag(dag_id)
        base_date = request.args.get('base_date')
        num_runs = request.args.get('num_runs')
        num_runs = int(num_runs) if num_runs else default_dag_run

        if dag is None:
            flash('DAG "{0}" seems to be missing.'.format(dag_id), "error")
            return redirect('/')

        if base_date:
            base_date = pendulum.parse(base_date)
        else:
            base_date = dag.latest_execution_date or timezone.utcnow()

        dates = dag.date_range(base_date, num=-abs(num_runs))
        min_date = dates[0] if dates else timezone.utc_epoch()

        root = request.args.get('root')
        if root:
            dag = dag.sub_dag(
                task_regex=root,
                include_upstream=True,
                include_downstream=False)

        chart_height = wwwutils.get_chart_height(dag)
        chart = nvd3.lineChart(
            name="lineChart", x_is_date=True, height=chart_height, width="1200")
        cum_chart = nvd3.lineChart(
            name="cumLineChart", x_is_date=True, height=chart_height, width="1200")

        y = defaultdict(list)
        x = defaultdict(list)
        cum_y = defaultdict(list)

        tis = dag.get_task_instances(
            session, start_date=min_date, end_date=base_date)
        TF = models.TaskFail
        ti_fails = (
            session.query(TF)
                   .filter(TF.dag_id == dag.dag_id,
                           TF.execution_date >= min_date,
                           TF.execution_date <= base_date,
                           TF.task_id.in_([t.task_id for t in dag.tasks]))
                   .all()  # noqa
        )

        fails_totals = defaultdict(int)
        for tf in ti_fails:
            dict_key = (tf.dag_id, tf.task_id, tf.execution_date)
            fails_totals[dict_key] += tf.duration

        for ti in tis:
            if ti.duration:
                dttm = wwwutils.epoch(ti.execution_date)
                x[ti.task_id].append(dttm)
                y[ti.task_id].append(float(ti.duration))
                fails_dict_key = (ti.dag_id, ti.task_id, ti.execution_date)
                fails_total = fails_totals[fails_dict_key]
                cum_y[ti.task_id].append(float(ti.duration + fails_total))

        # determine the most relevant time unit for the set of task instance
        # durations for the DAG
        y_unit = infer_time_unit([d for t in y.values() for d in t])
        cum_y_unit = infer_time_unit([d for t in cum_y.values() for d in t])
        # update the y Axis on both charts to have the correct time units
        chart.create_y_axis('yAxis', format='.02f', custom_format=False,
                            label='Duration ({})'.format(y_unit))
        chart.axislist['yAxis']['axisLabelDistance'] = '40'
        cum_chart.create_y_axis('yAxis', format='.02f', custom_format=False,
                                label='Duration ({})'.format(cum_y_unit))
        cum_chart.axislist['yAxis']['axisLabelDistance'] = '40'

        for task in dag.tasks:
            if x[task.task_id]:
                chart.add_serie(name=task.task_id, x=x[task.task_id],
                                y=scale_time_units(y[task.task_id], y_unit))
                cum_chart.add_serie(name=task.task_id, x=x[task.task_id],
                                    y=scale_time_units(cum_y[task.task_id],
                                                       cum_y_unit))

        dates = sorted(list({ti.execution_date for ti in tis}))
        max_date = max([ti.execution_date for ti in tis]) if dates else None

        session.commit()

        form = DateTimeWithNumRunsForm(data={'base_date': max_date,
                                             'num_runs': num_runs})
        chart.buildcontent()
        cum_chart.buildcontent()
        s_index = cum_chart.htmlcontent.rfind('});')
        cum_chart.htmlcontent = (cum_chart.htmlcontent[:s_index] +
                                 "$( document ).trigger('chartload')" +
                                 cum_chart.htmlcontent[s_index:])

        return self.render(
            'airflow/duration_chart.html',
            dag=dag,
            demo_mode=conf.getboolean('webserver', 'demo_mode'),
            root=root,
            form=form,
            chart=chart.htmlcontent,
            cum_chart=cum_chart.htmlcontent
        )

    @expose('/tries')
    @has_dag_access(can_dag_read=True)
    @has_access
    @action_logging
    @provide_session
    def tries(self, session=None):
        default_dag_run = conf.getint('webserver', 'default_dag_run_display_number')
        dag_id = request.args.get('dag_id')
        dag = dagbag.get_dag(dag_id)
        base_date = request.args.get('base_date')
        num_runs = request.args.get('num_runs')
        num_runs = int(num_runs) if num_runs else default_dag_run

        if base_date:
            base_date = pendulum.parse(base_date)
        else:
            base_date = dag.latest_execution_date or timezone.utcnow()

        dates = dag.date_range(base_date, num=-abs(num_runs))
        min_date = dates[0] if dates else timezone.utc_epoch()

        root = request.args.get('root')
        if root:
            dag = dag.sub_dag(
                task_regex=root,
                include_upstream=True,
                include_downstream=False)

        chart_height = wwwutils.get_chart_height(dag)
        chart = nvd3.lineChart(
            name="lineChart", x_is_date=True, y_axis_format='d', height=chart_height,
            width="1200")

        for task in dag.tasks:
            y = []
            x = []
            for ti in task.get_task_instances(session, start_date=min_date,
                                              end_date=base_date):
                dttm = wwwutils.epoch(ti.execution_date)
                x.append(dttm)
                y.append(ti.try_number)
            if x:
                chart.add_serie(name=task.task_id, x=x, y=y)

        tis = dag.get_task_instances(
            session, start_date=min_date, end_date=base_date)
        tries = sorted(list({ti.try_number for ti in tis}))
        max_date = max([ti.execution_date for ti in tis]) if tries else None

        session.commit()

        form = DateTimeWithNumRunsForm(data={'base_date': max_date,
                                             'num_runs': num_runs})

        chart.buildcontent()

        return self.render(
            'airflow/chart.html',
            dag=dag,
            demo_mode=conf.getboolean('webserver', 'demo_mode'),
            root=root,
            form=form,
            chart=chart.htmlcontent
        )

    @expose('/landing_times')
    @has_dag_access(can_dag_read=True)
    @has_access
    @action_logging
    @provide_session
    def landing_times(self, session=None):
        default_dag_run = conf.getint('webserver', 'default_dag_run_display_number')
        dag_id = request.args.get('dag_id')
        dag = dagbag.get_dag(dag_id)
        base_date = request.args.get('base_date')
        num_runs = request.args.get('num_runs')
        num_runs = int(num_runs) if num_runs else default_dag_run

        if base_date:
            base_date = pendulum.parse(base_date)
        else:
            base_date = dag.latest_execution_date or timezone.utcnow()

        dates = dag.date_range(base_date, num=-abs(num_runs))
        min_date = dates[0] if dates else timezone.utc_epoch()

        root = request.args.get('root')
        if root:
            dag = dag.sub_dag(
                task_regex=root,
                include_upstream=True,
                include_downstream=False)

        chart_height = wwwutils.get_chart_height(dag)
        chart = nvd3.lineChart(
            name="lineChart", x_is_date=True, height=chart_height, width="1200")
        y = {}
        x = {}
        for task in dag.tasks:
            y[task.task_id] = []
            x[task.task_id] = []
            for ti in task.get_task_instances(session, start_date=min_date,
                                              end_date=base_date):
                ts = ti.execution_date
                if dag.schedule_interval and dag.following_schedule(ts):
                    ts = dag.following_schedule(ts)
                if ti.end_date:
                    dttm = wwwutils.epoch(ti.execution_date)
                    secs = (ti.end_date - ts).total_seconds()
                    x[ti.task_id].append(dttm)
                    y[ti.task_id].append(secs)

        # determine the most relevant time unit for the set of landing times
        # for the DAG
        y_unit = infer_time_unit([d for t in y.values() for d in t])
        # update the y Axis to have the correct time units
        chart.create_y_axis('yAxis', format='.02f', custom_format=False,
                            label='Landing Time ({})'.format(y_unit))
        chart.axislist['yAxis']['axisLabelDistance'] = '40'
        for task in dag.tasks:
            if x[task.task_id]:
                chart.add_serie(name=task.task_id, x=x[task.task_id],
                                y=scale_time_units(y[task.task_id], y_unit))

        tis = dag.get_task_instances(
            session, start_date=min_date, end_date=base_date)
        dates = sorted(list({ti.execution_date for ti in tis}))
        max_date = max([ti.execution_date for ti in tis]) if dates else None

        session.commit()

        form = DateTimeWithNumRunsForm(data={'base_date': max_date,
                                             'num_runs': num_runs})
        chart.buildcontent()
        return self.render(
            'airflow/chart.html',
            dag=dag,
            chart=chart.htmlcontent,
            height=str(chart_height + 100) + "px",
            demo_mode=conf.getboolean('webserver', 'demo_mode'),
            root=root,
            form=form,
        )

    @expose('/paused', methods=['POST'])
    @has_dag_access(can_dag_edit=True)
    @has_access
    @action_logging
    @provide_session
    def paused(self, session=None):
        DagModel = models.DagModel
        dag_id = request.args.get('dag_id')
        orm_dag = (
            session.query(DagModel)
                   .filter(DagModel.dag_id == dag_id).first()
        )
        if request.args.get('is_paused') == 'false':
            orm_dag.is_paused = True
        else:
            orm_dag.is_paused = False
        session.merge(orm_dag)
        session.commit()

        dagbag.get_dag(dag_id)
        return "OK"

    @expose('/refresh')
    @has_dag_access(can_dag_edit=True)
    @has_access
    @action_logging
    @provide_session
    def refresh(self, session=None):
        DagModel = models.DagModel
        dag_id = request.args.get('dag_id')
        orm_dag = session.query(
            DagModel).filter(DagModel.dag_id == dag_id).first()

        if orm_dag:
            orm_dag.last_expired = timezone.utcnow()
            session.merge(orm_dag)
        session.commit()

        # sync dag permission
        appbuilder.sm.sync_perm_for_dag(dag_id)

        dagbag.get_dag(dag_id)
        flash("DAG [{}] is now fresh as a daisy".format(dag_id))
        return redirect(request.referrer)

    @expose('/refresh_all')
    @has_access
    @action_logging
    def refresh_all(self):
        dagbag.collect_dags(only_if_updated=False)
        # sync permissions for all dags
        appbuilder.sm.sync_perm_for_dag()
        flash("All DAGs are now up to date")
        return redirect('/')

    @expose('/gantt')
    @has_dag_access(can_dag_read=True)
    @has_access
    @action_logging
    @provide_session
    def gantt(self, session=None):
        dag_id = request.args.get('dag_id')
        dag = dagbag.get_dag(dag_id)
        demo_mode = conf.getboolean('webserver', 'demo_mode')

        root = request.args.get('root')
        if root:
            dag = dag.sub_dag(
                task_regex=root,
                include_upstream=True,
                include_downstream=False)

        dt_nr_dr_data = get_date_time_num_runs_dag_runs_form_data(request, session, dag)
        dttm = dt_nr_dr_data['dttm']

        form = DateTimeWithNumRunsWithDagRunsForm(data=dt_nr_dr_data)
        form.execution_date.choices = dt_nr_dr_data['dr_choices']

        tis = [
            ti for ti in dag.get_task_instances(session, dttm, dttm)
            if ti.start_date]
        tis = sorted(tis, key=lambda ti: ti.start_date)
        TF = models.TaskFail
        ti_fails = list(itertools.chain(*[(
            session
            .query(TF)
            .filter(TF.dag_id == ti.dag_id,
                    TF.task_id == ti.task_id,
                    TF.execution_date == ti.execution_date)
            .all()
        ) for ti in tis]))
        TR = models.TaskReschedule
        ti_reschedules = list(itertools.chain(*[(
            session
            .query(TR)
            .filter(TR.dag_id == ti.dag_id,
                    TR.task_id == ti.task_id,
                    TR.execution_date == ti.execution_date)
            .all()
        ) for ti in tis]))

        # determine bars to show in the gantt chart
        # all reschedules of one attempt are combinded into one bar
        gantt_bar_items = []
        for task_id, items in itertools.groupby(
                sorted(tis + ti_fails + ti_reschedules, key=lambda ti: ti.task_id),
                key=lambda ti: ti.task_id):
            start_date = None
            for i in sorted(items, key=lambda ti: ti.start_date):
                start_date = start_date or i.start_date
                end_date = i.end_date or timezone.utcnow()
                if type(i) == models.TaskInstance:
                    gantt_bar_items.append((task_id, start_date, end_date, i.state))
                    start_date = None
                elif type(i) == TF and (len(gantt_bar_items) == 0 or
                                        end_date != gantt_bar_items[-1][2]):
                    gantt_bar_items.append((task_id, start_date, end_date, State.FAILED))
                    start_date = None

        tasks = []
        for gantt_bar_item in gantt_bar_items:
            task_id = gantt_bar_item[0]
            start_date = gantt_bar_item[1]
            end_date = gantt_bar_item[2]
            state = gantt_bar_item[3]
            tasks.append({
                'startDate': wwwutils.epoch(start_date),
                'endDate': wwwutils.epoch(end_date),
                'isoStart': start_date.isoformat()[:-4],
                'isoEnd': end_date.isoformat()[:-4],
                'taskName': task_id,
                'duration': "{}".format(end_date - start_date)[:-4],
                'status': state,
                'executionDate': dttm.isoformat(),
            })
        states = {task['status']: task['status'] for task in tasks}
        data = {
            'taskNames': [ti.task_id for ti in tis],
            'tasks': tasks,
            'taskStatus': states,
            'height': len(tis) * 25 + 25,
        }

        session.commit()

        return self.render(
            'airflow/gantt.html',
            dag=dag,
            execution_date=dttm.isoformat(),
            form=form,
            data=json.dumps(data, indent=2),
            base_date='',
            demo_mode=demo_mode,
            root=root,
        )

    @expose('/object/task_instances')
    @has_dag_access(can_dag_read=True)
    @has_access
    @action_logging
    @provide_session
    def task_instances(self, session=None):
        dag_id = request.args.get('dag_id')
        dag = dagbag.get_dag(dag_id)

        dttm = request.args.get('execution_date')
        if dttm:
            dttm = pendulum.parse(dttm)
        else:
            return "Error: Invalid execution_date"

        task_instances = {
            ti.task_id: alchemy_to_dict(ti)
            for ti in dag.get_task_instances(session, dttm, dttm)}

        return json.dumps(task_instances)


class VersionView(AirflowBaseView):
    @expose('/version')
    @has_access
    def version(self):
        try:
            airflow_version = airflow.__version__
        except Exception as e:
            airflow_version = None
            logging.error(e)

        # Get the Git repo and git hash
        git_version = None
        try:
            with open(os.path.join(*[settings.AIRFLOW_HOME,
                                   'airflow', 'git_version'])) as f:
                git_version = f.readline()
        except Exception as e:
            logging.error(e)

        # Render information
        title = "Version Info"
        return self.render('airflow/version.html',
                           title=title,
                           airflow_version=airflow_version,
                           git_version=git_version)


class ConfigurationView(AirflowBaseView):
    @expose('/configuration')
    @has_access
    def conf(self):
        raw = request.args.get('raw') == "true"
        title = "Airflow Configuration"
        subtitle = conf.AIRFLOW_CONFIG
        # Don't show config when expose_config variable is False in airflow config
        if conf.getboolean("webserver", "expose_config"):
            with open(conf.AIRFLOW_CONFIG, 'r') as f:
                config = f.read()
            table = [(section, key, value, source)
                     for section, parameters in conf.as_dict(True, True).items()
                     for key, (value, source) in parameters.items()]
        else:
            config = (
                "# Your Airflow administrator chose not to expose the "
                "configuration, most likely for security reasons.")
            table = None

        if raw:
            return Response(
                response=config,
                status=200,
                mimetype="application/text")
        else:
            code_html = Markup(highlight(
                config,
                lexers.IniLexer(),  # Lexer call
                HtmlFormatter(noclasses=True))
            )
            return self.render(
                'airflow/config.html',
                pre_subtitle=settings.HEADER + "  v" + airflow.__version__,
                code_html=code_html, title=title, subtitle=subtitle,
                table=table)


######################################################################################
#                                    ModelViews
######################################################################################

class DagFilter(BaseFilter):
    def apply(self, query, func): # noqa
        if appbuilder.sm.has_all_dags_access():
            return query
        filter_dag_ids = appbuilder.sm.get_accessible_dag_ids()
        return query.filter(self.model.dag_id.in_(filter_dag_ids))


class AirflowModelView(ModelView):
    list_widget = AirflowModelListWidget
    page_size = PAGE_SIZE

    CustomSQLAInterface = wwwutils.CustomSQLAInterface


class SlaMissModelView(AirflowModelView):
    route_base = '/slamiss'

    datamodel = AirflowModelView.CustomSQLAInterface(models.SlaMiss)

    base_permissions = ['can_list']

    list_columns = ['dag_id', 'task_id', 'execution_date', 'email_sent', 'timestamp']
    add_columns = ['dag_id', 'task_id', 'execution_date', 'email_sent', 'timestamp']
    edit_columns = ['dag_id', 'task_id', 'execution_date', 'email_sent', 'timestamp']
    search_columns = ['dag_id', 'task_id', 'email_sent', 'timestamp', 'execution_date']
    base_order = ('execution_date', 'desc')
    base_filters = [['dag_id', DagFilter, lambda: []]]

    formatters_columns = {
        'task_id': wwwutils.task_instance_link,
        'execution_date': wwwutils.datetime_f('execution_date'),
        'timestamp': wwwutils.datetime_f('timestamp'),
        'dag_id': wwwutils.dag_link,
    }


class XComModelView(AirflowModelView):
    route_base = '/xcom'

    datamodel = AirflowModelView.CustomSQLAInterface(models.XCom)

    base_permissions = ['can_add', 'can_list', 'can_edit', 'can_delete']

    search_columns = ['key', 'value', 'timestamp', 'execution_date', 'task_id', 'dag_id']
    list_columns = ['key', 'value', 'timestamp', 'execution_date', 'task_id', 'dag_id']
    add_columns = ['key', 'value', 'execution_date', 'task_id', 'dag_id']
    edit_columns = ['key', 'value', 'execution_date', 'task_id', 'dag_id']
    base_order = ('execution_date', 'desc')

    base_filters = [['dag_id', DagFilter, lambda: []]]

    @action('muldelete', 'Delete', "Are you sure you want to delete selected records?",
            single=False)
    def action_muldelete(self, items):
        self.datamodel.delete_all(items)
        self.update_redirect()
        return redirect(self.get_redirect())


class ConnectionModelView(AirflowModelView):
    route_base = '/connection'

    datamodel = AirflowModelView.CustomSQLAInterface(Connection)

    base_permissions = ['can_add', 'can_list', 'can_edit', 'can_delete']

    extra_fields = ['extra__jdbc__drv_path', 'extra__jdbc__drv_clsname',
                    'extra__google_cloud_platform__project',
                    'extra__google_cloud_platform__key_path',
                    'extra__google_cloud_platform__keyfile_dict',
                    'extra__google_cloud_platform__scope']
    list_columns = ['conn_id', 'conn_type', 'host', 'port', 'is_encrypted',
                    'is_extra_encrypted']
    add_columns = edit_columns = ['conn_id', 'conn_type', 'host', 'schema',
                                  'login', 'password', 'port', 'extra'] + extra_fields
    add_form = edit_form = ConnectionForm
    add_template = 'airflow/conn_create.html'
    edit_template = 'airflow/conn_edit.html'

    base_order = ('conn_id', 'asc')

    @action('muldelete', 'Delete', 'Are you sure you want to delete selected records?',
            single=False)
    @has_dag_access(can_dag_edit=True)
    def action_muldelete(self, items):
        self.datamodel.delete_all(items)
        self.update_redirect()
        return redirect(self.get_redirect())

    def process_form(self, form, is_created):
        formdata = form.data
        if formdata['conn_type'] in ['jdbc', 'google_cloud_platform']:
            extra = {
                key: formdata[key]
                for key in self.extra_fields if key in formdata}
            form.extra.data = json.dumps(extra)

    def prefill_form(self, form, pk):
        try:
            d = json.loads(form.data.get('extra', '{}'))
        except Exception:
            d = {}

        if not hasattr(d, 'get'):
            logging.warning('extra field for {} is not iterable'.format(
                form.data.get('conn_id', '<unknown>')))
            return

        for field in self.extra_fields:
            value = d.get(field, '')
            if value:
                field = getattr(form, field)
                field.data = value


class PoolModelView(AirflowModelView):
    route_base = '/pool'

    datamodel = AirflowModelView.CustomSQLAInterface(models.Pool)

    base_permissions = ['can_add', 'can_list', 'can_edit', 'can_delete']

    list_columns = ['pool', 'slots', 'used_slots', 'queued_slots']
    add_columns = ['pool', 'slots', 'description']
    edit_columns = ['pool', 'slots', 'description']

    base_order = ('pool', 'asc')

    @action('muldelete', 'Delete', 'Are you sure you want to delete selected records?',
            single=False)
    def action_muldelete(self, items):
        self.datamodel.delete_all(items)
        self.update_redirect()
        return redirect(self.get_redirect())

    def pool_link(attr):
        pool_id = attr.get('pool')
        if pool_id is not None:
            url = '/taskinstance/list/?_flt_3_pool=' + str(pool_id)
            pool_id = escape(pool_id)
            return Markup("<a href='{url}'>{pool_id}</a>".format(**locals()))
        else:
            return Markup('<span class="label label-danger">Invalid</span>')

    def fused_slots(attr):
        pool_id = attr.get('pool')
        used_slots = attr.get('used_slots')
        if pool_id is not None and used_slots is not None:
            url = '/taskinstance/list/?_flt_3_pool=' + str(pool_id) + \
                  '&_flt_3_state=running'
            return Markup("<a href='{url}'>{used_slots}</a>".format(**locals()))
        else:
            return Markup('<span class="label label-danger">Invalid</span>')

    def fqueued_slots(attr):
        pool_id = attr.get('pool')
        queued_slots = attr.get('queued_slots')
        if pool_id is not None and queued_slots is not None:
            url = '/taskinstance/list/?_flt_3_pool=' + str(pool_id) + \
                  '&_flt_3_state=queued'
            return Markup("<a href='{url}'>{queued_slots}</a>".format(**locals()))
        else:
            return Markup('<span class="label label-danger">Invalid</span>')

    formatters_columns = {
        'pool': pool_link,
        'used_slots': fused_slots,
        'queued_slots': fqueued_slots
    }

    validators_columns = {
        'pool': [validators.DataRequired()],
        'slots': [validators.NumberRange(min=0)]
    }


class VariableModelView(AirflowModelView):
    route_base = '/variable'

    list_template = 'airflow/variable_list.html'

    datamodel = AirflowModelView.CustomSQLAInterface(models.Variable)

    base_permissions = ['can_add', 'can_list', 'can_edit', 'can_delete', 'can_varimport']

    list_columns = ['key', 'val', 'is_encrypted']
    add_columns = ['key', 'val', 'is_encrypted']
    edit_columns = ['key', 'val']
    search_columns = ['key', 'val']

    base_order = ('key', 'asc')

    def hidden_field_formatter(attr):
        key = attr.get('key')
        val = attr.get('val')
        if wwwutils.should_hide_value_for_key(key):
            return Markup('*' * 8)
        if val:
            return val
        else:
            return Markup('<span class="label label-danger">Invalid</span>')

    formatters_columns = {
        'val': hidden_field_formatter,
    }

    validators_columns = {
        'key': [validators.DataRequired()]
    }

    def prefill_form(self, form, id):
        if wwwutils.should_hide_value_for_key(form.key.data):
            form.val.data = '*' * 8

    @action('muldelete', 'Delete', 'Are you sure you want to delete selected records?',
            single=False)
    def action_muldelete(self, items):
        self.datamodel.delete_all(items)
        self.update_redirect()
        return redirect(self.get_redirect())

    @action('varexport', 'Export', '', single=False)
    def action_varexport(self, items):
        var_dict = {}
        d = json.JSONDecoder()
        for var in items:
            try:
                val = d.decode(var.val)
            except Exception:
                val = var.val
            var_dict[var.key] = val

        response = make_response(json.dumps(var_dict, sort_keys=True, indent=4))
        response.headers["Content-Disposition"] = "attachment; filename=variables.json"
        return response

    @expose('/varimport', methods=["POST"])
    @has_access
    @action_logging
    def varimport(self):
        try:
            out = request.files['file'].read()
            if not PY2 and isinstance(out, bytes):
                d = json.loads(out.decode('utf-8'))
            else:
                d = json.loads(out)
        except Exception:
            flash("Missing file or syntax error.", 'error')
        else:
            suc_count = fail_count = 0
            for k, v in d.items():
                try:
                    models.Variable.set(k, v, serialize_json=isinstance(v, dict))
                except Exception as e:
                    logging.info('Variable import failed: {}'.format(repr(e)))
                    fail_count += 1
                else:
                    suc_count += 1
            flash("{} variable(s) successfully updated.".format(suc_count))
            if fail_count:
                flash("{} variable(s) failed to be updated.".format(fail_count), 'error')
            self.update_redirect()
            return redirect(self.get_redirect())


class JobModelView(AirflowModelView):
    route_base = '/job'

    datamodel = AirflowModelView.CustomSQLAInterface(jobs.BaseJob)

    base_permissions = ['can_list']

    list_columns = ['id', 'dag_id', 'state', 'job_type', 'start_date',
                    'end_date', 'latest_heartbeat',
                    'executor_class', 'hostname', 'unixname']
    search_columns = ['id', 'dag_id', 'state', 'job_type', 'start_date',
                      'end_date', 'latest_heartbeat', 'executor_class',
                      'hostname', 'unixname']

    base_order = ('start_date', 'desc')

    base_filters = [['dag_id', DagFilter, lambda: []]]

    formatters_columns = {
        'start_date': wwwutils.datetime_f('start_date'),
        'end_date': wwwutils.datetime_f('end_date'),
        'hostname': wwwutils.nobr_f('hostname'),
        'state': wwwutils.state_f,
        'latest_heartbeat': wwwutils.datetime_f('latest_heartbeat'),
    }


class DagRunModelView(AirflowModelView):
    route_base = '/dagrun'

    datamodel = AirflowModelView.CustomSQLAInterface(models.DagRun)

    base_permissions = ['can_list']

    list_columns = ['state', 'dag_id', 'execution_date', 'run_id', 'external_trigger']
    search_columns = ['state', 'dag_id', 'execution_date', 'run_id', 'external_trigger']

    base_order = ('execution_date', 'desc')

    base_filters = [['dag_id', DagFilter, lambda: []]]

    add_form = edit_form = DagRunForm

    formatters_columns = {
        'execution_date': wwwutils.datetime_f('execution_date'),
        'state': wwwutils.state_f,
        'start_date': wwwutils.datetime_f('start_date'),
        'dag_id': wwwutils.dag_link,
        'run_id': wwwutils.dag_run_link,
    }

    validators_columns = {
        'dag_id': [validators.DataRequired()]
    }

    @action('muldelete', "Delete", "Are you sure you want to delete selected records?",
            single=False)
    @has_dag_access(can_dag_edit=True)
    @provide_session
    def action_muldelete(self, items, session=None):
        self.datamodel.delete_all(items)
        self.update_redirect()
        dirty_ids = []
        for item in items:
            dirty_ids.append(item.dag_id)
        return redirect(self.get_redirect())

    @action('set_running', "Set state to 'running'", '', single=False)
    @provide_session
    def action_set_running(self, drs, session=None):
        try:
            DR = models.DagRun
            count = 0
            dirty_ids = []
            for dr in session.query(DR).filter(
                    DR.id.in_([dagrun.id for dagrun in drs])).all():
                dirty_ids.append(dr.dag_id)
                count += 1
                dr.start_date = timezone.utcnow()
                dr.state = State.RUNNING
            session.commit()
            flash("{count} dag runs were set to running".format(**locals()))
        except Exception as ex:
            flash(str(ex), 'error')
            flash('Failed to set state', 'error')
        return redirect(self.route_base + '/list')

    @action('set_failed', "Set state to 'failed'",
            "All running task instances would also be marked as failed, are you sure?",
            single=False)
    @provide_session
    def action_set_failed(self, drs, session=None):
        try:
            DR = models.DagRun
            count = 0
            dirty_ids = []
            altered_tis = []
            for dr in session.query(DR).filter(
                    DR.id.in_([dagrun.id for dagrun in drs])).all():
                dirty_ids.append(dr.dag_id)
                count += 1
                altered_tis += \
                    set_dag_run_state_to_failed(dagbag.get_dag(dr.dag_id),
                                                dr.execution_date,
                                                commit=True,
                                                session=session)
            altered_ti_count = len(altered_tis)
            flash(
                "{count} dag runs and {altered_ti_count} task instances "
                "were set to failed".format(**locals()))
        except Exception:
            flash('Failed to set state', 'error')
        return redirect(self.route_base + '/list')

    @action('set_success', "Set state to 'success'",
            "All task instances would also be marked as success, are you sure?",
            single=False)
    @provide_session
    def action_set_success(self, drs, session=None):
        try:
            DR = models.DagRun
            count = 0
            dirty_ids = []
            altered_tis = []
            for dr in session.query(DR).filter(
                    DR.id.in_([dagrun.id for dagrun in drs])).all():
                dirty_ids.append(dr.dag_id)
                count += 1
                altered_tis += \
                    set_dag_run_state_to_success(dagbag.get_dag(dr.dag_id),
                                                 dr.execution_date,
                                                 commit=True,
                                                 session=session)
            altered_ti_count = len(altered_tis)
            flash(
                "{count} dag runs and {altered_ti_count} task instances "
                "were set to success".format(**locals()))
        except Exception:
            flash('Failed to set state', 'error')
        return redirect(self.route_base + '/list')


class LogModelView(AirflowModelView):
    route_base = '/log'

    datamodel = AirflowModelView.CustomSQLAInterface(models.Log)

    base_permissions = ['can_list']

    list_columns = ['id', 'dttm', 'dag_id', 'task_id', 'event', 'execution_date',
                    'owner', 'extra']
    search_columns = ['dag_id', 'task_id', 'execution_date', 'extra']

    base_order = ('dttm', 'desc')

    base_filters = [['dag_id', DagFilter, lambda: []]]

    formatters_columns = {
        'dttm': wwwutils.datetime_f('dttm'),
        'execution_date': wwwutils.datetime_f('execution_date'),
        'dag_id': wwwutils.dag_link,
    }


class TaskInstanceModelView(AirflowModelView):
    route_base = '/taskinstance'

    datamodel = AirflowModelView.CustomSQLAInterface(models.TaskInstance)

    base_permissions = ['can_list']

    page_size = PAGE_SIZE

    list_columns = ['state', 'dag_id', 'task_id', 'execution_date', 'operator',
                    'start_date', 'end_date', 'duration', 'job_id', 'hostname',
                    'unixname', 'priority_weight', 'queue', 'queued_dttm', 'try_number',
                    'pool', 'log_url']

    search_columns = ['state', 'dag_id', 'task_id', 'execution_date', 'hostname',
                      'queue', 'pool', 'operator', 'start_date', 'end_date']

    base_order = ('job_id', 'asc')

    base_filters = [['dag_id', DagFilter, lambda: []]]

    def log_url_formatter(attr):
        log_url = attr.get('log_url')
        return Markup(
            '<a href="{log_url}">'
            '    <span class="glyphicon glyphicon-book" aria-hidden="true">'
            '</span></a>').format(**locals())

    def duration_f(attr):
        end_date = attr.get('end_date')
        duration = attr.get('duration')
        if end_date and duration:
            return timedelta(seconds=duration)

    formatters_columns = {
        'log_url': log_url_formatter,
        'task_id': wwwutils.task_instance_link,
        'hostname': wwwutils.nobr_f('hostname'),
        'state': wwwutils.state_f,
        'execution_date': wwwutils.datetime_f('execution_date'),
        'start_date': wwwutils.datetime_f('start_date'),
        'end_date': wwwutils.datetime_f('end_date'),
        'queued_dttm': wwwutils.datetime_f('queued_dttm'),
        'dag_id': wwwutils.dag_link,
        'duration': duration_f,
    }

    @provide_session
    @action('clear', lazy_gettext('Clear'),
            lazy_gettext('Are you sure you want to clear the state of the selected task'
                         ' instance(s) and set their dagruns to the running state?'),
            single=False)
    def action_clear(self, tis, session=None):
        try:
            dag_to_tis = {}

            for ti in tis:
                dag = dagbag.get_dag(ti.dag_id)
                tis = dag_to_tis.setdefault(dag, [])
                tis.append(ti)

            for dag, tis in dag_to_tis.items():
                models.clear_task_instances(tis, session, dag=dag)

            session.commit()
            flash("{0} task instances have been cleared".format(len(tis)))
            self.update_redirect()
            return redirect(self.get_redirect())

        except Exception:
            flash('Failed to clear task instances', 'error')

    @provide_session
    def set_task_instance_state(self, tis, target_state, session=None):
        try:
            count = len(tis)
            for ti in tis:
                ti.set_state(target_state, session)
            session.commit()
            flash(
                "{count} task instances were set to '{target_state}'".format(**locals()))
        except Exception:
            flash('Failed to set state', 'error')

    @action('set_running', "Set state to 'running'", '', single=False)
    @has_dag_access(can_dag_edit=True)
    def action_set_running(self, tis):
        self.set_task_instance_state(tis, State.RUNNING)
        self.update_redirect()
        return redirect(self.get_redirect())

    @action('set_failed', "Set state to 'failed'", '', single=False)
    @has_dag_access(can_dag_edit=True)
    def action_set_failed(self, tis):
        self.set_task_instance_state(tis, State.FAILED)
        self.update_redirect()
        return redirect(self.get_redirect())

    @action('set_success', "Set state to 'success'", '', single=False)
    @has_dag_access(can_dag_edit=True)
    def action_set_success(self, tis):
        self.set_task_instance_state(tis, State.SUCCESS)
        self.update_redirect()
        return redirect(self.get_redirect())

    @action('set_retry', "Set state to 'up_for_retry'", '', single=False)
    @has_dag_access(can_dag_edit=True)
    def action_set_retry(self, tis):
        self.set_task_instance_state(tis, State.UP_FOR_RETRY)
        self.update_redirect()
        return redirect(self.get_redirect())

    def get_one(self, id):
        """
        As a workaround for AIRFLOW-252, this method overrides Flask-Admin's
        ModelView.get_one().

        TODO: this method should be removed once the below bug is fixed on
        Flask-Admin side. https://github.com/flask-admin/flask-admin/issues/1226
        """
        task_id, dag_id, execution_date = iterdecode(id)  # noqa
        execution_date = pendulum.parse(execution_date)
        return self.session.query(self.model).get((task_id, dag_id, execution_date))


class DagModelView(AirflowModelView):
    route_base = '/dagmodel'

    datamodel = AirflowModelView.CustomSQLAInterface(models.DagModel)

    base_permissions = ['can_list', 'can_show']

    list_columns = ['dag_id', 'is_paused', 'last_scheduler_run',
                    'last_expired', 'scheduler_lock', 'fileloc', 'owners']

    formatters_columns = {
        'dag_id': wwwutils.dag_link
    }

    base_filters = [['dag_id', DagFilter, lambda: []]]

    def get_query(self):
        """
        Default filters for model
        """
        return (
            super(DagModelView, self).get_query()
                                     .filter(or_(models.DagModel.is_active,
                                                 models.DagModel.is_paused))
                                     .filter(~models.DagModel.is_subdag)
        )

    def get_count_query(self):
        """
        Default filters for model
        """
        return (
            super(DagModelView, self).get_count_query()
                                     .filter(models.DagModel.is_active)
                                     .filter(~models.DagModel.is_subdag)
        )<|MERGE_RESOLUTION|>--- conflicted
+++ resolved
@@ -54,12 +54,8 @@
 from airflow import settings
 from airflow.api.common.experimental.mark_tasks import (set_dag_run_state_to_success,
                                                         set_dag_run_state_to_failed)
-<<<<<<< HEAD
-from airflow.models import XCom, DagRun
+from airflow.models import XCom, DagRun, errors
 from airflow import configuration
-=======
-from airflow.models import XCom, DagRun, errors
->>>>>>> 8ffe2e1b
 from airflow.models.connection import Connection
 from airflow.ti_deps.dep_context import DepContext, QUEUE_DEPS, SCHEDULER_DEPS
 from airflow.utils import timezone
