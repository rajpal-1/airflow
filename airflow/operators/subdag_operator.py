#
# Licensed to the Apache Software Foundation (ASF) under one
# or more contributor license agreements.  See the NOTICE file
# distributed with this work for additional information
# regarding copyright ownership.  The ASF licenses this file
# to you under the Apache License, Version 2.0 (the
# "License"); you may not use this file except in compliance
# with the License.  You may obtain a copy of the License at
#
#   http://www.apache.org/licenses/LICENSE-2.0
#
# Unless required by applicable law or agreed to in writing,
# software distributed under the License is distributed on an
# "AS IS" BASIS, WITHOUT WARRANTIES OR CONDITIONS OF ANY
# KIND, either express or implied.  See the License for the
# specific language governing permissions and limitations
# under the License.
"""This module is deprecated. Please use :mod:`airflow.operators.subdag`."""

<<<<<<< HEAD
from airflow import settings
from airflow.exceptions import AirflowException
from airflow.executors.sequential_executor import SequentialExecutor
from airflow.models import BaseOperator, Pool
from airflow.utils.decorators import apply_defaults
from airflow.utils.db import provide_session
=======
import warnings
>>>>>>> d25854dd

from airflow.operators.subdag import SkippedStatePropagationOptions, SubDagOperator  # noqa

<<<<<<< HEAD
class SubDagOperator(BaseOperator):
    """
    This runs a sub dag. By convention, a sub dag's dag_id
    should be prefixed by its parent and a dot. As in `parent.child`.

    :param subdag: the DAG object to run as a subdag of the current DAG.
    :type subdag: airflow.models.DAG
    :param dag: the parent DAG for the subdag.
    :type dag: airflow.models.DAG
    :param executor: the executor for this subdag. Default to use SequentialExecutor.
        Please find AIRFLOW-74 for more details.
    :type executor: airflow.executors.base_executor.BaseExecutor
    """

    ui_color = '#555'
    ui_fgcolor = '#fff'

    @provide_session
    @apply_defaults
    def __init__(
            self,
            subdag,
            executor=SequentialExecutor(),
            *args, **kwargs):
        dag = kwargs.get('dag') or settings.CONTEXT_MANAGER_DAG
        if not dag:
            raise AirflowException('Please pass in the `dag` param or call '
                                   'within a DAG context manager')
        session = kwargs.pop('session')
        super(SubDagOperator, self).__init__(*args, **kwargs)

        # validate subdag name
        if dag.dag_id + '.' + kwargs['task_id'] != subdag.dag_id:
            raise AirflowException(
                "The subdag's dag_id should have the form "
                "'{{parent_dag_id}}.{{this_task_id}}'. Expected "
                "'{d}.{t}'; received '{rcvd}'.".format(
                    d=dag.dag_id, t=kwargs['task_id'], rcvd=subdag.dag_id))

        # validate that subdag operator and subdag tasks don't have a
        # pool conflict
        if self.pool:
            conflicts = [t for t in subdag.tasks if t.pool == self.pool]
            if conflicts:
                # only query for pool conflicts if one may exist
                pool = (
                    session
                    .query(Pool)
                    .filter(Pool.slots == 1)
                    .filter(Pool.pool == self.pool)
                    .first()
                )
                if pool and any(t.pool == self.pool for t in subdag.tasks):
                    raise AirflowException(
                        'SubDagOperator {sd} and subdag task{plural} {t} both '
                        'use pool {p}, but the pool only has 1 slot. The '
                        'subdag tasks will never run.'.format(
                            sd=self.task_id,
                            plural=len(conflicts) > 1,
                            t=', '.join(t.task_id for t in conflicts),
                            p=self.pool
                        )
                    )

        self.subdag = subdag
        # Airflow pool is not honored by SubDagOperator.
        # Hence resources could be consumed by SubdagOperators
        # Use other executor with your own risk.
        self.executor = executor

    def execute(self, context):
        ed = context['execution_date']
        self.subdag.run(
            start_date=ed, end_date=ed, donot_pickle=True,
            executor=self.executor)
=======
warnings.warn(
    "This module is deprecated. Please use `airflow.operators.subdag`.", DeprecationWarning, stacklevel=2
)
>>>>>>> d25854dd
<|MERGE_RESOLUTION|>--- conflicted
+++ resolved
@@ -17,97 +17,10 @@
 # under the License.
 """This module is deprecated. Please use :mod:`airflow.operators.subdag`."""
 
-<<<<<<< HEAD
-from airflow import settings
-from airflow.exceptions import AirflowException
-from airflow.executors.sequential_executor import SequentialExecutor
-from airflow.models import BaseOperator, Pool
-from airflow.utils.decorators import apply_defaults
-from airflow.utils.db import provide_session
-=======
 import warnings
->>>>>>> d25854dd
 
 from airflow.operators.subdag import SkippedStatePropagationOptions, SubDagOperator  # noqa
 
-<<<<<<< HEAD
-class SubDagOperator(BaseOperator):
-    """
-    This runs a sub dag. By convention, a sub dag's dag_id
-    should be prefixed by its parent and a dot. As in `parent.child`.
-
-    :param subdag: the DAG object to run as a subdag of the current DAG.
-    :type subdag: airflow.models.DAG
-    :param dag: the parent DAG for the subdag.
-    :type dag: airflow.models.DAG
-    :param executor: the executor for this subdag. Default to use SequentialExecutor.
-        Please find AIRFLOW-74 for more details.
-    :type executor: airflow.executors.base_executor.BaseExecutor
-    """
-
-    ui_color = '#555'
-    ui_fgcolor = '#fff'
-
-    @provide_session
-    @apply_defaults
-    def __init__(
-            self,
-            subdag,
-            executor=SequentialExecutor(),
-            *args, **kwargs):
-        dag = kwargs.get('dag') or settings.CONTEXT_MANAGER_DAG
-        if not dag:
-            raise AirflowException('Please pass in the `dag` param or call '
-                                   'within a DAG context manager')
-        session = kwargs.pop('session')
-        super(SubDagOperator, self).__init__(*args, **kwargs)
-
-        # validate subdag name
-        if dag.dag_id + '.' + kwargs['task_id'] != subdag.dag_id:
-            raise AirflowException(
-                "The subdag's dag_id should have the form "
-                "'{{parent_dag_id}}.{{this_task_id}}'. Expected "
-                "'{d}.{t}'; received '{rcvd}'.".format(
-                    d=dag.dag_id, t=kwargs['task_id'], rcvd=subdag.dag_id))
-
-        # validate that subdag operator and subdag tasks don't have a
-        # pool conflict
-        if self.pool:
-            conflicts = [t for t in subdag.tasks if t.pool == self.pool]
-            if conflicts:
-                # only query for pool conflicts if one may exist
-                pool = (
-                    session
-                    .query(Pool)
-                    .filter(Pool.slots == 1)
-                    .filter(Pool.pool == self.pool)
-                    .first()
-                )
-                if pool and any(t.pool == self.pool for t in subdag.tasks):
-                    raise AirflowException(
-                        'SubDagOperator {sd} and subdag task{plural} {t} both '
-                        'use pool {p}, but the pool only has 1 slot. The '
-                        'subdag tasks will never run.'.format(
-                            sd=self.task_id,
-                            plural=len(conflicts) > 1,
-                            t=', '.join(t.task_id for t in conflicts),
-                            p=self.pool
-                        )
-                    )
-
-        self.subdag = subdag
-        # Airflow pool is not honored by SubDagOperator.
-        # Hence resources could be consumed by SubdagOperators
-        # Use other executor with your own risk.
-        self.executor = executor
-
-    def execute(self, context):
-        ed = context['execution_date']
-        self.subdag.run(
-            start_date=ed, end_date=ed, donot_pickle=True,
-            executor=self.executor)
-=======
 warnings.warn(
     "This module is deprecated. Please use `airflow.operators.subdag`.", DeprecationWarning, stacklevel=2
-)
->>>>>>> d25854dd
+)