--- conflicted
+++ resolved
@@ -21,50 +21,8 @@
 
 from airflow.providers.microsoft.mssql.operators.mssql import MsSqlOperator  # noqa
 
-<<<<<<< HEAD
-class MsSqlOperator(BaseOperator):
-    """
-    Executes sql code in a specific Microsoft SQL database
-
-    :param sql: the sql code to be executed
-    :type sql: str or string pointing to a template file with .sql
-        extension. (templated)
-    :param mssql_conn_id: reference to a specific mssql database
-    :type mssql_conn_id: str
-    :param parameters: (optional) the parameters to render the SQL query with.
-    :type parameters: mapping or iterable
-    :param autocommit: if True, each command is automatically committed.
-        (default value: False)
-    :type autocommit: bool
-    :param database: name of database which overwrite defined one in connection
-    :type database: str
-    """
-
-    template_fields = ('sql',)
-    template_ext = ('.sql',)
-    ui_color = '#ededed'
-
-    @apply_defaults
-    def __init__(
-            self, sql, mssql_conn_id='mssql_default', parameters=None,
-            autocommit=False, database=None, *args, **kwargs):
-        super(MsSqlOperator, self).__init__(*args, **kwargs)
-        self.mssql_conn_id = mssql_conn_id
-        self.sql = sql
-        self.parameters = parameters
-        self.autocommit = autocommit
-        self.database = database
-
-    def execute(self, context):
-        self.log.info('Executing: %s', self.sql)
-        hook = MsSqlHook(mssql_conn_id=self.mssql_conn_id,
-                         schema=self.database)
-        hook.run(self.sql, autocommit=self.autocommit,
-                 parameters=self.parameters)
-=======
 warnings.warn(
     "This module is deprecated. Please use `airflow.providers.microsoft.mssql.operators.mssql`.",
     DeprecationWarning,
     stacklevel=2,
-)
->>>>>>> d25854dd
+)