#
# Licensed to the Apache Software Foundation (ASF) under one
# or more contributor license agreements.  See the NOTICE file
# distributed with this work for additional information
# regarding copyright ownership.  The ASF licenses this file
# to you under the Apache License, Version 2.0 (the
# "License"); you may not use this file except in compliance
# with the License.  You may obtain a copy of the License at
#
#   http://www.apache.org/licenses/LICENSE-2.0
#
# Unless required by applicable law or agreed to in writing,
# software distributed under the License is distributed on an
# "AS IS" BASIS, WITHOUT WARRANTIES OR CONDITIONS OF ANY
# KIND, either express or implied.  See the License for the
# specific language governing permissions and limitations
# under the License.
"""This module is deprecated. Please use :mod:`airflow.providers.http.operators.http`."""

import warnings

from airflow.providers.http.operators.http import SimpleHttpOperator  # noqa

<<<<<<< HEAD
class SimpleHttpOperator(BaseOperator):
    """
    Calls an endpoint on an HTTP system to execute an action

    :param http_conn_id: The connection to run the operator against
    :type http_conn_id: str
    :param endpoint: The relative part of the full url. (templated)
    :type endpoint: str
    :param method: The HTTP method to use, default = "POST"
    :type method: str
    :param data: The data to pass. POST-data in POST/PUT and params
        in the URL for a GET request. (templated)
    :type data: For POST/PUT, depends on the content-type parameter,
        for GET a dictionary of key/value string pairs
    :param headers: The HTTP headers to be added to the GET request
    :type headers: a dictionary of string key/value pairs
    :param response_check: A check against the 'requests' response object.
        Returns True for 'pass' and False otherwise.
    :type response_check: A lambda or defined function.
    :param extra_options: Extra options for the 'requests' library, see the
        'requests' documentation (options to modify timeout, ssl, etc.)
    :type extra_options: A dictionary of options, where key is string and value
        depends on the option that's being modified.
    :param xcom_push: Push the response to Xcom (default: False).
        If xcom_push is True, response of an HTTP request will also
        be pushed to an XCom.
    :type xcom_push: bool
    :param log_response: Log the response (default: False)
    :type log_response: bool
    """

    template_fields = ['endpoint', 'data', 'headers', ]
    template_ext = ()
    ui_color = '#f4a460'

    @apply_defaults
    def __init__(self,
                 endpoint,
                 method='POST',
                 data=None,
                 headers=None,
                 response_check=None,
                 extra_options=None,
                 xcom_push=False,
                 http_conn_id='http_default',
                 log_response=False,
                 *args, **kwargs):
        super(SimpleHttpOperator, self).__init__(*args, **kwargs)
        self.http_conn_id = http_conn_id
        self.method = method
        self.endpoint = endpoint
        self.headers = headers or {}
        self.data = data or {}
        self.response_check = response_check
        self.extra_options = extra_options or {}
        self.xcom_push_flag = xcom_push
        self.log_response = log_response

    def execute(self, context):
        http = HttpHook(self.method, http_conn_id=self.http_conn_id)

        self.log.info("Calling HTTP method")

        response = http.run(self.endpoint,
                            self.data,
                            self.headers,
                            self.extra_options)
        if self.log_response:
            self.log.info(response.text)
        if self.response_check:
            if not self.response_check(response):
                raise AirflowException("Response check returned False.")
        if self.xcom_push_flag:
            return response.text
=======
warnings.warn(
    "This module is deprecated. Please use `airflow.providers.http.operators.http`.",
    DeprecationWarning,
    stacklevel=2,
)
>>>>>>> d25854dd
<|MERGE_RESOLUTION|>--- conflicted
+++ resolved
@@ -21,85 +21,8 @@
 
 from airflow.providers.http.operators.http import SimpleHttpOperator  # noqa
 
-<<<<<<< HEAD
-class SimpleHttpOperator(BaseOperator):
-    """
-    Calls an endpoint on an HTTP system to execute an action
-
-    :param http_conn_id: The connection to run the operator against
-    :type http_conn_id: str
-    :param endpoint: The relative part of the full url. (templated)
-    :type endpoint: str
-    :param method: The HTTP method to use, default = "POST"
-    :type method: str
-    :param data: The data to pass. POST-data in POST/PUT and params
-        in the URL for a GET request. (templated)
-    :type data: For POST/PUT, depends on the content-type parameter,
-        for GET a dictionary of key/value string pairs
-    :param headers: The HTTP headers to be added to the GET request
-    :type headers: a dictionary of string key/value pairs
-    :param response_check: A check against the 'requests' response object.
-        Returns True for 'pass' and False otherwise.
-    :type response_check: A lambda or defined function.
-    :param extra_options: Extra options for the 'requests' library, see the
-        'requests' documentation (options to modify timeout, ssl, etc.)
-    :type extra_options: A dictionary of options, where key is string and value
-        depends on the option that's being modified.
-    :param xcom_push: Push the response to Xcom (default: False).
-        If xcom_push is True, response of an HTTP request will also
-        be pushed to an XCom.
-    :type xcom_push: bool
-    :param log_response: Log the response (default: False)
-    :type log_response: bool
-    """
-
-    template_fields = ['endpoint', 'data', 'headers', ]
-    template_ext = ()
-    ui_color = '#f4a460'
-
-    @apply_defaults
-    def __init__(self,
-                 endpoint,
-                 method='POST',
-                 data=None,
-                 headers=None,
-                 response_check=None,
-                 extra_options=None,
-                 xcom_push=False,
-                 http_conn_id='http_default',
-                 log_response=False,
-                 *args, **kwargs):
-        super(SimpleHttpOperator, self).__init__(*args, **kwargs)
-        self.http_conn_id = http_conn_id
-        self.method = method
-        self.endpoint = endpoint
-        self.headers = headers or {}
-        self.data = data or {}
-        self.response_check = response_check
-        self.extra_options = extra_options or {}
-        self.xcom_push_flag = xcom_push
-        self.log_response = log_response
-
-    def execute(self, context):
-        http = HttpHook(self.method, http_conn_id=self.http_conn_id)
-
-        self.log.info("Calling HTTP method")
-
-        response = http.run(self.endpoint,
-                            self.data,
-                            self.headers,
-                            self.extra_options)
-        if self.log_response:
-            self.log.info(response.text)
-        if self.response_check:
-            if not self.response_check(response):
-                raise AirflowException("Response check returned False.")
-        if self.xcom_push_flag:
-            return response.text
-=======
 warnings.warn(
     "This module is deprecated. Please use `airflow.providers.http.operators.http`.",
     DeprecationWarning,
     stacklevel=2,
-)
->>>>>>> d25854dd
+)