--- conflicted
+++ resolved
@@ -21,50 +21,8 @@
 
 from airflow.providers.oracle.operators.oracle import OracleOperator  # noqa
 
-<<<<<<< HEAD
-class OracleOperator(BaseOperator):
-    """
-    Executes sql code in a specific Oracle database
-
-    :param sql: the sql code to be executed. Can receive a str representing a sql statement,
-        a list of str (sql statements), or reference to a template file.
-        Template reference are recognized by str ending in '.sql'
-        (templated)
-    :type sql: str or list[str]
-    :param oracle_conn_id: reference to a specific Oracle database
-    :type oracle_conn_id: str
-    :param parameters: (optional) the parameters to render the SQL query with.
-    :type parameters: mapping or iterable
-    :param autocommit: if True, each command is automatically committed.
-        (default value: False)
-    :type autocommit: bool
-    """
-
-    template_fields = ('sql',)
-    template_ext = ('.sql',)
-    ui_color = '#ededed'
-
-    @apply_defaults
-    def __init__(
-            self, sql, oracle_conn_id='oracle_default', parameters=None,
-            autocommit=False, *args, **kwargs):
-        super(OracleOperator, self).__init__(*args, **kwargs)
-        self.oracle_conn_id = oracle_conn_id
-        self.sql = sql
-        self.autocommit = autocommit
-        self.parameters = parameters
-
-    def execute(self, context):
-        self.log.info('Executing: %s', self.sql)
-        hook = OracleHook(oracle_conn_id=self.oracle_conn_id)
-        hook.run(
-            self.sql,
-            autocommit=self.autocommit,
-            parameters=self.parameters)
-=======
 warnings.warn(
     "This module is deprecated. Please use `airflow.providers.oracle.operators.oracle`.",
     DeprecationWarning,
     stacklevel=2,
-)
->>>>>>> d25854dd
+)