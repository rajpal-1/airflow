# Licensed to the Apache Software Foundation (ASF) under one
# or more contributor license agreements.  See the NOTICE file
# distributed with this work for additional information
# regarding copyright ownership.  The ASF licenses this file
# to you under the Apache License, Version 2.0 (the
# "License"); you may not use this file except in compliance
# with the License.  You may obtain a copy of the License at
#
#   http://www.apache.org/licenses/LICENSE-2.0
#
# Unless required by applicable law or agreed to in writing,
# software distributed under the License is distributed on an
# "AS IS" BASIS, WITHOUT WARRANTIES OR CONDITIONS OF ANY
# KIND, either express or implied.  See the License for the
# specific language governing permissions and limitations
# under the License.
from __future__ import annotations

import importlib
import logging
import os
import signal
import threading
import time
import zipfile
from contextlib import redirect_stderr, redirect_stdout, suppress
from datetime import timedelta
from typing import TYPE_CHECKING, Iterable, Iterator

from setproctitle import setproctitle
<<<<<<< HEAD
from sqlalchemy import delete, func, or_
from sqlalchemy.orm.session import Session
=======
from sqlalchemy import delete, exc, func, or_, select
>>>>>>> 0d49d1fe

from airflow import settings
from airflow.api_internal.internal_api_call import internal_api_call
from airflow.callbacks.callback_requests import (
    DagCallbackRequest,
    SlaCallbackRequest,
    TaskCallbackRequest,
)
from airflow.configuration import conf
from airflow.exceptions import AirflowException, TaskNotFound
from airflow.models import SlaMiss, errors
from airflow.models.dag import DagModel
from airflow.models.dagbag import DagBag
from airflow.models.dagrun import DagRun as DR
from airflow.models.dagwarning import DagWarning, DagWarningType
from airflow.models.serialized_dag import SerializedDagModel
from airflow.models.taskinstance import TaskInstance, TaskInstance as TI
from airflow.stats import Stats
from airflow.utils import timezone
from airflow.utils.email import get_email_address_list, send_email
from airflow.utils.file import iter_airflow_imports, might_contain_dag
from airflow.utils.log.logging_mixin import LoggingMixin, StreamLogWriter, set_context
from airflow.utils.mixins import MultiprocessingStartMethodMixin
from airflow.utils.session import NEW_SESSION, provide_session
from airflow.utils.state import TaskInstanceState

if TYPE_CHECKING:
    import multiprocessing
    from datetime import datetime
    from multiprocessing.connection import Connection as MultiprocessingConnection

    from sqlalchemy.orm.session import Session

    from airflow.callbacks.callback_requests import CallbackRequest
    from airflow.models.dag import DAG
    from airflow.models.operator import Operator


class DagFileProcessorProcess(LoggingMixin, MultiprocessingStartMethodMixin):
    """
    Runs DAG processing in a separate process using DagFileProcessor.

    :param file_path: a Python file containing Airflow DAG definitions
    :param pickle_dags: whether to serialize the DAG objects to the DB
    :param dag_ids: If specified, only look at these DAG ID's
    :param callback_requests: failure callback to execute
    """

    # Counter that increments every time an instance of this class is created
    class_creation_counter = 0

    def __init__(
        self,
        file_path: str,
        pickle_dags: bool,
        dag_ids: list[str] | None,
        dag_directory: str,
        callback_requests: list[CallbackRequest],
    ):
        super().__init__()
        self._file_path = file_path
        self._pickle_dags = pickle_dags
        self._dag_ids = dag_ids
        self._dag_directory = dag_directory
        self._callback_requests = callback_requests

        # The process that was launched to process the given .
        self._process: multiprocessing.process.BaseProcess | None = None
        # The result of DagFileProcessor.process_file(file_path).
        self._result: tuple[int, int] | None = None
        # Whether the process is done running.
        self._done = False
        # When the process started.
        self._start_time: datetime | None = None
        # This ID is use to uniquely name the process / thread that's launched
        # by this processor instance
        self._instance_id = DagFileProcessorProcess.class_creation_counter

        self._parent_channel: MultiprocessingConnection | None = None
        DagFileProcessorProcess.class_creation_counter += 1

    @property
    def file_path(self) -> str:
        return self._file_path

    @staticmethod
    def _run_file_processor(
        result_channel: MultiprocessingConnection,
        parent_channel: MultiprocessingConnection,
        file_path: str,
        pickle_dags: bool,
        dag_ids: list[str] | None,
        thread_name: str,
        dag_directory: str,
        callback_requests: list[CallbackRequest],
    ) -> None:
        """
        Process the given file.

        :param result_channel: the connection to use for passing back the result
        :param parent_channel: the parent end of the channel to close in the child
        :param file_path: the file to process
        :param pickle_dags: whether to pickle the DAGs found in the file and
            save them to the DB
        :param dag_ids: if specified, only examine DAG ID's that are
            in this list
        :param thread_name: the name to use for the process that is launched
        :param callback_requests: failure callback to execute
        :return: the process that was launched
        """
        # This helper runs in the newly created process
        log: logging.Logger = logging.getLogger("airflow.processor")

        # Since we share all open FDs from the parent, we need to close the parent side of the pipe here in
        # the child, else it won't get closed properly until we exit.
        parent_channel.close()
        del parent_channel

        set_context(log, file_path)
        setproctitle(f"airflow scheduler - DagFileProcessor {file_path}")

        def _handle_dag_file_processing():
            # Re-configure the ORM engine as there are issues with multiple processes
            settings.configure_orm()

            # Change the thread name to differentiate log lines. This is
            # really a separate process, but changing the name of the
            # process doesn't work, so changing the thread name instead.
            threading.current_thread().name = thread_name

            log.info("Started process (PID=%s) to work on %s", os.getpid(), file_path)
            dag_file_processor = DagFileProcessor(dag_ids=dag_ids, dag_directory=dag_directory, log=log)
            result: tuple[int, int] = dag_file_processor.process_file(
                file_path=file_path,
                pickle_dags=pickle_dags,
                callback_requests=callback_requests,
            )
            result_channel.send(result)

        try:
            DAG_PROCESSOR_LOG_TARGET = conf.get_mandatory_value("logging", "DAG_PROCESSOR_LOG_TARGET")
            if DAG_PROCESSOR_LOG_TARGET == "stdout":
                with Stats.timer() as timer:
                    _handle_dag_file_processing()
            else:
                # The following line ensures that stdout goes to the same destination as the logs. If stdout
                # gets sent to logs and logs are sent to stdout, this leads to an infinite loop. This
                # necessitates this conditional based on the value of DAG_PROCESSOR_LOG_TARGET.
                with redirect_stdout(StreamLogWriter(log, logging.INFO)), redirect_stderr(
                    StreamLogWriter(log, logging.WARN)
                ), Stats.timer() as timer:
                    _handle_dag_file_processing()
            log.info("Processing %s took %.3f seconds", file_path, timer.duration)
        except Exception:
            # Log exceptions through the logging framework.
            log.exception("Got an exception! Propagating...")
            raise
        finally:
            # We re-initialized the ORM within this Process above so we need to
            # tear it down manually here
            settings.dispose_orm()

            result_channel.close()

    def start(self) -> None:
        """Launch the process and start processing the DAG."""
        if conf.getboolean("scheduler", "parsing_pre_import_modules", fallback=True):
            # Read the file to pre-import airflow modules used.
            # This prevents them from being re-imported from zero in each "processing" process
            # and saves CPU time and memory.
            zip_file_paths = []
            if zipfile.is_zipfile(self.file_path):
                try:
                    with zipfile.ZipFile(self.file_path) as z:
                        zip_file_paths.extend(
                            [
                                os.path.join(self.file_path, info.filename)
                                for info in z.infolist()
                                if might_contain_dag(info.filename, True, z)
                            ]
                        )
                except zipfile.BadZipFile as err:
                    self.log.error("There was an err accessing %s, %s", self.file_path, err)
            if zip_file_paths:
                self.import_modules(zip_file_paths)
            else:
                self.import_modules(self.file_path)

        context = self._get_multiprocessing_context()

        _parent_channel, _child_channel = context.Pipe(duplex=False)
        process = context.Process(
            target=type(self)._run_file_processor,
            args=(
                _child_channel,
                _parent_channel,
                self.file_path,
                self._pickle_dags,
                self._dag_ids,
                f"DagFileProcessor{self._instance_id}",
                self._dag_directory,
                self._callback_requests,
            ),
            name=f"DagFileProcessor{self._instance_id}-Process",
        )
        self._process = process
        self._start_time = timezone.utcnow()
        process.start()

        # Close the child side of the pipe now the subprocess has started -- otherwise this would prevent it
        # from closing in some cases
        _child_channel.close()
        del _child_channel

        # Don't store it on self until after we've started the child process - we don't want to keep it from
        # getting GCd/closed
        self._parent_channel = _parent_channel

    def kill(self) -> None:
        """Kill the process launched to process the file, and ensure consistent state."""
        if self._process is None:
            raise AirflowException("Tried to kill before starting!")
        self._kill_process()

    def terminate(self, sigkill: bool = False) -> None:
        """
        Terminate (and then kill) the process launched to process the file.

        :param sigkill: whether to issue a SIGKILL if SIGTERM doesn't work.
        """
        if self._process is None or self._parent_channel is None:
            raise AirflowException("Tried to call terminate before starting!")

        self._process.terminate()
        # Arbitrarily wait 5s for the process to die
        with suppress(TimeoutError):
            self._process._popen.wait(5)  # type: ignore
        if sigkill:
            self._kill_process()
        self._parent_channel.close()

    def _kill_process(self) -> None:
        if self._process is None:
            raise AirflowException("Tried to kill process before starting!")

        if self._process.is_alive() and self._process.pid:
            self.log.warning("Killing DAGFileProcessorProcess (PID=%d)", self._process.pid)
            os.kill(self._process.pid, signal.SIGKILL)

            # Reap the spawned zombie. We active wait, because in Python 3.9 `waitpid` might lead to an
            # exception, due to change in Python standard library and possibility of race condition
            # see https://bugs.python.org/issue42558
            while self._process._popen.poll() is None:  # type: ignore
                time.sleep(0.001)
        if self._parent_channel:
            self._parent_channel.close()

    @property
    def pid(self) -> int:
        """PID of the process launched to process the given file."""
        if self._process is None or self._process.pid is None:
            raise AirflowException("Tried to get PID before starting!")
        return self._process.pid

    @property
    def exit_code(self) -> int | None:
        """
        After the process is finished, this can be called to get the return code.

        :return: the exit code of the process
        """
        if self._process is None:
            raise AirflowException("Tried to get exit code before starting!")
        if not self._done:
            raise AirflowException("Tried to call retcode before process was finished!")
        return self._process.exitcode

    @property
    def done(self) -> bool:
        """
        Check if the process launched to process this file is done.

        :return: whether the process is finished running
        """
        if self._process is None or self._parent_channel is None:
            raise AirflowException("Tried to see if it's done before starting!")

        if self._done:
            return True

        if self._parent_channel.poll():
            try:
                self._result = self._parent_channel.recv()
                self._done = True
                self.log.debug("Waiting for %s", self._process)
                self._process.join()
                self._parent_channel.close()
                return True
            except EOFError:
                # If we get an EOFError, it means the child end of the pipe has been closed. This only happens
                # in the finally block. But due to a possible race condition, the process may have not yet
                # terminated (it could be doing cleanup/python shutdown still). So we kill it here after a
                # "suitable" timeout.
                self._done = True
                # Arbitrary timeout -- error/race condition only, so this doesn't need to be tunable.
                self._process.join(timeout=5)
                if self._process.is_alive():
                    # Didn't shut down cleanly - kill it
                    self._kill_process()

        if not self._process.is_alive():
            self._done = True
            self.log.debug("Waiting for %s", self._process)
            self._process.join()
            self._parent_channel.close()
            return True

        return False

    @property
    def result(self) -> tuple[int, int] | None:
        """Result of running ``DagFileProcessor.process_file()``."""
        if not self.done:
            raise AirflowException("Tried to get the result before it's done!")
        return self._result

    @property
    def start_time(self) -> datetime:
        """Time when this started to process the file."""
        if self._start_time is None:
            raise AirflowException("Tried to get start time before it started!")
        return self._start_time

    @property
    def waitable_handle(self):
        return self._process.sentinel

    def import_modules(self, file_path: str | Iterable[str]):
        def _import_modules(filepath):
            for module in iter_airflow_imports(filepath):
                try:
                    importlib.import_module(module)
                except Exception as e:
                    # only log as warning because an error here is not preventing anything from working, and
                    # if it's serious, it's going to be surfaced to the user when the dag is actually parsed.
                    self.log.warning(
                        "Error when trying to pre-import module '%s' found in %s: %s",
                        module,
                        file_path,
                        e,
                    )

        if isinstance(file_path, str):
            _import_modules(file_path)
        elif isinstance(file_path, Iterable):
            for path in file_path:
                _import_modules(path)


class DagFileProcessor(LoggingMixin):
    """
    Process a Python file containing Airflow DAGs.

    This includes:

    1. Execute the file and look for DAG objects in the namespace.
    2. Execute any Callbacks if passed to DagFileProcessor.process_file
    3. Serialize the DAGs and save it to DB (or update existing record in the DB).
    4. Pickle the DAG and save it to the DB (if necessary).
    5. Record any errors importing the file into ORM

    Returns a tuple of 'number of dags found' and 'the count of import errors'

    :param dag_ids: If specified, only look at these DAG ID's
    :param log: Logger to save the processing process
    """

    UNIT_TEST_MODE: bool = conf.getboolean("core", "UNIT_TEST_MODE")

    def __init__(self, dag_ids: list[str] | None, dag_directory: str, log: logging.Logger):
        super().__init__()
        self.dag_ids = dag_ids
        self._log = log
        self._dag_directory = dag_directory
        self.dag_warnings: set[tuple[str, str]] = set()

    @classmethod
    @internal_api_call
    @provide_session
    def manage_slas(cls, dag_folder, dag_id: str, session: Session = NEW_SESSION) -> None:
        """
        Find all tasks that have SLAs defined, and send alert emails when needed.

        New SLA misses are also recorded in the database.

        We are assuming that the scheduler runs often, so we only check for
        tasks that should have succeeded in the past hour.
        """
        dagbag = DagFileProcessor._get_dagbag(dag_folder)
        dag = dagbag.get_dag(dag_id)
        cls.logger().info("Running SLA Checks for %s", dag.dag_id)
        if not any(isinstance(ti.sla, timedelta) for ti in dag.tasks):
            cls.logger().info("Skipping SLA check for %s because no tasks in DAG have SLAs", dag)
            return
        qry = (
            select(TI.task_id, func.max(DR.execution_date).label("max_ti"))
            .join(TI.dag_run)
            .where(TI.dag_id == dag.dag_id)
            .where(or_(TI.state == TaskInstanceState.SUCCESS, TI.state == TaskInstanceState.SKIPPED))
            .where(TI.task_id.in_(dag.task_ids))
            .group_by(TI.task_id)
            .subquery("sq")
        )
        # get recorded SlaMiss
        recorded_slas_query = set(
            session.execute(
                select(SlaMiss.dag_id, SlaMiss.task_id, SlaMiss.execution_date).where(
                    SlaMiss.dag_id == dag.dag_id, SlaMiss.task_id.in_(dag.task_ids)
                )
            )
        )
        max_tis: Iterator[TI] = session.scalars(
            select(TI)
            .join(TI.dag_run)
            .where(TI.dag_id == dag.dag_id, TI.task_id == qry.c.task_id, DR.execution_date == qry.c.max_ti)
        )

        ts = timezone.utcnow()

        for ti in max_tis:
            task = dag.get_task(ti.task_id)
            if not task.sla:
                continue

            if not isinstance(task.sla, timedelta):
                raise TypeError(
                    f"SLA is expected to be timedelta object, got "
                    f"{type(task.sla)} in {task.dag_id}:{task.task_id}"
                )

            sla_misses = []
            next_info = dag.next_dagrun_info(dag.get_run_data_interval(ti.dag_run), restricted=False)
            while next_info and next_info.logical_date < ts:
                next_info = dag.next_dagrun_info(next_info.data_interval, restricted=False)

                if next_info is None:
                    break
                if (ti.dag_id, ti.task_id, next_info.logical_date) in recorded_slas_query:
                    continue
                if next_info.logical_date + task.sla < ts:

                    sla_miss = SlaMiss(
                        task_id=ti.task_id,
                        dag_id=ti.dag_id,
                        execution_date=next_info.logical_date,
                        timestamp=ts,
                    )
                    sla_misses.append(sla_miss)
                    Stats.incr("sla_missed", tags={"dag_id": ti.dag_id, "task_id": ti.task_id})
            if sla_misses:
                session.add_all(sla_misses)
        session.commit()
        slas: list[SlaMiss] = session.scalars(
            select(SlaMiss).where(~SlaMiss.notification_sent, SlaMiss.dag_id == dag.dag_id)
        ).all()
        if slas:
            sla_dates: list[datetime] = [sla.execution_date for sla in slas]
            fetched_tis: list[TI] = session.scalars(
                select(TI).where(
                    TI.dag_id == dag.dag_id,
                    TI.execution_date.in_(sla_dates),
                    TI.state != TaskInstanceState.SUCCESS,
                )
            ).all()
            blocking_tis: list[TI] = []
            for ti in fetched_tis:
                if ti.task_id in dag.task_ids:
                    ti.task = dag.get_task(ti.task_id)
                    blocking_tis.append(ti)
                else:
                    session.delete(ti)
                    session.commit()

            task_list = "\n".join(sla.task_id + " on " + sla.execution_date.isoformat() for sla in slas)
            blocking_task_list = "\n".join(
                ti.task_id + " on " + ti.execution_date.isoformat() for ti in blocking_tis
            )
            # Track whether email or any alert notification sent
            # We consider email or the alert callback as notifications
            email_sent = False
            notification_sent = False
            if dag.sla_miss_callback:
                # Execute the alert callback
                callbacks = (
                    dag.sla_miss_callback
                    if isinstance(dag.sla_miss_callback, list)
                    else [dag.sla_miss_callback]
                )
                for callback in callbacks:
                    cls.logger().info("Calling SLA miss callback %s", callback)
                    try:
                        callback(dag, task_list, blocking_task_list, slas, blocking_tis)
                        notification_sent = True
                    except Exception:
                        Stats.incr(
                            "sla_callback_notification_failure",
                            tags={
                                "dag_id": dag.dag_id,
                                "func_name": callback.__name__,
                            },
                        )
                        cls.logger().exception(
                            "Could not call sla_miss_callback(%s) for DAG %s",
                            callback.__name__,
                            dag.dag_id,
                        )
            email_content = f"""\
            Here's a list of tasks that missed their SLAs:
            <pre><code>{task_list}\n<code></pre>
            Blocking tasks:
            <pre><code>{blocking_task_list}<code></pre>
            Airflow Webserver URL: {conf.get(section='webserver', key='base_url')}
            """

            tasks_missed_sla = []
            for sla in slas:
                try:
                    task = dag.get_task(sla.task_id)
                except TaskNotFound:
                    # task already deleted from DAG, skip it
                    cls.logger().warning(
                        "Task %s doesn't exist in DAG anymore, skipping SLA miss notification.", sla.task_id
                    )
                    continue
                tasks_missed_sla.append(task)

            emails: set[str] = set()
            for task in tasks_missed_sla:
                if task.email:
                    if isinstance(task.email, str):
                        emails.update(get_email_address_list(task.email))
                    elif isinstance(task.email, (list, tuple)):
                        emails.update(task.email)
            if emails:
                try:
                    send_email(emails, f"[airflow] SLA miss on DAG={dag.dag_id}", email_content)
                    email_sent = True
                    notification_sent = True
                except Exception:
                    Stats.incr("sla_email_notification_failure", tags={"dag_id": dag.dag_id})
                    cls.logger().exception(
                        "Could not send SLA Miss email notification for DAG %s", dag.dag_id
                    )
            # If we sent any notification, update the sla_miss table
            if notification_sent:
                for sla in slas:
                    sla.email_sent = email_sent
                    sla.notification_sent = True
                    session.merge(sla)
            session.commit()

    @staticmethod
    @internal_api_call
    @provide_session
    def update_import_errors(
        file_last_changed: dict[str, datetime], import_errors: dict[str, str], session: Session = NEW_SESSION
    ) -> None:
        """
        Update any import errors to be displayed in the UI.

        For the DAGs in the given DagBag, record any associated import errors and clears
        errors for files that no longer have them. These are usually displayed through the
        Airflow UI so that users know that there are issues parsing DAGs.

        :param dagbag: DagBag containing DAGs with import errors
        :param session: session for ORM operations
        """
        files_without_error = file_last_changed - import_errors.keys()

        # Clear the errors of the processed files
        # that no longer have errors
        for dagbag_file in files_without_error:
            session.execute(
                delete(errors.ImportError)
                .where(errors.ImportError.filename.startswith(dagbag_file))
                .execution_options(synchronize_session="fetch")
            )

        # files that still have errors
        existing_import_error_files = [x.filename for x in session.query(errors.ImportError.filename).all()]

        # Add the errors of the processed files
        for filename, stacktrace in import_errors.items():
            if filename in existing_import_error_files:
                session.query(errors.ImportError).filter(errors.ImportError.filename == filename).update(
                    {"filename": filename, "timestamp": timezone.utcnow(), "stacktrace": stacktrace},
                    synchronize_session="fetch",
                )
            else:
                session.add(
                    errors.ImportError(filename=filename, timestamp=timezone.utcnow(), stacktrace=stacktrace)
                )
            (
                session.query(DagModel)
                .filter(DagModel.fileloc == filename)
                .update({"has_import_errors": True}, synchronize_session="fetch")
            )

        session.commit()

    @provide_session
    def _validate_task_pools(self, *, dagbag: DagBag, session: Session = NEW_SESSION):
        """Validate and raise exception if any task in a dag is using a non-existent pool."""
        from airflow.models.pool import Pool

        def check_pools(dag):
            task_pools = {task.pool for task in dag.tasks}
            nonexistent_pools = task_pools - pools
            if nonexistent_pools:
                return f"Dag '{dag.dag_id}' references non-existent pools: {sorted(nonexistent_pools)!r}"

        pools = {p.pool for p in Pool.get_pools(session)}
        for dag in dagbag.dags.values():
            message = check_pools(dag)
            if message:
                self.dag_warnings.add(DagWarning(dag.dag_id, DagWarningType.NONEXISTENT_POOL, message))
            for subdag in dag.subdags:
                message = check_pools(subdag)
                if message:
                    self.dag_warnings.add(DagWarning(subdag.dag_id, DagWarningType.NONEXISTENT_POOL, message))

    def update_dag_warnings(self, *, session: Session, dagbag: DagBag) -> None:
        """
        Update any import warnings to be displayed in the UI.

        For the DAGs in the given DagBag, record any associated configuration warnings and clear
        warnings for files that no longer have them. These are usually displayed through the
        Airflow UI so that users know that there are issues parsing DAGs.

        :param session: session for ORM operations
        :param dagbag: DagBag containing DAGs with configuration warnings
        """
        self._validate_task_pools(dagbag=dagbag)

        stored_warnings = set(session.query(DagWarning).filter(DagWarning.dag_id.in_(dagbag.dags)).all())

        for warning_to_delete in stored_warnings - self.dag_warnings:
            session.delete(warning_to_delete)

        for warning_to_add in self.dag_warnings:
            session.merge(warning_to_add)

        session.commit()

    @provide_session
    def execute_callbacks(
        self, dagbag: DagBag, callback_requests: list[CallbackRequest], session: Session = NEW_SESSION
    ) -> None:
        """
        Execute on failure callbacks.

        These objects can come from SchedulerJobRunner or from DagProcessorJobRunner.

        :param dagbag: Dag Bag of dags
        :param callback_requests: failure callbacks to execute
        :param session: DB session.
        """
        for request in callback_requests:
            self.log.debug("Processing Callback Request: %s", request)
            try:
                if isinstance(request, TaskCallbackRequest):
                    self._execute_task_callbacks(dagbag, request, session=session)
                elif isinstance(request, SlaCallbackRequest):
                    DagFileProcessor.manage_slas(dagbag.dag_folder, request.dag_id, session=session)
                elif isinstance(request, DagCallbackRequest):
                    self._execute_dag_callbacks(dagbag, request, session)
            except Exception:
                self.log.exception(
                    "Error executing %s callback for file: %s",
                    request.__class__.__name__,
                    request.full_filepath,
                )

        session.flush()

    def execute_callbacks_without_dag(
        self, callback_requests: list[CallbackRequest], session: Session
    ) -> None:
        """
        Execute what callbacks we can as "best effort" when the dag cannot be found/had parse errors.

        This is so important so that tasks that failed when there is a parse
        error don't get stuck in queued state.
        """
        for request in callback_requests:
            self.log.debug("Processing Callback Request: %s", request)
            if isinstance(request, TaskCallbackRequest):
                self._execute_task_callbacks(None, request, session)
            else:
                self.log.info(
                    "Not executing %s callback for file %s as there was a dag parse error",
                    request.__class__.__name__,
                    request.full_filepath,
                )

    @provide_session
    def _execute_dag_callbacks(self, dagbag: DagBag, request: DagCallbackRequest, session: Session):
        dag = dagbag.dags[request.dag_id]
        dagrun = DAG.fetch_dagrun(dag_id=dag.dag_id, run_id=request.run_id, session=session)
        callbacks, context = DAG.fetch_callback(
            dag=dag,
            dagrun=dagrun,
            success=not request.is_failure_callback,
            reason=request.msg,
            session=session,
        ) or (None, None)

        if callbacks and context:
            DAG.execute_callback(callbacks, context, dag.dag_id)

    def _execute_task_callbacks(self, dagbag: DagBag | None, request: TaskCallbackRequest, session: Session):
        if not request.is_failure_callback:
            return

        simple_ti = request.simple_task_instance
        ti = TaskInstance.get_task_instance(
            dag_id=simple_ti.dag_id,
            run_id=simple_ti.run_id,
            task_id=simple_ti.task_id,
            map_index=simple_ti.map_index,
            session=session,
        )
        if not ti:
            return

        task: Operator | None = None

        if dagbag and simple_ti.dag_id in dagbag.dags:
            dag = dagbag.dags[simple_ti.dag_id]
            if simple_ti.task_id in dag.task_ids:
                task = dag.get_task(simple_ti.task_id)
        else:
            # We don't have the _real_ dag here (perhaps it had a parse error?) but we still want to run
            # `handle_failure` so that the state of the TI gets progressed.
            #
            # Since handle_failure _really_ wants a task, we do our best effort to give it one
            task = SerializedDagModel.get_serialized_dag(
                dag_id=simple_ti.dag_id, task_id=simple_ti.task_id, session=session
            )

        if task:
            ti.refresh_from_task(task)

        ti.handle_failure(error=request.msg, test_mode=self.UNIT_TEST_MODE, session=session)
        self.log.info("Executed failure callback for %s in state %s", ti, ti.state)
        session.flush()

    @classmethod
    def _get_dagbag(cls, file_path: str):
        try:
            return DagBag(file_path, include_examples=False)
        except Exception:
            cls.logger().exception("Failed at reloading the DAG file %s", file_path)
            Stats.incr("dag_file_refresh_error", tags={"file_path": file_path})
            raise

    @provide_session
    def process_file(
        self,
        file_path: str,
        callback_requests: list[CallbackRequest],
        pickle_dags: bool = False,
        session: Session = NEW_SESSION,
    ) -> tuple[int, int]:
        """
        Process a Python file containing Airflow DAGs.

        This includes:

        1. Execute the file and look for DAG objects in the namespace.
        2. Execute any Callbacks if passed to this method.
        3. Serialize the DAGs and save it to DB (or update existing record in the DB).
        4. Pickle the DAG and save it to the DB (if necessary).
        5. Mark any DAGs which are no longer present as inactive
        6. Record any errors importing the file into ORM

        :param file_path: the path to the Python file that should be executed
        :param callback_requests: failure callback to execute
        :param pickle_dags: whether serialize the DAGs found in the file and
            save them to the db
        :param session: Sqlalchemy ORM Session
        :return: number of dags found, count of import errors
        """
        self.log.info("Processing file %s for tasks to queue", file_path)

        try:
            dagbag = DagFileProcessor._get_dagbag(file_path)
        except Exception:
            self.log.exception("Failed at reloading the DAG file %s", file_path)
            Stats.incr("dag_file_refresh_error", 1, 1, tags={"file_path": file_path})
            return 0, 0

        if dagbag.dags:
            self.log.info("DAG(s) %s retrieved from %s", dagbag.dags.keys(), file_path)
        else:
            self.log.warning("No viable dags retrieved from %s", file_path)
            DagFileProcessor.update_import_errors(
                file_last_changed=dagbag.file_last_changed,
                import_errors=dagbag.import_errors,
                session=session,
            )
            if callback_requests:
                # If there were callback requests for this file but there was a
                # parse error we still need to progress the state of TIs,
                # otherwise they might be stuck in queued/running for ever!
                self.execute_callbacks_without_dag(callback_requests, session)
            return 0, len(dagbag.import_errors)

        self.execute_callbacks(dagbag, callback_requests, session)
        session.commit()

        serialize_errors = DagFileProcessor.save_dag_to_db(
            dags=dagbag.dags,
            dag_directory=self._dag_directory,
            pickle_dags=pickle_dags,
        )

        dagbag.import_errors.update(dict(serialize_errors))

        # Record import errors into the ORM
        try:
            DagFileProcessor.update_import_errors(
                file_last_changed=dagbag.file_last_changed,
                import_errors=dagbag.import_errors,
                session=session,
            )
        except Exception:
            self.log.exception("Error logging import errors!")

        # Record DAG warnings in the metadatabase.
        try:
            self.update_dag_warnings(session=session, dagbag=dagbag)
        except Exception:
            self.log.exception("Error logging DAG warnings.")

        return len(dagbag.dags), len(dagbag.import_errors)

    @staticmethod
    @internal_api_call
    @provide_session
    def save_dag_to_db(
        dags: dict[str, DAG],
        dag_directory: str,
        pickle_dags: bool = False,
        session=NEW_SESSION,
    ):

        import_errors = DagBag._sync_to_db(dags=dags, processor_subdir=dag_directory, session=session)
        session.commit()

        dag_ids = list(dags)

        if pickle_dags:
            paused_dag_ids = DagModel.get_paused_dag_ids(dag_ids=dag_ids)

            unpaused_dags: list[DAG] = [dag for dag_id, dag in dags.items() if dag_id not in paused_dag_ids]

            for dag in unpaused_dags:
                dag.pickle(session)

        return import_errors<|MERGE_RESOLUTION|>--- conflicted
+++ resolved
@@ -28,12 +28,7 @@
 from typing import TYPE_CHECKING, Iterable, Iterator
 
 from setproctitle import setproctitle
-<<<<<<< HEAD
-from sqlalchemy import delete, func, or_
-from sqlalchemy.orm.session import Session
-=======
-from sqlalchemy import delete, exc, func, or_, select
->>>>>>> 0d49d1fe
+from sqlalchemy import delete, func, or_, select
 
 from airflow import settings
 from airflow.api_internal.internal_api_call import internal_api_call
